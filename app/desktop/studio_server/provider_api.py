--- conflicted
+++ resolved
@@ -297,13 +297,10 @@
                 )
             case ModelProviderName.together_ai:
                 return await connect_together(parse_api_key(key_data))
-<<<<<<< HEAD
             case ModelProviderName.siliconflow_cn:
                 return await connect_siliconflow(parse_api_key(key_data))
-=======
             case ModelProviderName.cerebras:
                 return await connect_cerebras(parse_api_key(key_data))
->>>>>>> a7467152
             case (
                 ModelProviderName.kiln_custom_registry
                 | ModelProviderName.kiln_fine_tune
@@ -359,13 +356,10 @@
                     Config.shared().vertex_location = None
                 case ModelProviderName.together_ai:
                     Config.shared().together_api_key = None
-<<<<<<< HEAD
                 case ModelProviderName.siliconflow_cn:
                     Config.shared().siliconflow_cn_api_key = None
-=======
                 case ModelProviderName.cerebras:
                     Config.shared().cerebras_api_key = None
->>>>>>> a7467152
                 case (
                     ModelProviderName.kiln_custom_registry
                     | ModelProviderName.kiln_fine_tune
