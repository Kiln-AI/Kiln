from contextlib import asynccontextmanager
from datetime import datetime
from unittest.mock import AsyncMock, Mock, patch

import pytest
from fastapi import FastAPI, HTTPException
from fastapi.testclient import TestClient
from kiln_ai.datamodel.datamodel_enums import StructuredOutputMode
from kiln_ai.datamodel.external_tool_server import ExternalToolServer, ToolServerType
from kiln_ai.datamodel.project import Project
from kiln_ai.datamodel.prompt_id import PromptGenerators
from kiln_ai.datamodel.rag import RagConfig
from kiln_ai.datamodel.run_config import RunConfigProperties
from kiln_ai.datamodel.task import Task, TaskRunConfig
from kiln_ai.datamodel.tool_id import KILN_TASK_TOOL_ID_PREFIX
from kiln_ai.utils.config import MCP_SECRETS_KEY
from mcp.types import ListToolsResult, Tool

from app.desktop.studio_server.tool_api import (
    ExternalToolApiDescription,
    available_mcp_tools,
    connect_tool_servers_api,
    tool_server_from_id,
    validate_tool_server_connectivity,
)


@pytest.fixture
def mock_project_from_id(test_project):
    with patch(
        "app.desktop.studio_server.tool_api.project_from_id",
        return_value=test_project,
    ) as mock:
        yield mock


def create_mcp_session_manager_patch(
    mock_tools=None, connection_error=None, list_tools_error=None
):
    """
    Creates a mock MCP session manager patch with various scenarios.

    Args:
        mock_tools: List of Tool objects to return from list_tools (defaults to empty list)
        connection_error: Exception to raise when creating MCP client connection
        list_tools_error: Exception to raise when calling list_tools

    Returns:
        Context manager that patches MCPSessionManager.shared
    """
    if mock_tools is None:
        mock_tools = []

    @asynccontextmanager
    async def mock_mcp_client(tool_server):
        if connection_error:
            raise connection_error

        mock_session = AsyncMock()
        if list_tools_error:
            mock_session.list_tools.side_effect = list_tools_error
        else:
            mock_session.list_tools.return_value = ListToolsResult(tools=mock_tools)

        yield mock_session

    return patch(
        "app.desktop.studio_server.tool_api.MCPSessionManager.shared"
    ), mock_mcp_client


@asynccontextmanager
async def mock_mcp_success(tools=None):
    """Context manager for successful MCP operations with optional tools."""
    tools = tools or []
    patch_obj, mock_client = create_mcp_session_manager_patch(mock_tools=tools)

    with patch_obj as mock_session_manager_shared:
        mock_session_manager = Mock()
        mock_session_manager.mcp_client = mock_client
        mock_session_manager_shared.return_value = mock_session_manager
        yield


@asynccontextmanager
async def mock_mcp_connection_error(error_message="Connection failed"):
    """Context manager for MCP connection errors."""
    error = Exception(error_message)
    patch_obj, mock_client = create_mcp_session_manager_patch(connection_error=error)

    with patch_obj as mock_session_manager_shared:
        mock_session_manager = Mock()
        mock_session_manager.mcp_client = mock_client
        mock_session_manager_shared.return_value = mock_session_manager
        yield


@asynccontextmanager
async def mock_mcp_list_tools_error(error_message="list_tools failed"):
    """Context manager for MCP list_tools errors."""
    error = Exception(error_message)
    patch_obj, mock_client = create_mcp_session_manager_patch(list_tools_error=error)

    with patch_obj as mock_session_manager_shared:
        mock_session_manager = Mock()
        mock_session_manager.mcp_client = mock_client
        mock_session_manager_shared.return_value = mock_session_manager
        yield


@pytest.fixture
def app():
    test_app = FastAPI()
    connect_tool_servers_api(test_app)
    return test_app


@pytest.fixture
def client(app):
    return TestClient(app)


@pytest.fixture
def test_project(tmp_path):
    project_path = tmp_path / "test_project" / "project.kiln"
    project_path.parent.mkdir()

    project = Project(name="Test Project", path=project_path)
    project.save_to_file()
    return project


@pytest.fixture
def mock_mcp_validation():
    """Fixture that provides a context manager for mocking MCP validation during tool creation"""
    return mock_mcp_success


async def test_create_tool_server_success(client, test_project):
    tool_data = {
        "name": "test_mcp_tool",
        "server_url": "https://example.com/mcp",
        "headers": {"Authorization": "Bearer test-token"},
        "description": "A test MCP tool",
        "is_archived": False,
    }

    with patch(
        "app.desktop.studio_server.tool_api.project_from_id"
    ) as mock_project_from_id:
        mock_project_from_id.return_value = test_project

        async with mock_mcp_success():
            response = client.post(
                f"/api/projects/{test_project.id}/connect_remote_mcp",
                json=tool_data,
            )

            assert response.status_code == 200
            result = response.json()
            assert result["name"] == "test_mcp_tool"
            assert result["type"] == "remote_mcp"
            assert result["description"] == "A test MCP tool"
            assert result["properties"]["server_url"] == "https://example.com/mcp"
            assert (
                result["properties"]["headers"]["Authorization"] == "Bearer test-token"
            )
            assert "id" in result
            assert "created_at" in result


async def test_create_tool_server_validation_connection_failed(client, test_project):
    """Test tool server creation fails when MCP server is unreachable"""
    tool_data = {
        "name": "failing_tool",
        "server_url": "https://unreachable.example.com/mcp",
        "headers": {},
        "description": "Tool that will fail validation",
        "is_archived": False,
    }

    with patch(
        "app.desktop.studio_server.tool_api.project_from_id"
    ) as mock_project_from_id:
        mock_project_from_id.return_value = test_project

        async with mock_mcp_connection_error():
            # Unhandled exception is now raised instead of returning 422
            with pytest.raises(Exception, match="Connection failed"):
                client.post(
                    f"/api/projects/{test_project.id}/connect_remote_mcp",
                    json=tool_data,
                )


async def test_create_tool_server_validation_list_tools_failed(client, test_project):
    """Test tool server creation fails when MCP list_tools fails"""
    tool_data = {
        "name": "list_tools_failing",
        "server_url": "https://example.com/mcp",
        "headers": {},
        "description": "Tool where list_tools fails",
        "is_archived": False,
    }

    with patch(
        "app.desktop.studio_server.tool_api.project_from_id"
    ) as mock_project_from_id:
        mock_project_from_id.return_value = test_project

        async with mock_mcp_list_tools_error():
            # Unhandled exception is now raised instead of returning 422
            with pytest.raises(Exception, match="list_tools failed"):
                client.post(
                    f"/api/projects/{test_project.id}/connect_remote_mcp",
                    json=tool_data,
                )


def test_get_available_tool_servers_empty(client, test_project):
    with patch(
        "app.desktop.studio_server.tool_api.project_from_id"
    ) as mock_project_from_id:
        mock_project_from_id.return_value = test_project

        response = client.get(f"/api/projects/{test_project.id}/available_tool_servers")

        assert response.status_code == 200
        result = response.json()
        assert result == []


async def test_get_available_tool_servers_with_tool_server(client, test_project):
    # First create a tool server
    tool_data = {
        "name": "my_tool",
        "server_url": "https://api.example.com",
        "headers": {"X-API-Key": "secret"},
        "description": "My awesome tool",
        "is_archived": False,
    }

    with patch(
        "app.desktop.studio_server.tool_api.project_from_id"
    ) as mock_project_from_id:
        mock_project_from_id.return_value = test_project

        async with mock_mcp_success():
            create_response = client.post(
                f"/api/projects/{test_project.id}/connect_remote_mcp",
                json=tool_data,
            )
            assert create_response.status_code == 200
        created_tool = create_response.json()

        # Then get the list of tool servers
        response = client.get(f"/api/projects/{test_project.id}/available_tool_servers")

        assert response.status_code == 200
        result = response.json()
        assert len(result) == 1
        assert result[0]["name"] == "my_tool"
        assert result[0]["id"] == created_tool["id"]
        assert result[0]["description"] == "My awesome tool"
        assert "missing_secrets" in result[0]
        assert isinstance(result[0]["missing_secrets"], list)


@pytest.mark.parametrize(
    "server_type, tool_data, endpoint, expected_missing_secrets",
    [
        (
            ToolServerType.remote_mcp,
            {
                "name": "tool_with_missing_secrets",
                "server_url": "https://api.example.com",
                "headers": {"Authorization": "Bearer token", "X-API-Key": "secret"},
                "secret_header_keys": ["Authorization", "X-API-Key"],
                "description": "Tool with missing secrets",
                "is_archived": False,
            },
            "connect_remote_mcp",
            ["Authorization", "X-API-Key"],
        ),
        (
            ToolServerType.local_mcp,
            {
                "name": "local_tool_with_missing_secrets",
                "command": "python",
                "args": ["-m", "my_mcp_server"],
                "env_vars": {
                    "DATABASE_URL": "postgres://localhost",
                    "API_KEY": "secret",
                },
                "secret_env_var_keys": ["API_KEY"],
                "description": "Local tool with missing secrets",
                "is_archived": False,
            },
            "connect_local_mcp",
            ["API_KEY"],
        ),
    ],
)
async def test_get_available_tool_servers_with_missing_secrets(
    client,
    test_project,
    server_type,
    tool_data,
    endpoint,
    expected_missing_secrets,
):
    """Test that get_available_tool_servers includes missing_secrets field"""
    with patch(
        "app.desktop.studio_server.tool_api.project_from_id"
    ) as mock_project_from_id:
        mock_project_from_id.return_value = test_project

        # Mock MCPSessionManager for shell path cache clearing
        with patch(
            "app.desktop.studio_server.tool_api.MCPSessionManager.shared"
        ) as mock_session_manager_shared:
            mock_session_manager = Mock()
            mock_session_manager.clear_shell_path_cache = Mock()
            mock_session_manager_shared.return_value = mock_session_manager

            async with mock_mcp_success():
                create_response = client.post(
                    f"/api/projects/{test_project.id}/{endpoint}",
                    json=tool_data,
                )
                assert create_response.status_code == 200
            created_tool = create_response.json()

            mock_tool_server = Mock()
            mock_tool_server.id = created_tool["id"]
            mock_tool_server.name = tool_data["name"]
            mock_tool_server.type = server_type
            mock_tool_server.description = tool_data["description"]
            mock_tool_server.retrieve_secrets.return_value = (
                {},
                expected_missing_secrets,
            )
            mock_tool_server.properties = {"is_archived": False}

            # Mock the project's external_tool_servers method
            mock_project = Mock()
            mock_project.external_tool_servers.return_value = [mock_tool_server]
            mock_project_from_id.return_value = mock_project

            # Get the list of tool servers
            response = client.get(
                f"/api/projects/{test_project.id}/available_tool_servers"
            )

            assert response.status_code == 200
            result = response.json()
            assert len(result) == 1
            assert result[0]["id"] == created_tool["id"]
            assert "missing_secrets" in result[0]
            assert set(result[0]["missing_secrets"]) == set(expected_missing_secrets)


async def test_get_tool_server_success(client, test_project):
    # First create a tool server
    tool_data = {
        "name": "test_get_tool",
        "server_url": "https://example.com/api",
        "headers": {"Authorization": "Bearer token"},
        "description": "Tool for get test",
        "is_archived": False,
    }

    with patch(
        "app.desktop.studio_server.tool_api.project_from_id"
    ) as mock_project_from_id:
        mock_project_from_id.return_value = test_project

        # Create the tool with empty tools
        async with mock_mcp_success():
            create_response = client.post(
                f"/api/projects/{test_project.id}/connect_remote_mcp",
                json=tool_data,
            )
            assert create_response.status_code == 200
        created_tool = create_response.json()
        tool_server_id = created_tool["id"]

        # Mock retrieval with specific tools
        mock_tools = [
            Tool(name="test_tool_1", description="First test tool", inputSchema={}),
            Tool(name="calculator", description="Math calculations", inputSchema={}),
        ]

        async with mock_mcp_success(tools=mock_tools):
            # Now get the tool server
            response = client.get(
                f"/api/projects/{test_project.id}/tool_servers/{tool_server_id}"
            )

            assert response.status_code == 200
            result = response.json()
            # Verify the tool server details match what we created
            assert result["name"] == "test_get_tool"
            assert result["type"] == "remote_mcp"
            assert result["description"] == "Tool for get test"
            assert result["properties"]["server_url"] == "https://example.com/api"
            assert result["properties"]["headers"]["Authorization"] == "Bearer token"
            assert "id" in result  # Just verify ID exists, don't check exact value

            # Verify available_tools is populated
            assert "available_tools" in result
            assert len(result["available_tools"]) == 2
            tool_names = [tool["name"] for tool in result["available_tools"]]
            assert "test_tool_1" in tool_names
            assert "calculator" in tool_names


async def test_get_tool_server_mcp_error_handling(client, test_project):
    """Test that MCP server errors are handled gracefully and return empty tools"""
    # First create a tool server
    tool_data = {
        "name": "failing_mcp_tool",
        "server_url": "https://example.com/api",
        "headers": {},
        "description": "MCP tool that will fail",
        "is_archived": False,
    }

    with patch(
        "app.desktop.studio_server.tool_api.project_from_id"
    ) as mock_project_from_id:
        mock_project_from_id.return_value = test_project

        # Create the tool with successful validation
        async with mock_mcp_success():
            create_response = client.post(
                f"/api/projects/{test_project.id}/connect_remote_mcp",
                json=tool_data,
            )
            assert create_response.status_code == 200
        created_tool = create_response.json()
        tool_server_id = created_tool["id"]

        # Mock retrieval with list_tools error
        async with mock_mcp_list_tools_error("Connection failed"):
            # The API should handle the exception gracefully
            # For now, let's test that it raises the exception since that's the current behavior
            with pytest.raises(Exception, match="Connection failed"):
                client.get(
                    f"/api/projects/{test_project.id}/tool_servers/{tool_server_id}"
                )


def test_get_tool_server_not_found(client, test_project):
    with patch(
        "app.desktop.studio_server.tool_api.project_from_id"
    ) as mock_project_from_id:
        mock_project_from_id.return_value = test_project

        # Try to get a non-existent tool server
        response = client.get(
            f"/api/projects/{test_project.id}/tool_servers/nonexistent-tool-server-id"
        )

        assert response.status_code == 404
        result = response.json()
        assert result["detail"] == "Tool server not found"


def test_get_available_tools_empty(client, test_project):
    """Test get_available_tools with no tool servers returns empty list"""
    with patch(
        "app.desktop.studio_server.tool_api.project_from_id"
    ) as mock_project_from_id:
        mock_project_from_id.return_value = test_project

        response = client.get(f"/api/projects/{test_project.id}/available_tools")

        assert response.status_code == 200
        result = response.json()
        assert result == []


async def test_get_available_tools_success_single_server(client, test_project):
    """Test get_available_tools successfully retrieves tools from a single MCP server"""
    # First create a tool server
    tool_data = {
        "name": "test_available_tools",
        "server_url": "https://example.com/mcp",
        "headers": {"Authorization": "Bearer token"},
        "description": "Test MCP server",
        "is_archived": False,
    }

    with patch(
        "app.desktop.studio_server.tool_api.project_from_id"
    ) as mock_project_from_id:
        mock_project_from_id.return_value = test_project

        # Create the tool server
        async with mock_mcp_success():
            create_response = client.post(
                f"/api/projects/{test_project.id}/connect_remote_mcp",
                json=tool_data,
            )
            assert create_response.status_code == 200
        created_tool = create_response.json()
        server_id = created_tool["id"]

        # Mock retrieval with specific tools
        mock_tools = [
            Tool(name="echo", description="Echo tool", inputSchema={}),
            Tool(name="calculator", description="Math calculator", inputSchema={}),
            Tool(
                name="weather", description=None, inputSchema={}
            ),  # Test None description
        ]

        async with mock_mcp_success(tools=mock_tools):
            # Get available tools
            response = client.get(f"/api/projects/{test_project.id}/available_tools")

            assert response.status_code == 200
            set_result = response.json()
            assert len(set_result) == 1
            assert set_result[0]["set_name"] == "MCP Server: test_available_tools"
            result = set_result[0]["tools"]
            assert len(result) == 3

            # Verify tool details
            tool_names = [tool["name"] for tool in result]
            assert "echo" in tool_names
            assert "calculator" in tool_names
            assert "weather" in tool_names

            # Verify tool IDs are properly formatted
            for tool in result:
                assert tool["id"].startswith(f"mcp::remote::{server_id}::")
                assert tool["name"] in ["echo", "calculator", "weather"]

            # Find specific tools and check their descriptions
            echo_tool = next(t for t in result if t["name"] == "echo")
            assert echo_tool["description"] == "Echo tool"

            weather_tool = next(t for t in result if t["name"] == "weather")
            assert weather_tool["description"] is None


async def test_get_available_tools_multiple_servers(client, test_project):
    """Test get_available_tools with multiple tool servers including kiln task tools"""

    # Create first MCP tool server
    tool_data_1 = {
        "name": "mcp_server_1",
        "server_url": "https://example1.com/mcp",
        "headers": {},
        "description": "First MCP server",
        "is_archived": False,
    }

    # Create second MCP tool server
    tool_data_2 = {
        "name": "mcp_server_2",
        "server_url": "https://example2.com/mcp",
        "headers": {},
        "description": "Second MCP server",
        "is_archived": False,
    }

    # Create kiln task tool servers
    kiln_task_server_1 = ExternalToolServer(
        name="kiln_task_server_1",
        type=ToolServerType.kiln_task,
        description="First kiln task server",
        properties={
            "name": "test_task_tool_1",
            "description": "First test task tool",
            "task_id": "task_1",
            "run_config_id": "run_config_1",
            "is_archived": False,
        },
        parent=test_project,
    )

    kiln_task_server_2 = ExternalToolServer(
        name="kiln_task_server_2",
        type=ToolServerType.kiln_task,
        description="Second kiln task server",
        properties={
            "name": "test_task_tool_2",
            "description": "Second test task tool",
            "task_id": "task_2",
            "run_config_id": "run_config_2",
            "is_archived": False,
        },
        parent=test_project,
    )

    # Save the kiln task tool servers
    kiln_task_server_1.save_to_file()
    kiln_task_server_2.save_to_file()

    with patch(
        "app.desktop.studio_server.tool_api.project_from_id"
    ) as mock_project_from_id:
        mock_project_from_id.return_value = test_project

        # Create both tool servers
        async with mock_mcp_success():
            response1 = client.post(
                f"/api/projects/{test_project.id}/connect_remote_mcp",
                json=tool_data_1,
            )
            assert response1.status_code == 200
            server1_id = response1.json()["id"]

            response2 = client.post(
                f"/api/projects/{test_project.id}/connect_remote_mcp",
                json=tool_data_2,
            )
            assert response2.status_code == 200
            server2_id = response2.json()["id"]

        # Mock tools for both servers
        mock_tools_1 = [
            Tool(name="tool_a", description="Tool A from server 1", inputSchema={}),
            Tool(name="tool_b", description="Tool B from server 1", inputSchema={}),
        ]
        mock_tools_2 = [
            Tool(name="tool_x", description="Tool X from server 2", inputSchema={}),
        ]

        # Create a mapping of server URLs to their tools
        tools_by_server = {
            "https://example1.com/mcp": ListToolsResult(tools=mock_tools_1),
            "https://example2.com/mcp": ListToolsResult(tools=mock_tools_2),
        }

        @asynccontextmanager
        async def mock_mcp_client(tool_server):
            mock_session = AsyncMock()
            # Use the server URL to determine which tools to return
            mock_session.list_tools.return_value = tools_by_server[
                tool_server.properties["server_url"]
            ]
            yield mock_session

        with patch(
            "app.desktop.studio_server.tool_api.MCPSessionManager.shared"
        ) as mock_session_manager_shared:
            mock_session_manager = AsyncMock()
            mock_session_manager.mcp_client = mock_mcp_client
            mock_session_manager_shared.return_value = mock_session_manager

            # Get available tools
            response = client.get(f"/api/projects/{test_project.id}/available_tools")

            assert response.status_code == 200
            set_result = response.json()
            assert len(set_result) == 3  # 2 MCP servers + 1 kiln task set

            # Find sets by name instead of assuming order
            server1_set = next(
                (s for s in set_result if s["set_name"] == "MCP Server: mcp_server_1"),
                None,
            )
            server2_set = next(
                (s for s in set_result if s["set_name"] == "MCP Server: mcp_server_2"),
                None,
            )
            kiln_task_set = next(
                (s for s in set_result if s["set_name"] == "Kiln Tasks as Tools"),
                None,
            )

            assert server1_set is not None, (
                "Could not find MCP Server: mcp_server_1 in results"
            )
            assert server2_set is not None, (
                "Could not find MCP Server: mcp_server_2 in results"
            )
            assert kiln_task_set is not None, (
                "Could not find Kiln Tasks as Tools in results"
            )

            assert len(server1_set["tools"]) == 2  # 2 from server1
            assert len(server2_set["tools"]) == 1  # 1 from server2
            assert len(kiln_task_set["tools"]) == 2  # 2 kiln task tools

            for tool in server1_set["tools"]:
                assert tool["id"].startswith(f"mcp::remote::{server1_id}::")
            for tool in server2_set["tools"]:
                assert tool["id"].startswith(f"mcp::remote::{server2_id}::")
            for tool in kiln_task_set["tools"]:
                assert tool["id"].startswith(KILN_TASK_TOOL_ID_PREFIX)

            # Verify MCP tools from both servers are present
            tool_names = [tool["name"] for tool in server1_set["tools"]]
            assert "tool_a" in tool_names
            assert "tool_b" in tool_names
            tool_names = [tool["name"] for tool in server2_set["tools"]]
            assert "tool_x" in tool_names

            # Verify kiln task tool names
            kiln_tool_names = [tool["name"] for tool in kiln_task_set["tools"]]
            assert "test_task_tool_1" in kiln_tool_names
            assert "test_task_tool_2" in kiln_tool_names

            # Verify kiln task tool IDs
            tool1 = next(
                t for t in kiln_task_set["tools"] if t["name"] == "test_task_tool_1"
            )
            assert tool1["id"] == f"{KILN_TASK_TOOL_ID_PREFIX}{kiln_task_server_1.id}"
            tool2 = next(
                t for t in kiln_task_set["tools"] if t["name"] == "test_task_tool_2"
            )
            assert tool2["id"] == f"{KILN_TASK_TOOL_ID_PREFIX}{kiln_task_server_2.id}"


async def test_get_available_tools_mcp_error_handling(client, test_project):
    """Test get_available_tools handles MCP connection errors gracefully"""
    # Create a tool server
    tool_data = {
        "name": "failing_mcp_server",
        "server_url": "https://failing.example.com/mcp",
        "headers": {},
        "description": "MCP server that will fail",
        "is_archived": False,
    }

    with patch(
        "app.desktop.studio_server.tool_api.project_from_id"
    ) as mock_project_from_id:
        mock_project_from_id.return_value = test_project

        # Create the tool server
        async with mock_mcp_success():
            create_response = client.post(
                f"/api/projects/{test_project.id}/connect_remote_mcp",
                json=tool_data,
            )
            assert create_response.status_code == 200

        # Mock retrieval with error
        async with mock_mcp_list_tools_error("MCP connection failed"):
            # The API should handle the exception gracefully and return an empty list
            # The failing server should be skipped and not appear in the results
            response = client.get(f"/api/projects/{test_project.id}/available_tools")

            assert response.status_code == 200
            result = response.json()

            # Should return an empty list since the MCP server failed
            assert len(result) == 0


def test_get_available_tools_demo_tools_enabled(client, test_project):
    """Test get_available_tools includes demo tools when enabled"""
    with (
        patch(
            "app.desktop.studio_server.tool_api.project_from_id"
        ) as mock_project_from_id,
        patch("app.desktop.studio_server.tool_api.Config.shared") as mock_config,
    ):
        mock_project_from_id.return_value = test_project

        # Mock config to enable demo tools
        mock_config_instance = Mock()
        mock_config_instance.enable_demo_tools = True
        mock_config_instance.user_id = "test_user"
        mock_config.return_value = mock_config_instance

        response = client.get(f"/api/projects/{test_project.id}/available_tools")

        assert response.status_code == 200
        result = response.json()

        # Should have one tool set for demo tools
        assert len(result) == 1
        demo_set = result[0]
        assert demo_set["set_name"] == "Kiln Demo Tools"
        assert len(demo_set["tools"]) == 4

        # Verify all demo tools are present with correct IDs and names
        tool_names = [tool["name"] for tool in demo_set["tools"]]
        tool_ids = [tool["id"] for tool in demo_set["tools"]]

        assert "Addition" in tool_names
        assert "Subtraction" in tool_names
        assert "Multiplication" in tool_names
        assert "Division" in tool_names

        assert "kiln_tool::add_numbers" in tool_ids
        assert "kiln_tool::subtract_numbers" in tool_ids
        assert "kiln_tool::multiply_numbers" in tool_ids
        assert "kiln_tool::divide_numbers" in tool_ids

        # Verify descriptions
        for tool in demo_set["tools"]:
            assert tool["description"] is not None
            if tool["name"] == "Addition":
                assert tool["description"] == "Add two numbers together"
            elif tool["name"] == "Subtraction":
                assert tool["description"] == "Subtract two numbers"
            elif tool["name"] == "Multiplication":
                assert tool["description"] == "Multiply two numbers"
            elif tool["name"] == "Division":
                assert tool["description"] == "Divide two numbers"


def test_get_available_tools_demo_tools_disabled(client, test_project):
    """Test get_available_tools excludes demo tools when disabled"""
    with (
        patch(
            "app.desktop.studio_server.tool_api.project_from_id"
        ) as mock_project_from_id,
        patch("app.desktop.studio_server.tool_api.Config.shared") as mock_config,
    ):
        mock_project_from_id.return_value = test_project

        # Mock config to disable demo tools (default behavior)
        mock_config_instance = Mock()
        mock_config_instance.enable_demo_tools = False
        mock_config_instance.user_id = "test_user"
        mock_config.return_value = mock_config_instance

        response = client.get(f"/api/projects/{test_project.id}/available_tools")

        assert response.status_code == 200
        result = response.json()

        # Should have no tool sets when demo tools are disabled and no MCP servers
        assert len(result) == 0


async def test_create_tool_server_whitespace_handling(
    client, test_project, mock_mcp_validation
):
    """Test that whitespace is properly handled from inputs"""
    tool_data = {
        "name": "test_tool",  # Frontend trims whitespace before sending
        "server_url": "https://example.com/api",
        "headers": {"Authorization": "Bearer token"},
        "description": "A test tool",
        "is_archived": False,
    }

    with patch(
        "app.desktop.studio_server.tool_api.project_from_id"
    ) as mock_project_from_id:
        mock_project_from_id.return_value = test_project

        async with mock_mcp_validation():
            response = client.post(
                f"/api/projects/{test_project.id}/connect_remote_mcp",
                json=tool_data,
            )

        assert response.status_code == 200
        result = response.json()
        assert result["name"] == "test_tool"
        assert result["properties"]["server_url"] == "https://example.com/api"
        assert result["properties"]["headers"]["Authorization"] == "Bearer token"
        assert result["description"] == "A test tool"


async def test_create_tool_server_workflow(client, test_project):
    """Test the complete workflow of creating, listing, and retrieving a tool server"""
    # Step 1: Create a tool server
    tool_data = {
        "name": "workflow_test_tool",
        "server_url": "https://workflow.example.com/api",
        "headers": {"Authorization": "Bearer workflow-token"},
        "description": "Tool for testing complete workflow",
        "is_archived": False,
    }

    with patch(
        "app.desktop.studio_server.tool_api.project_from_id"
    ) as mock_project_from_id:
        mock_project_from_id.return_value = test_project

        # Step 1: Create the tool server
        async with mock_mcp_success():
            create_response = client.post(
                f"/api/projects/{test_project.id}/connect_remote_mcp",
                json=tool_data,
            )
            assert create_response.status_code == 200

        created_tool = create_response.json()
        tool_server_id = created_tool["id"]

        # Step 2: Verify it appears in the list
        list_response = client.get(
            f"/api/projects/{test_project.id}/available_tool_servers"
        )
        assert list_response.status_code == 200
        tool_servers = list_response.json()
        assert len(tool_servers) == 1
        assert tool_servers[0]["id"] == tool_server_id
        assert tool_servers[0]["name"] == "workflow_test_tool"

        # Step 3 & 4: Get detailed view with mock tools
        mock_tools = [
            Tool(name=f"tool_{i}", description=f"Tool number {i}", inputSchema={})
            for i in range(20)
        ]

        async with mock_mcp_success(tools=mock_tools):
            detail_response = client.get(
                f"/api/projects/{test_project.id}/tool_servers/{tool_server_id}"
            )
            assert detail_response.status_code == 200
            detailed_tool = detail_response.json()
            assert detailed_tool["id"] == tool_server_id
            assert detailed_tool["name"] == "workflow_test_tool"
            assert len(detailed_tool["available_tools"]) == 20

            tool_names = [tool["name"] for tool in detailed_tool["available_tools"]]
            expected_names = [f"tool_{i}" for i in range(20)]
            assert tool_names == expected_names


@pytest.mark.parametrize(
    "endpoint, tool_data_generator",
    [
        (
            "connect_remote_mcp",
            lambda i: {
                "name": f"concurrent_tool_{i}",
                "server_url": f"https://example{i}.com/api",
                "headers": {"X-Server-ID": str(i)},
                "description": f"Concurrent tool server {i}",
                "is_archived": False,
            },
        ),
        (
            "connect_local_mcp",
            lambda i: {
                "name": f"concurrent_tool_{i}",
                "command": "python",
                "args": ["-m", f"server_{i}"],
                "description": f"Concurrent tool {i}",
                "env_vars": {f"VAR_{i}": f"value_{i}"},
                "is_archived": False,
            },
        ),
    ],
)
async def test_create_tool_server_concurrent_creation(
    client, test_project, endpoint, tool_data_generator
):
    """Test creating multiple tool servers concurrently"""
    count = 3
    tool_servers = [tool_data_generator(i) for i in range(count)]

    with patch(
        "app.desktop.studio_server.tool_api.project_from_id"
    ) as mock_project_from_id:
        mock_project_from_id.return_value = test_project

        async with mock_mcp_success():
            created_tools = []
            for tool_data in tool_servers:
                response = client.post(
                    f"/api/projects/{test_project.id}/{endpoint}",
                    json=tool_data,
                )
                assert response.status_code == 200
                created_tools.append(response.json())

            # Verify all tools were created with unique IDs
            tool_ids = [tool["id"] for tool in created_tools]
            assert len(set(tool_ids)) == count

        # Verify they all appear in the list
        list_response = client.get(
            f"/api/projects/{test_project.id}/available_tool_servers"
        )
        assert list_response.status_code == 200
        tool_servers_list = list_response.json()
        assert len(tool_servers_list) == count

        # Verify correct names
        server_names = {server["name"] for server in tool_servers_list}
        expected_names = {f"concurrent_tool_{i}" for i in range(count)}
        assert server_names == expected_names


async def test_create_tool_server_duplicate_names_allowed(client, test_project):
    """Test that creating tool servers with duplicate names is allowed"""
    tool_data = {
        "name": "duplicate_name_tool",
        "server_url": "https://example1.com/api",
        "headers": {},
        "description": "First tool with this name",
        "is_archived": False,
    }

    with patch(
        "app.desktop.studio_server.tool_api.project_from_id"
    ) as mock_project_from_id:
        mock_project_from_id.return_value = test_project

        async with mock_mcp_success():
            # Create first tool
            response1 = client.post(
                f"/api/projects/{test_project.id}/connect_remote_mcp",
                json=tool_data,
            )
            assert response1.status_code == 200
            tool1 = response1.json()

            # Create second tool with same name but different URL
            tool_data["server_url"] = "https://example2.com/api"
            tool_data["description"] = "Second tool with this name"

            response2 = client.post(
                f"/api/projects/{test_project.id}/connect_remote_mcp",
                json=tool_data,
            )
            assert response2.status_code == 200
            tool2 = response2.json()

            # Verify they have different IDs
            assert tool1["id"] != tool2["id"]
        assert tool1["name"] == tool2["name"] == "duplicate_name_tool"

        # Verify both appear in list
        list_response = client.get(
            f"/api/projects/{test_project.id}/available_tool_servers"
        )
        assert list_response.status_code == 200
        tool_servers = list_response.json()
        assert len(tool_servers) == 2


@pytest.mark.asyncio
@pytest.mark.parametrize(
    "server_type, properties, expected_prefix, mock_tools",
    [
        (
            ToolServerType.remote_mcp,
            {
                "server_url": "https://example.com/mcp",
                "headers": {"Authorization": "Bearer token"},
                "is_archived": False,
            },
            "mcp::remote::",
            [
                Tool(name="echo", description="Echo tool", inputSchema={}),
                Tool(name="calculator", description="Math calculator", inputSchema={}),
                Tool(name="weather", description=None, inputSchema={}),
            ],
        ),
        (
            ToolServerType.local_mcp,
            {
                "command": "python",
                "args": ["-m", "test_mcp_server"],
                "env_vars": {},
                "is_archived": False,
            },
            "mcp::local::",
            [
                Tool(name="local_echo", description="Local echo tool", inputSchema={}),
                Tool(name="local_calc", description=None, inputSchema={}),
            ],
        ),
    ],
)
async def test_available_mcp_tools_success(
    server_type, properties, expected_prefix, mock_tools
):
    """Test available_mcp_tools successfully retrieves tools from MCP servers"""

    # Create a mock ExternalToolServer
    server = ExternalToolServer(
        name="test_server",
        type=server_type,
        description="Test MCP server",
        properties=properties,
    )

    async with mock_mcp_success(tools=mock_tools):
        # Call the function
        result = await available_mcp_tools(server)

        # Verify the result
        assert len(result) == len(mock_tools)

        # Check tool details
        result_names = [tool.name for tool in result]
        expected_names = [tool.name for tool in mock_tools]
        assert result_names == expected_names

        # Check tool IDs are properly formatted
        for tool in result:
            assert tool.id.startswith(f"{expected_prefix}{server.id}::")

        # Check descriptions match
        for result_tool, expected_tool in zip(result, mock_tools):
            assert result_tool.description == expected_tool.description


@pytest.mark.asyncio
async def test_available_mcp_tools_connection_error():
    """Test available_mcp_tools throws exception on connection errors"""

    # Create a mock ExternalToolServer
    server = ExternalToolServer(
        name="failing_server",
        type=ToolServerType.remote_mcp,
        description="Failing MCP server",
        properties={
            "server_url": "https://failing.example.com/mcp",
            "headers": {},
            "is_archived": False,
        },
    )

    async with mock_mcp_connection_error():
        # Call the function - should throw exception on error
        with pytest.raises(Exception, match="Connection failed"):
            await available_mcp_tools(server)


@pytest.mark.asyncio
async def test_available_mcp_tools_list_tools_error():
    """Test available_mcp_tools throws exception on list_tools errors"""

    # Create a mock ExternalToolServer
    server = ExternalToolServer(
        name="error_server",
        type=ToolServerType.remote_mcp,
        description="MCP server with list_tools error",
        properties={
            "server_url": "https://error.example.com/mcp",
            "headers": {},
            "is_archived": False,
        },
    )

    async with mock_mcp_list_tools_error():
        # Call the function - should throw exception on error
        with pytest.raises(Exception, match="list_tools failed"):
            await available_mcp_tools(server)


@pytest.mark.asyncio
async def test_available_mcp_tools_empty_tools():
    """Test available_mcp_tools handles empty tools list"""

    # Create a mock ExternalToolServer
    server = ExternalToolServer(
        name="empty_server",
        type=ToolServerType.remote_mcp,
        description="MCP server with no tools",
        properties={
            "server_url": "https://empty.example.com/mcp",
            "headers": {},
            "is_archived": False,
        },
    )

    async with mock_mcp_success():  # Empty tools by default
        # Call the function
        result = await available_mcp_tools(server)

        # Verify empty list is returned
        assert result == []


@pytest.mark.asyncio
async def test_available_mcp_tools_kiln_task_raises_value_error():
    """Test available_mcp_tools raises ValueError when called with kiln_task server type"""

    # Create a mock ExternalToolServer with kiln_task type
    server = ExternalToolServer(
        name="test_kiln_task",
        type=ToolServerType.kiln_task,
        description="Test Kiln task server",
        properties={
            "name": "test_task",
            "description": "Test task description",
            "is_archived": False,
            "task_id": "test_task_id",
            "run_config_id": "test_run_config_id",
        },
    )

    # Test that ValueError is raised
    with pytest.raises(
        ValueError, match="Kiln task tools are not available from an MCP server"
    ):
        await available_mcp_tools(server)


# Unit tests for validate_tool_server_connectivity function
@pytest.mark.asyncio
@pytest.mark.parametrize(
    "server_type, properties",
    [
        (
            ToolServerType.remote_mcp,
            {
                "server_url": "https://example.com/mcp",
                "headers": {"Authorization": "Bearer token"},
                "is_archived": False,
            },
        ),
        (
            ToolServerType.local_mcp,
            {
                "command": "python",
                "args": ["-m", "test_mcp_server"],
                "env_vars": {"DEBUG": "true"},
                "is_archived": False,
            },
        ),
    ],
)
async def test_validate_tool_server_connectivity_success(server_type, properties):
    """Test validate_tool_server_connectivity succeeds when MCP server is reachable"""
    tool_server = ExternalToolServer(
        name="test_server",
        type=server_type,
        description="Test MCP server",
        properties=properties,
    )

    async with mock_mcp_success():
        # Should not raise any exception
        await validate_tool_server_connectivity(tool_server)


@pytest.mark.asyncio
@pytest.mark.parametrize(
    "server_type, properties, error_context, error_message",
    [
        (
            ToolServerType.remote_mcp,
            {
                "server_url": "https://failing.example.com/mcp",
                "headers": {},
                "is_archived": False,
            },
            "connection_error",
            "Connection failed",
        ),
        (
            ToolServerType.remote_mcp,
            {
                "server_url": "https://example.com/mcp",
                "headers": {},
                "is_archived": False,
            },
            "list_tools_error",
            "list_tools failed",
        ),
        (
            ToolServerType.local_mcp,
            {
                "command": "python",
                "args": ["-m", "nonexistent_server"],
                "env_vars": {},
                "is_archived": False,
            },
            "list_tools_error",
            "Local MCP server failed",
        ),
    ],
)
async def test_validate_tool_server_connectivity_failed(
    server_type, properties, error_context, error_message
):
    """Test validate_tool_server_connectivity raises error when MCP server fails"""
    tool_server = ExternalToolServer(
        name="failing_server",
        type=server_type,
        description="Failing MCP server",
        properties=properties,
    )

    if error_context == "connection_error":
        context_manager = mock_mcp_connection_error()
    else:
        context_manager = mock_mcp_list_tools_error(error_message)

    async with context_manager:
        # Should raise the raw exception
        with pytest.raises(Exception, match=error_message):
            await validate_tool_server_connectivity(tool_server)


@pytest.mark.asyncio
async def test_validate_tool_server_connectivity_kiln_task():
    """Test validate_tool_server_connectivity does nothing for kiln_task type"""
    tool_server = ExternalToolServer(
        name="kiln_task_server",
        type=ToolServerType.kiln_task,
        description="Kiln task tool server",
        properties={
            "name": "kiln_task_server",
            "description": "Kiln task tool server",
            "task_id": "test_task_id",
            "run_config_id": "test_run_config_id",
            "is_archived": False,
        },
    )

    # Should complete without any exceptions or network calls
    await validate_tool_server_connectivity(tool_server)


# Tests for connect_local_mcp endpoint
async def test_create_local_tool_server_success(client, test_project):
    """Test successful local tool server creation"""
    tool_data = {
        "name": "test_local_mcp_tool",
        "command": "python",
        "args": ["-m", "test_mcp_server"],
        "env_vars": {"DEBUG": "true"},
        "description": "A test local MCP tool",
        "is_archived": False,
    }

    with patch(
        "app.desktop.studio_server.tool_api.project_from_id"
    ) as mock_project_from_id:
        mock_project_from_id.return_value = test_project

        async with mock_mcp_success():
            response = client.post(
                f"/api/projects/{test_project.id}/connect_local_mcp",
                json=tool_data,
            )

            assert response.status_code == 200
            result = response.json()
            assert result["name"] == "test_local_mcp_tool"
            assert result["type"] == "local_mcp"
            assert result["description"] == "A test local MCP tool"
            assert result["properties"]["command"] == "python"
            assert result["properties"]["args"] == ["-m", "test_mcp_server"]
            assert result["properties"]["env_vars"]["DEBUG"] == "true"
            assert "id" in result
            assert "created_at" in result


async def test_create_local_tool_server_validation_failed(client, test_project):
    """Test local tool server creation fails when MCP server validation fails"""
    tool_data = {
        "name": "failing_local_tool",
        "command": "python",
        "args": ["-m", "nonexistent_server"],
        "env_vars": {},
        "description": "Local tool that will fail validation",
        "is_archived": False,
    }

    with patch(
        "app.desktop.studio_server.tool_api.project_from_id"
    ) as mock_project_from_id:
        mock_project_from_id.return_value = test_project

        async with mock_mcp_connection_error():
            # Unhandled exception is now raised instead of returning 422
            with pytest.raises(Exception, match="Connection failed"):
                client.post(
                    f"/api/projects/{test_project.id}/connect_local_mcp",
                    json=tool_data,
                )


async def test_create_local_tool_server_duplicate_names_allowed(client, test_project):
    """Test local tool server creation allows duplicate names (like remote MCP)"""
    tool_data = {
        "name": "duplicate_name_tool",
        "command": "python",
        "args": ["-m", "server1"],
        "description": "First tool with this name",
        "is_archived": False,
    }

    with patch(
        "app.desktop.studio_server.tool_api.project_from_id"
    ) as mock_project_from_id:
        mock_project_from_id.return_value = test_project

        async with mock_mcp_success():
            # Create first tool
            response1 = client.post(
                f"/api/projects/{test_project.id}/connect_local_mcp",
                json=tool_data,
            )
            assert response1.status_code == 200
            tool1_id = response1.json()["id"]

            # Create second tool with same name but different properties
            tool_data["args"] = ["-m", "server2"]
            tool_data["description"] = "Second tool with this name"

            response2 = client.post(
                f"/api/projects/{test_project.id}/connect_local_mcp",
                json=tool_data,
            )
            assert response2.status_code == 200
            tool2_id = response2.json()["id"]

            # Both should exist with different IDs
            assert tool1_id != tool2_id


async def test_create_local_tool_server_list_tools_failed(client, test_project):
    """Test local tool server creation fails when MCP list_tools fails"""
    tool_data = {
        "name": "list_tools_failing_local",
        "command": "python",
        "args": ["-m", "failing_server"],
        "description": "Local tool where list_tools fails",
        "is_archived": False,
    }

    with patch(
        "app.desktop.studio_server.tool_api.project_from_id"
    ) as mock_project_from_id:
        mock_project_from_id.return_value = test_project

        async with mock_mcp_list_tools_error("list_tools failed"):
            # Unhandled exception is now raised instead of returning 422
            with pytest.raises(Exception, match="list_tools failed"):
                client.post(
                    f"/api/projects/{test_project.id}/connect_local_mcp",
                    json=tool_data,
                )


# Tests for tool_server_from_id function
def test_tool_server_from_id_success(test_project):
    """Test tool_server_from_id returns correct tool server when found"""

    # Create a tool server
    tool_server = ExternalToolServer(
        name="test_tool_server",
        type=ToolServerType.remote_mcp,
        description="Test tool server",
        properties={
            "server_url": "https://example.com/mcp",
            "headers": {"Authorization": "Bearer token"},
            "is_archived": False,
        },
        parent=test_project,
    )
    tool_server.save_to_file()

    # Test that we can find it with mocked project_from_id
    with patch(
        "app.desktop.studio_server.tool_api.project_from_id"
    ) as mock_project_from_id:
        mock_project_from_id.return_value = test_project
        found_server = tool_server_from_id(test_project.id, str(tool_server.id))
        assert found_server.id == tool_server.id
        assert found_server.name == "test_tool_server"
        assert found_server.type == ToolServerType.remote_mcp


def test_tool_server_from_id_not_found(test_project):
    """Test tool_server_from_id raises HTTPException when tool server not found"""

    # Try to find a non-existent tool server with mocked project_from_id
    with patch(
        "app.desktop.studio_server.tool_api.project_from_id"
    ) as mock_project_from_id:
        mock_project_from_id.return_value = test_project
        with pytest.raises(HTTPException) as exc_info:
            tool_server_from_id(test_project.id, "non-existent-id")

        assert exc_info.value.status_code == 404
        assert "Tool server not found" in str(exc_info.value.detail)


def test_tool_server_from_id_project_not_found():
    """Test tool_server_from_id raises HTTPException when project not found"""

    # Try to find a tool server in a non-existent project
    with pytest.raises(HTTPException) as exc_info:
        tool_server_from_id("non-existent-project", "some-tool-id")

    assert exc_info.value.status_code == 404
    assert "Project not found" in str(exc_info.value.detail)


def test_tool_server_from_id_multiple_servers(test_project):
    """Test tool_server_from_id finds correct server when multiple exist"""

    # Create multiple tool servers
    server1 = ExternalToolServer(
        name="server1",
        type=ToolServerType.remote_mcp,
        description="First server",
        properties={
            "server_url": "https://server1.com",
            "headers": {},
            "is_archived": False,
        },
        parent=test_project,
    )
    server1.save_to_file()

    server2 = ExternalToolServer(
        name="server2",
        type=ToolServerType.local_mcp,
        description="Second server",
        properties={
            "command": "python",
            "args": ["-m", "server"],
            "env_vars": {},
            "is_archived": False,
        },
        parent=test_project,
    )
    server2.save_to_file()

    # Test that we can find the correct one with mocked project_from_id
    with patch(
        "app.desktop.studio_server.tool_api.project_from_id"
    ) as mock_project_from_id:
        mock_project_from_id.return_value = test_project
        found_server1 = tool_server_from_id(test_project.id, str(server1.id))
        found_server2 = tool_server_from_id(test_project.id, str(server2.id))

        assert found_server1.id == server1.id
        assert found_server1.name == "server1"
        assert found_server1.type == ToolServerType.remote_mcp

        assert found_server2.id == server2.id
        assert found_server2.name == "server2"
        assert found_server2.type == ToolServerType.local_mcp


# Tests for DELETE /api/projects/{project_id}/tool_servers/{tool_server_id} endpoint
@pytest.mark.parametrize(
    "endpoint, tool_data, server_type",
    [
        (
            "connect_remote_mcp",
            {
                "name": "test_delete_tool",
                "server_url": "https://example.com/api",
                "headers": {"Authorization": "Bearer token"},
                "description": "Tool to be deleted",
                "is_archived": False,
            },
            ToolServerType.remote_mcp,
        ),
        (
            "connect_local_mcp",
            {
                "name": "test_delete_local",
                "command": "python",
                "args": ["-m", "test_server"],
                "env_vars": {"DEBUG": "true"},
                "description": "Local tool to be deleted",
                "is_archived": False,
            },
            ToolServerType.local_mcp,
        ),
    ],
)
async def test_delete_tool_server_success(
    client, test_project, endpoint, tool_data, server_type
):
    """Test successful deletion of a tool server"""
    async with mock_mcp_success():
        with patch(
            "app.desktop.studio_server.tool_api.project_from_id"
        ) as mock_project_from_id:
            mock_project_from_id.return_value = test_project

            # Create the tool server
            create_response = client.post(
                f"/api/projects/{test_project.id}/{endpoint}",
                json=tool_data,
            )
            assert create_response.status_code == 200
            created_tool = create_response.json()
            tool_server_id = created_tool["id"]

            # Verify it exists by getting it
            get_response = client.get(
                f"/api/projects/{test_project.id}/tool_servers/{tool_server_id}"
            )
            assert get_response.status_code == 200
            assert get_response.json()["type"] == server_type.value

            # Now delete it
            delete_response = client.delete(
                f"/api/projects/{test_project.id}/tool_servers/{tool_server_id}"
            )
            assert delete_response.status_code == 200

            # Verify it's been deleted by trying to get it again
            get_after_delete_response = client.get(
                f"/api/projects/{test_project.id}/tool_servers/{tool_server_id}"
            )
            assert get_after_delete_response.status_code == 404


def test_delete_tool_server_not_found(client, test_project):
    """Test deletion of non-existent tool server returns 404"""
    with patch(
        "app.desktop.studio_server.tool_api.project_from_id"
    ) as mock_project_from_id:
        mock_project_from_id.return_value = test_project

        # Try to delete a non-existent tool server
        response = client.delete(
            f"/api/projects/{test_project.id}/tool_servers/non-existent-id"
        )
        assert response.status_code == 404
        assert "Tool server not found" in response.json()["detail"]


def test_delete_tool_server_project_not_found(client):
    """Test deletion with non-existent project returns 404"""
    # Try to delete from a non-existent project
    response = client.delete(
        "/api/projects/non-existent-project/tool_servers/some-tool-id"
    )
    assert response.status_code == 404
    assert "Project not found" in response.json()["detail"]


async def test_delete_tool_server_affects_available_servers_list(client, test_project):
    """Test that deleting a tool server removes it from the available servers list"""
    # Create two tool servers
    tool_data_1 = {
        "name": "tool_server_1",
        "server_url": "https://server1.com/api",
        "headers": {},
        "description": "First server",
        "is_archived": False,
    }

    tool_data_2 = {
        "name": "tool_server_2",
        "server_url": "https://server2.com/api",
        "headers": {},
        "description": "Second server",
        "is_archived": False,
    }

    async with mock_mcp_success():
        with patch(
            "app.desktop.studio_server.tool_api.project_from_id"
        ) as mock_project_from_id:
            mock_project_from_id.return_value = test_project

            # Create both servers
            create_response_1 = client.post(
                f"/api/projects/{test_project.id}/connect_remote_mcp",
                json=tool_data_1,
            )
            assert create_response_1.status_code == 200
            server_1_id = create_response_1.json()["id"]

            create_response_2 = client.post(
                f"/api/projects/{test_project.id}/connect_remote_mcp",
                json=tool_data_2,
            )
            assert create_response_2.status_code == 200
            server_2_id = create_response_2.json()["id"]

            # Verify both appear in available servers list
            list_response = client.get(
                f"/api/projects/{test_project.id}/available_tool_servers"
            )
            assert list_response.status_code == 200
            servers = list_response.json()
            assert len(servers) == 2
            server_ids = [server["id"] for server in servers]
            assert server_1_id in server_ids
            assert server_2_id in server_ids

            # Delete one server
            delete_response = client.delete(
                f"/api/projects/{test_project.id}/tool_servers/{server_1_id}"
            )
            assert delete_response.status_code == 200

            # Verify only one remains in the list
            list_after_delete_response = client.get(
                f"/api/projects/{test_project.id}/available_tool_servers"
            )
            assert list_after_delete_response.status_code == 200
            remaining_servers = list_after_delete_response.json()
            assert len(remaining_servers) == 1
            assert remaining_servers[0]["id"] == server_2_id
            assert remaining_servers[0]["name"] == "tool_server_2"


async def test_delete_tool_server_with_secret_headers(client, test_project):
    """Test that deleting a tool server removes secret headers from Config"""
    # Create a tool server with secret headers
    tool_data = {
        "name": "tool_with_secrets",
        "server_url": "https://example.com/api",
        "headers": {
            "Authorization": "Bearer secret-token-123",
            "X-API-Key": "api-key-456",
            "Content-Type": "application/json",
        },
        "secret_header_keys": ["Authorization", "X-API-Key"],
        "description": "Tool with secret headers",
        "is_archived": False,
    }

    async with mock_mcp_success():
        with patch(
            "app.desktop.studio_server.tool_api.project_from_id"
        ) as mock_project_from_id:
            mock_project_from_id.return_value = test_project

            # Create the tool server first (without mocking Config to avoid interference)
            create_response = client.post(
                f"/api/projects/{test_project.id}/connect_remote_mcp",
                json=tool_data,
            )
            assert create_response.status_code == 200
            created_tool = create_response.json()
            tool_server_id = created_tool["id"]

            # Verify the tool server was created with secret headers
            assert "secret_header_keys" in created_tool["properties"]
            assert created_tool["properties"]["secret_header_keys"] == [
                "Authorization",
                "X-API-Key",
            ]

            # Now mock Config for the delete operation
            with patch(
                "app.desktop.studio_server.tool_api.Config.shared"
            ) as mock_config_shared:
                mock_config = mock_config_shared.return_value
                mock_config.get_value.return_value = {
                    f"{tool_server_id}::Authorization": "Bearer secret-token-123",
                    f"{tool_server_id}::X-API-Key": "api-key-456",
                    "other_server::some_header": "other_value",  # Should not be deleted
                }
                mock_config.update_settings = Mock()

                # Delete the tool server
                delete_response = client.delete(
                    f"/api/projects/{test_project.id}/tool_servers/{tool_server_id}"
                )
                assert delete_response.status_code == 200

                # Verify that secret headers were removed from config
                mock_config.update_settings.assert_called_once()
                call_args = mock_config.update_settings.call_args[0][0]

                # Check that the updated mcp_secrets no longer contains the deleted server's secrets
                expected_remaining_secrets = {
                    "other_server::some_header": "other_value"
                }
                assert call_args[MCP_SECRETS_KEY] == expected_remaining_secrets


@pytest.mark.parametrize(
    "endpoint, tool_data, server_type",
    [
        (
            "connect_remote_mcp",
            {
                "name": "tool_without_secrets",
                "server_url": "https://example.com/api",
                "headers": {"Content-Type": "application/json"},
                "secret_header_keys": [],
                "description": "Tool without secret headers",
                "is_archived": False,
            },
            ToolServerType.remote_mcp,
        ),
        (
            "connect_local_mcp",
            {
                "name": "local_tool_no_secrets",
                "command": "python",
                "args": ["-m", "test_server"],
                "env_vars": {"DEBUG": "true"},
                "secret_env_var_keys": [],
                "description": "Local tool without secret headers",
                "is_archived": False,
            },
            ToolServerType.local_mcp,
        ),
    ],
)
async def test_delete_tool_server_no_secrets(
    client, test_project, endpoint, tool_data, server_type
):
    """Test that deleting a tool server without secrets works correctly"""
    async with mock_mcp_success():
        with patch(
            "app.desktop.studio_server.tool_api.project_from_id"
        ) as mock_project_from_id:
            mock_project_from_id.return_value = test_project

            # Create the tool server first (without mocking Config to avoid interference)
            create_response = client.post(
                f"/api/projects/{test_project.id}/{endpoint}",
                json=tool_data,
            )
            assert create_response.status_code == 200
            created_tool = create_response.json()
            tool_server_id = created_tool["id"]

            # Verify the tool server was created
            assert created_tool["type"] == server_type.value
            if server_type == ToolServerType.remote_mcp:
                assert created_tool["properties"]["secret_header_keys"] == []

            # Now mock Config for the delete operation
            with patch(
                "app.desktop.studio_server.tool_api.Config.shared"
            ) as mock_config_shared:
                mock_config = mock_config_shared.return_value
                mock_config.get_value.return_value = {
                    "other_server::some_header": "other_value"
                }
                mock_config.update_settings = Mock()

                # Delete the tool server
                delete_response = client.delete(
                    f"/api/projects/{test_project.id}/tool_servers/{tool_server_id}"
                )
                assert delete_response.status_code == 200

                # Verify that config update was still called
                mock_config.update_settings.assert_called_once()
                call_args = mock_config.update_settings.call_args[0][0]

                # Check that existing secrets remain unchanged
                expected_remaining_secrets = {
                    "other_server::some_header": "other_value"
                }
                assert call_args[MCP_SECRETS_KEY] == expected_remaining_secrets


async def test_delete_tool_server_missing_secret_header_keys_property(
    client, test_project
):
    """Test that deleting a tool server handles missing secret_header_keys property gracefully"""
    # Create a tool server first
    tool_data = {
        "name": "tool_without_secret_keys_prop",
        "server_url": "https://example.com/api",
        "headers": {"Content-Type": "application/json"},
        "secret_header_keys": [],
        "description": "Tool for testing missing property",
        "is_archived": False,
    }

    async with mock_mcp_success():
        with patch(
            "app.desktop.studio_server.tool_api.project_from_id"
        ) as mock_project_from_id:
            mock_project_from_id.return_value = test_project

            # Create the tool server first (without mocking Config to avoid interference)
            create_response = client.post(
                f"/api/projects/{test_project.id}/connect_remote_mcp",
                json=tool_data,
            )
            assert create_response.status_code == 200
            created_tool = create_response.json()
            tool_server_id = created_tool["id"]

            # Manually remove the secret_header_keys property to simulate old data
            # This requires directly modifying the tool server's properties
            tool_server = tool_server_from_id(test_project.id, tool_server_id)
            del tool_server.properties["secret_header_keys"]
            tool_server.save_to_file()

            # Now mock Config for the delete operation
            with patch(
                "app.desktop.studio_server.tool_api.Config.shared"
            ) as mock_config_shared:
                mock_config = mock_config_shared.return_value
                mock_config.get_value.return_value = {
                    "other_server::some_header": "other_value"
                }
                mock_config.update_settings = Mock()

                # Delete the tool server - this should handle the missing property gracefully
                delete_response = client.delete(
                    f"/api/projects/{test_project.id}/tool_servers/{tool_server_id}"
                )
                assert delete_response.status_code == 200

                # Verify that config update was still called
                mock_config.update_settings.assert_called_once()
                call_args = mock_config.update_settings.call_args[0][0]

                # Check that existing secrets remain unchanged since no secret keys were found
                expected_remaining_secrets = {
                    "other_server::some_header": "other_value"
                }
                assert call_args[MCP_SECRETS_KEY] == expected_remaining_secrets


async def test_delete_tool_server_secret_key_not_in_config(client, test_project):
    """Test that deleting a tool server handles cases where secret keys are not in config"""
    # Create a tool server with secret headers
    tool_data = {
        "name": "tool_with_missing_secrets",
        "server_url": "https://example.com/api",
        "headers": {
            "Authorization": "Bearer secret-token-123",
            "X-API-Key": "api-key-456",
            "Content-Type": "application/json",
        },
        "secret_header_keys": ["Authorization", "X-API-Key"],
        "description": "Tool with secret headers not in config",
        "is_archived": False,
    }

    async with mock_mcp_success():
        with patch(
            "app.desktop.studio_server.tool_api.project_from_id"
        ) as mock_project_from_id:
            mock_project_from_id.return_value = test_project

            # Create the tool server first (without mocking Config to avoid interference)
            create_response = client.post(
                f"/api/projects/{test_project.id}/connect_remote_mcp",
                json=tool_data,
            )
            assert create_response.status_code == 200
            created_tool = create_response.json()
            tool_server_id = created_tool["id"]

            # Now mock Config for delete - but don't include this server's secrets
            with patch(
                "app.desktop.studio_server.tool_api.Config.shared"
            ) as mock_config_shared:
                mock_config = mock_config_shared.return_value
                # Config doesn't have the secret keys for this tool server
                mock_config.get_value.return_value = {
                    "other_server::some_header": "other_value"
                }
                mock_config.update_settings = Mock()

                # Delete the tool server - this should handle missing secrets gracefully
                delete_response = client.delete(
                    f"/api/projects/{test_project.id}/tool_servers/{tool_server_id}"
                )
                assert delete_response.status_code == 200

                # Verify that config update was still called
                mock_config.update_settings.assert_called_once()
                call_args = mock_config.update_settings.call_args[0][0]

                # Check that existing secrets remain unchanged since the secret keys weren't in config
                expected_remaining_secrets = {
                    "other_server::some_header": "other_value"
                }
                assert call_args[MCP_SECRETS_KEY] == expected_remaining_secrets


# Tests for demo tools API endpoints
def test_get_demo_tools_enabled(client):
    """Test GET /api/demo_tools returns True when demo tools are enabled"""
    with patch("app.desktop.studio_server.tool_api.Config.shared") as mock_config:
        mock_config_instance = mock_config.return_value
        mock_config_instance.enable_demo_tools = True

        response = client.get("/api/demo_tools")

        assert response.status_code == 200
        assert response.json() is True


def test_get_demo_tools_disabled(client):
    """Test GET /api/demo_tools returns False when demo tools are disabled"""
    with patch("app.desktop.studio_server.tool_api.Config.shared") as mock_config:
        mock_config_instance = mock_config.return_value
        mock_config_instance.enable_demo_tools = False

        response = client.get("/api/demo_tools")

        assert response.status_code == 200
        assert response.json() is False


def test_set_demo_tools_enable(client):
    """Test POST /api/demo_tools enables demo tools"""
    with patch("app.desktop.studio_server.tool_api.Config.shared") as mock_config:
        mock_config_instance = mock_config.return_value
        mock_config_instance.enable_demo_tools = False  # Initially disabled

        response = client.post("/api/demo_tools?enable_demo_tools=true")

        assert response.status_code == 200
        assert response.json() is True
        # Verify the config was updated
        assert mock_config_instance.enable_demo_tools is True


def test_set_demo_tools_disable(client):
    """Test POST /api/demo_tools disables demo tools"""
    with patch("app.desktop.studio_server.tool_api.Config.shared") as mock_config:
        mock_config_instance = mock_config.return_value
        mock_config_instance.enable_demo_tools = True  # Initially enabled

        response = client.post("/api/demo_tools?enable_demo_tools=false")

        assert response.status_code == 200
        assert response.json() is False
        # Verify the config was updated
        assert mock_config_instance.enable_demo_tools is False


# Tests for secret headers functionality
async def test_connect_remote_mcp_with_secret_headers(client, test_project):
    """Test connect_remote_mcp endpoint stores secret headers correctly"""
    tool_data = {
        "name": "secret_tool",
        "server_url": "https://example.com/api",
        "headers": {
            "Authorization": "Bearer secret-token-123",
            "X-API-Key": "api-key-456",
            "Content-Type": "application/json",
        },
        "secret_header_keys": ["Authorization", "X-API-Key"],
        "description": "Tool with secret headers",
        "is_archived": False,
    }

    with (
        patch(
            "app.desktop.studio_server.tool_api.project_from_id"
        ) as mock_project_from_id,
        patch("app.desktop.studio_server.tool_api.Config.shared") as mock_config,
    ):
        mock_project_from_id.return_value = test_project

        # Mock config for storing secrets
        mock_config_instance = mock_config.return_value
        mock_config_instance.get_value.return_value = {}  # Empty mcp_secrets initially
        mock_config_instance.user_id = "test_user"

        async with mock_mcp_success():
            response = client.post(
                f"/api/projects/{test_project.id}/connect_remote_mcp",
                json=tool_data,
            )

        assert response.status_code == 200
        result = response.json()

        # Verify the tool server was created correctly
        assert result["name"] == "secret_tool"
        assert result["properties"]["server_url"] == "https://example.com/api"

        # Verify secret headers were removed from properties and only non-secret headers remain
        stored_headers = result["properties"]["headers"]
        assert "Content-Type" in stored_headers
        assert stored_headers["Content-Type"] == "application/json"
        assert "Authorization" not in stored_headers
        assert "X-API-Key" not in stored_headers

        # Verify secret header keys were stored
        assert result["properties"]["secret_header_keys"] == [
            "Authorization",
            "X-API-Key",
        ]

        # Verify config.update_settings was called to store secrets
        mock_config_instance.update_settings.assert_called_once()
        call_args = mock_config_instance.update_settings.call_args[0][0]
        assert MCP_SECRETS_KEY in call_args

        # Verify secret values were stored with correct keys
        mcp_secrets = call_args[MCP_SECRETS_KEY]
        server_id = result["id"]
        assert f"{server_id}::Authorization" in mcp_secrets
        assert f"{server_id}::X-API-Key" in mcp_secrets
        assert mcp_secrets[f"{server_id}::Authorization"] == "Bearer secret-token-123"
        assert mcp_secrets[f"{server_id}::X-API-Key"] == "api-key-456"


async def test_connect_remote_mcp_no_secret_headers(client, test_project):
    """Test connect_remote_mcp endpoint without secret headers"""
    tool_data = {
        "name": "no_secret_tool",
        "server_url": "https://example.com/api",
        "headers": {
            "Content-Type": "application/json",
            "User-Agent": "Kiln-AI/1.0",
        },
        "secret_header_keys": [],  # Empty list
        "description": "Tool without secret headers",
        "is_archived": False,
    }

    with (
        patch(
            "app.desktop.studio_server.tool_api.project_from_id"
        ) as mock_project_from_id,
        patch("app.desktop.studio_server.tool_api.Config.shared") as mock_config,
    ):
        mock_project_from_id.return_value = test_project
        mock_config_instance = mock_config.return_value
        mock_config_instance.user_id = "test_user"

        async with mock_mcp_success():
            response = client.post(
                f"/api/projects/{test_project.id}/connect_remote_mcp",
                json=tool_data,
            )

        assert response.status_code == 200
        result = response.json()

        # Verify all headers remain in properties
        stored_headers = result["properties"]["headers"]
        assert stored_headers["Content-Type"] == "application/json"
        assert stored_headers["User-Agent"] == "Kiln-AI/1.0"
        assert result["properties"]["secret_header_keys"] == []

        # Verify config.update_settings was NOT called since no secrets
        mock_config_instance.update_settings.assert_not_called()


async def test_connect_remote_mcp_existing_mcp_secrets(client, test_project):
    """Test connect_remote_mcp endpoint merges with existing mcp_secrets"""
    tool_data = {
        "name": "merge_secret_tool",
        "server_url": "https://example.com/api",
        "headers": {
            "Authorization": "Bearer new-token",
            "Content-Type": "application/json",
        },
        "secret_header_keys": ["Authorization"],
        "description": "Tool that merges with existing secrets",
        "is_archived": False,
    }

    existing_secrets = {
        "other_server_id::X-API-Key": "existing-api-key",
        "another_server::Token": "existing-token",
    }

    with (
        patch(
            "app.desktop.studio_server.tool_api.project_from_id"
        ) as mock_project_from_id,
        patch("app.desktop.studio_server.tool_api.Config.shared") as mock_config,
    ):
        mock_project_from_id.return_value = test_project

        # Mock config with existing secrets
        mock_config_instance = mock_config.return_value
        mock_config_instance.get_value.return_value = existing_secrets.copy()
        mock_config_instance.user_id = "test_user"

        async with mock_mcp_success():
            response = client.post(
                f"/api/projects/{test_project.id}/connect_remote_mcp",
                json=tool_data,
            )

        assert response.status_code == 200
        result = response.json()

        # Verify config.update_settings was called to merge secrets
        mock_config_instance.update_settings.assert_called_once()
        call_args = mock_config_instance.update_settings.call_args[0][0]

        # Verify existing secrets are preserved and new ones added
        mcp_secrets = call_args[MCP_SECRETS_KEY]
        server_id = result["id"]

        # Existing secrets should still be there
        assert "other_server_id::X-API-Key" in mcp_secrets
        assert "another_server::Token" in mcp_secrets
        assert mcp_secrets["other_server_id::X-API-Key"] == "existing-api-key"
        assert mcp_secrets["another_server::Token"] == "existing-token"

        # New secret should be added
        assert f"{server_id}::Authorization" in mcp_secrets
        assert mcp_secrets[f"{server_id}::Authorization"] == "Bearer new-token"


# Tests for local MCP secret environment variables functionality
async def test_connect_local_mcp_with_secret_env_vars(client, test_project):
    """Test connect_local_mcp endpoint stores secret environment variables correctly"""
    tool_data = {
        "name": "secret_env_tool",
        "command": "python",
        "args": ["-m", "my_server"],
        "env_vars": {
            "PUBLIC_VAR": "public_value",
            "SECRET_API_KEY": "secret_key_123",
            "ANOTHER_SECRET": "another_secret_value",
            "DEBUG": "true",
        },
        "secret_env_var_keys": ["SECRET_API_KEY", "ANOTHER_SECRET"],
        "description": "Tool with secret environment variables",
        "is_archived": False,
    }

    with (
        patch(
            "app.desktop.studio_server.tool_api.project_from_id"
        ) as mock_project_from_id,
        patch("app.desktop.studio_server.tool_api.Config.shared") as mock_config,
    ):
        mock_project_from_id.return_value = test_project

        # Mock config for storing secrets
        mock_config_instance = mock_config.return_value
        mock_config_instance.get_value.return_value = {}  # Empty mcp_secrets initially
        mock_config_instance.user_id = "test_user"

        async with mock_mcp_success():
            response = client.post(
                f"/api/projects/{test_project.id}/connect_local_mcp",
                json=tool_data,
            )

        assert response.status_code == 200
        result = response.json()

        # Verify the tool server was created correctly
        assert result["name"] == "secret_env_tool"
        assert result["properties"]["command"] == "python"
        assert result["properties"]["args"] == ["-m", "my_server"]

        # Verify secret env vars were removed from properties and only non-secret env vars remain
        stored_env_vars = result["properties"]["env_vars"]
        assert "PUBLIC_VAR" in stored_env_vars
        assert stored_env_vars["PUBLIC_VAR"] == "public_value"
        assert "DEBUG" in stored_env_vars
        assert stored_env_vars["DEBUG"] == "true"
        assert "SECRET_API_KEY" not in stored_env_vars
        assert "ANOTHER_SECRET" not in stored_env_vars

        # Verify secret env var keys were stored
        assert result["properties"]["secret_env_var_keys"] == [
            "SECRET_API_KEY",
            "ANOTHER_SECRET",
        ]

        # Verify config.update_settings was called to store secrets
        mock_config_instance.update_settings.assert_called_once()
        call_args = mock_config_instance.update_settings.call_args[0][0]
        assert MCP_SECRETS_KEY in call_args

        # Verify secret values were stored with correct keys
        mcp_secrets = call_args[MCP_SECRETS_KEY]
        server_id = result["id"]
        assert f"{server_id}::SECRET_API_KEY" in mcp_secrets
        assert f"{server_id}::ANOTHER_SECRET" in mcp_secrets
        assert mcp_secrets[f"{server_id}::SECRET_API_KEY"] == "secret_key_123"
        assert mcp_secrets[f"{server_id}::ANOTHER_SECRET"] == "another_secret_value"


async def test_connect_local_mcp_no_secret_env_vars(client, test_project):
    """Test connect_local_mcp endpoint without secret environment variables"""
    tool_data = {
        "name": "no_secret_env_tool",
        "command": "python",
        "args": ["-m", "my_server"],
        "env_vars": {
            "PUBLIC_VAR": "public_value",
            "DEBUG": "true",
        },
        "secret_env_var_keys": [],  # Empty list
        "description": "Tool without secret environment variables",
        "is_archived": False,
    }

    with (
        patch(
            "app.desktop.studio_server.tool_api.project_from_id"
        ) as mock_project_from_id,
        patch("app.desktop.studio_server.tool_api.Config.shared") as mock_config,
    ):
        mock_project_from_id.return_value = test_project
        mock_config_instance = mock_config.return_value
        mock_config_instance.user_id = "test_user"

        async with mock_mcp_success():
            response = client.post(
                f"/api/projects/{test_project.id}/connect_local_mcp",
                json=tool_data,
            )

        assert response.status_code == 200
        result = response.json()

        # Verify all env vars remain in properties
        stored_env_vars = result["properties"]["env_vars"]
        assert stored_env_vars["PUBLIC_VAR"] == "public_value"
        assert stored_env_vars["DEBUG"] == "true"
        assert result["properties"]["secret_env_var_keys"] == []

        # Verify config.update_settings was NOT called since no secrets
        mock_config_instance.update_settings.assert_not_called()


async def test_connect_local_mcp_existing_mcp_secrets(client, test_project):
    """Test connect_local_mcp endpoint merges with existing mcp_secrets"""
    tool_data = {
        "name": "merge_secret_env_tool",
        "command": "python",
        "args": ["-m", "my_server"],
        "env_vars": {
            "PUBLIC_VAR": "public_value",
            "NEW_SECRET": "new_secret_value",
        },
        "secret_env_var_keys": ["NEW_SECRET"],
        "description": "Tool that merges with existing secrets",
        "is_archived": False,
    }

    existing_secrets = {
        "other_server_id::OLD_SECRET": "existing_secret",
        "another_server::TOKEN": "existing_token",
    }

    with (
        patch(
            "app.desktop.studio_server.tool_api.project_from_id"
        ) as mock_project_from_id,
        patch("app.desktop.studio_server.tool_api.Config.shared") as mock_config,
    ):
        mock_project_from_id.return_value = test_project

        # Mock config with existing secrets
        mock_config_instance = mock_config.return_value
        mock_config_instance.get_value.return_value = existing_secrets.copy()
        mock_config_instance.user_id = "test_user"

        async with mock_mcp_success():
            response = client.post(
                f"/api/projects/{test_project.id}/connect_local_mcp",
                json=tool_data,
            )

        assert response.status_code == 200
        result = response.json()

        # Verify config.update_settings was called to merge secrets
        mock_config_instance.update_settings.assert_called_once()
        call_args = mock_config_instance.update_settings.call_args[0][0]

        # Verify existing secrets are preserved and new ones added
        mcp_secrets = call_args[MCP_SECRETS_KEY]
        server_id = result["id"]

        # Existing secrets should still be there
        assert "other_server_id::OLD_SECRET" in mcp_secrets
        assert "another_server::TOKEN" in mcp_secrets
        assert mcp_secrets["other_server_id::OLD_SECRET"] == "existing_secret"
        assert mcp_secrets["another_server::TOKEN"] == "existing_token"

        # New secret should be added
        assert f"{server_id}::NEW_SECRET" in mcp_secrets
        assert mcp_secrets[f"{server_id}::NEW_SECRET"] == "new_secret_value"


async def test_delete_local_mcp_tool_server_with_secret_env_vars(client, test_project):
    """Test that deleting a local MCP tool server removes secret environment variables from Config"""
    # Create a local MCP tool server with secret env vars
    tool_data = {
        "name": "local_tool_with_secrets",
        "command": "python",
        "args": ["-m", "my_server"],
        "env_vars": {
            "PUBLIC_VAR": "public_value",
            "SECRET_API_KEY": "secret_key_123",
            "ANOTHER_SECRET": "another_secret_value",
        },
        "secret_env_var_keys": ["SECRET_API_KEY", "ANOTHER_SECRET"],
        "description": "Local tool with secret env vars",
        "is_archived": False,
    }

    async with mock_mcp_success():
        with patch(
            "app.desktop.studio_server.tool_api.project_from_id"
        ) as mock_project_from_id:
            mock_project_from_id.return_value = test_project

            # Create the tool server first (without mocking Config to avoid interference)
            create_response = client.post(
                f"/api/projects/{test_project.id}/connect_local_mcp",
                json=tool_data,
            )
            assert create_response.status_code == 200
            created_tool = create_response.json()
            tool_server_id = created_tool["id"]

            # Verify the tool server was created with secret env vars
            assert "secret_env_var_keys" in created_tool["properties"]
            assert created_tool["properties"]["secret_env_var_keys"] == [
                "SECRET_API_KEY",
                "ANOTHER_SECRET",
            ]

            # Now mock Config for the delete operation
            with patch(
                "app.desktop.studio_server.tool_api.Config.shared"
            ) as mock_config_shared:
                mock_config = mock_config_shared.return_value
                mock_config.get_value.return_value = {
                    f"{tool_server_id}::SECRET_API_KEY": "secret_key_123",
                    f"{tool_server_id}::ANOTHER_SECRET": "another_secret_value",
                    "other_server::some_env_var": "other_value",  # Should not be deleted
                }
                mock_config.update_settings = Mock()

                # Delete the tool server
                delete_response = client.delete(
                    f"/api/projects/{test_project.id}/tool_servers/{tool_server_id}"
                )
                assert delete_response.status_code == 200

                # Verify that secret env vars were removed from config
                mock_config.update_settings.assert_called_once()
                call_args = mock_config.update_settings.call_args[0][0]

                # Check that the updated mcp_secrets no longer contains the deleted server's secrets
                expected_remaining_secrets = {
                    "other_server::some_env_var": "other_value"
                }
                assert call_args[MCP_SECRETS_KEY] == expected_remaining_secrets


async def test_delete_local_mcp_tool_server_no_secret_env_vars(client, test_project):
    """Test that deleting a local MCP tool server without secret env vars works correctly"""
    # Create a local MCP tool server without secret env vars
    tool_data = {
        "name": "local_tool_without_secrets",
        "command": "python",
        "args": ["-m", "my_server"],
        "env_vars": {"PUBLIC_VAR": "public_value"},
        "secret_env_var_keys": [],
        "description": "Local tool without secret env vars",
        "is_archived": False,
    }

    async with mock_mcp_success():
        with patch(
            "app.desktop.studio_server.tool_api.project_from_id"
        ) as mock_project_from_id:
            mock_project_from_id.return_value = test_project

            # Create the tool server first (without mocking Config to avoid interference)
            create_response = client.post(
                f"/api/projects/{test_project.id}/connect_local_mcp",
                json=tool_data,
            )
            assert create_response.status_code == 200
            created_tool = create_response.json()
            tool_server_id = created_tool["id"]

            # Verify the tool server was created without secret env vars
            assert created_tool["properties"]["secret_env_var_keys"] == []

            # Now mock Config for the delete operation
            with patch(
                "app.desktop.studio_server.tool_api.Config.shared"
            ) as mock_config_shared:
                mock_config = mock_config_shared.return_value
                mock_config.get_value.return_value = {
                    "other_server::some_env_var": "other_value"  # Should remain
                }
                mock_config.update_settings = Mock()

                # Delete the tool server
                delete_response = client.delete(
                    f"/api/projects/{test_project.id}/tool_servers/{tool_server_id}"
                )
                assert delete_response.status_code == 200

                # Config should still be updated (even though no secrets were removed)
                mock_config.update_settings.assert_called_once()
                call_args = mock_config.update_settings.call_args[0][0]

                # Other secrets should remain unchanged
                expected_remaining_secrets = {
                    "other_server::some_env_var": "other_value"
                }
                assert call_args[MCP_SECRETS_KEY] == expected_remaining_secrets


async def test_delete_local_mcp_tool_server_secret_key_not_in_config(
    client, test_project
):
    """Test that deleting a local MCP tool server handles cases where secret keys are not in config"""
    # Create a local MCP tool server with secret env vars
    tool_data = {
        "name": "local_tool_with_missing_secrets",
        "command": "python",
        "args": ["-m", "my_server"],
        "env_vars": {
            "PUBLIC_VAR": "public_value",
            "SECRET_API_KEY": "secret_key_123",
            "ANOTHER_SECRET": "another_secret_value",
        },
        "secret_env_var_keys": ["SECRET_API_KEY", "ANOTHER_SECRET"],
        "description": "Local tool with secret env vars not in config",
        "is_archived": False,
    }

    async with mock_mcp_success():
        with patch(
            "app.desktop.studio_server.tool_api.project_from_id"
        ) as mock_project_from_id:
            mock_project_from_id.return_value = test_project

            # Create the tool server first (without mocking Config to avoid interference)
            create_response = client.post(
                f"/api/projects/{test_project.id}/connect_local_mcp",
                json=tool_data,
            )
            assert create_response.status_code == 200
            created_tool = create_response.json()
            tool_server_id = created_tool["id"]

            # Now mock Config for the delete operation with missing secrets
            with patch(
                "app.desktop.studio_server.tool_api.Config.shared"
            ) as mock_config_shared:
                mock_config = mock_config_shared.return_value
                # Config doesn't contain the server's secrets (they were never saved or were deleted)
                mock_config.get_value.return_value = {
                    "other_server::some_env_var": "other_value"  # Should remain
                }
                mock_config.update_settings = Mock()

                # Delete the tool server - should not raise an exception
                delete_response = client.delete(
                    f"/api/projects/{test_project.id}/tool_servers/{tool_server_id}"
                )
                assert delete_response.status_code == 200

                # Config should still be updated
                mock_config.update_settings.assert_called_once()
                call_args = mock_config.update_settings.call_args[0][0]

                # Other secrets should remain unchanged
                expected_remaining_secrets = {
                    "other_server::some_env_var": "other_value"
                }
                assert call_args[MCP_SECRETS_KEY] == expected_remaining_secrets


async def test_delete_local_mcp_tool_server_missing_secret_env_var_keys_property(
    client, test_project
):
    """Test that deleting a local MCP tool server handles missing secret_env_var_keys property gracefully"""
    # Create a local MCP tool server first
    tool_data = {
        "name": "local_tool_without_secret_keys_prop",
        "command": "python",
        "args": ["-m", "test_server"],
        "env_vars": {"DEBUG": "true"},
        "secret_env_var_keys": [],
        "description": "Local tool for testing missing property",
        "is_archived": False,
    }

    async with mock_mcp_success():
        with patch(
            "app.desktop.studio_server.tool_api.project_from_id"
        ) as mock_project_from_id:
            mock_project_from_id.return_value = test_project

            # Create the local tool server first (without mocking Config to avoid interference)
            create_response = client.post(
                f"/api/projects/{test_project.id}/connect_local_mcp",
                json=tool_data,
            )
            assert create_response.status_code == 200
            created_tool = create_response.json()
            tool_server_id = created_tool["id"]

            # Manually remove the secret_env_var_keys property to simulate old data
            # This requires directly modifying the tool server's properties
            tool_server = tool_server_from_id(test_project.id, tool_server_id)
            del tool_server.properties["secret_env_var_keys"]
            tool_server.save_to_file()

            # Now mock Config for the delete operation
            with patch(
                "app.desktop.studio_server.tool_api.Config.shared"
            ) as mock_config_shared:
                mock_config = mock_config_shared.return_value
                mock_config.get_value.return_value = {
                    "other_server::some_env_var": "other_value"
                }
                mock_config.update_settings = Mock()

                # Delete the tool server - this should handle the missing property gracefully
                delete_response = client.delete(
                    f"/api/projects/{test_project.id}/tool_servers/{tool_server_id}"
                )
                assert delete_response.status_code == 200

                # Verify that config update was still called
                mock_config.update_settings.assert_called_once()
                call_args = mock_config.update_settings.call_args[0][0]

                # Check that existing secrets remain unchanged since no secret keys were found
                expected_remaining_secrets = {
                    "other_server::some_env_var": "other_value"
                }
                assert call_args[MCP_SECRETS_KEY] == expected_remaining_secrets


async def test_get_tool_server_with_missing_secrets(client, test_project):
    """Test get_tool_server returns missing_secrets when secrets are not configured"""
    # First create a tool server with secret headers
    tool_data = {
        "name": "test_missing_secrets_tool",
        "server_url": "https://example.com/api",
        "headers": {"Authorization": "Bearer token", "X-API-Key": "key"},
        "secret_header_keys": ["Authorization", "X-API-Key"],
        "description": "Tool with missing secrets",
        "is_archived": False,
    }

    with patch(
        "app.desktop.studio_server.tool_api.project_from_id"
    ) as mock_project_from_id:
        mock_project_from_id.return_value = test_project

        # Create the tool with successful validation
        async with mock_mcp_success():
            create_response = client.post(
                f"/api/projects/{test_project.id}/connect_remote_mcp",
                json=tool_data,
            )
            assert create_response.status_code == 200
        created_tool = create_response.json()
        tool_server_id = created_tool["id"]

        # Mock the missing_secrets method to return missing secrets
        with patch(
            "app.desktop.studio_server.tool_api.tool_server_from_id"
        ) as mock_tool_server_from_id:
            mock_tool_server = Mock()
            mock_tool_server.id = tool_server_id
            mock_tool_server.name = "test_missing_secrets_tool"
            mock_tool_server.type = ToolServerType.remote_mcp
            mock_tool_server.description = "Tool with missing secrets"
            mock_tool_server.created_at = datetime.now()
            mock_tool_server.created_by = None
            mock_tool_server.properties = {
                "server_url": "https://example.com/api",
                "headers": {"Authorization": "Bearer token", "X-API-Key": "key"},
                "secret_header_keys": ["Authorization", "X-API-Key"],
                "is_archived": False,
            }
            mock_tool_server.retrieve_secrets.return_value = (
                {},
                ["Authorization", "X-API-Key"],
            )
            mock_tool_server_from_id.return_value = mock_tool_server

            # Get the tool server - should return with missing_secrets and no available_tools
            response = client.get(
                f"/api/projects/{test_project.id}/tool_servers/{tool_server_id}"
            )

            assert response.status_code == 200
            result = response.json()

            # Verify the tool server details
            assert result["name"] == "test_missing_secrets_tool"
            assert result["type"] == "remote_mcp"
            assert result["description"] == "Tool with missing secrets"

            # Verify missing_secrets is populated
            assert "missing_secrets" in result
            assert set(result["missing_secrets"]) == {"Authorization", "X-API-Key"}

            # Verify available_tools is empty when secrets are missing
            assert "available_tools" in result
            assert result["available_tools"] == []


async def test_get_tool_server_with_some_missing_secrets(client, test_project):
    """Test get_tool_server returns partial missing_secrets when some secrets are missing"""
    # First create a tool server with secret headers
    tool_data = {
        "name": "test_partial_missing_secrets_tool",
        "server_url": "https://example.com/api",
        "headers": {
            "Authorization": "Bearer token",
            "X-API-Key": "key",
            "Content-Type": "application/json",
        },
        "secret_header_keys": ["Authorization", "X-API-Key"],
        "description": "Tool with some missing secrets",
        "is_archived": False,
    }

    with patch(
        "app.desktop.studio_server.tool_api.project_from_id"
    ) as mock_project_from_id:
        mock_project_from_id.return_value = test_project

        # Create the tool with successful validation
        async with mock_mcp_success():
            create_response = client.post(
                f"/api/projects/{test_project.id}/connect_remote_mcp",
                json=tool_data,
            )
            assert create_response.status_code == 200
        created_tool = create_response.json()
        tool_server_id = created_tool["id"]

        # Mock the missing_secrets method to return only one missing secret
        with patch(
            "app.desktop.studio_server.tool_api.tool_server_from_id"
        ) as mock_tool_server_from_id:
            mock_tool_server = Mock()
            mock_tool_server.id = tool_server_id
            mock_tool_server.name = "test_partial_missing_secrets_tool"
            mock_tool_server.type = ToolServerType.remote_mcp
            mock_tool_server.description = "Tool with some missing secrets"
            mock_tool_server.created_at = datetime.now()
            mock_tool_server.created_by = None
            mock_tool_server.properties = {
                "server_url": "https://example.com/api",
                "headers": {
                    "Authorization": "Bearer token",
                    "X-API-Key": "key",
                    "Content-Type": "application/json",
                },
                "secret_header_keys": ["Authorization", "X-API-Key"],
                "is_archived": False,
            }
            mock_tool_server.retrieve_secrets.return_value = (
                {"Authorization": "Bearer token"},
                ["X-API-Key"],
            )  # Only one missing
            mock_tool_server_from_id.return_value = mock_tool_server

            # Get the tool server - should return with missing_secrets and no available_tools
            response = client.get(
                f"/api/projects/{test_project.id}/tool_servers/{tool_server_id}"
            )

            assert response.status_code == 200
            result = response.json()

            # Verify missing_secrets contains only the missing secret
            assert "missing_secrets" in result
            assert result["missing_secrets"] == ["X-API-Key"]

            # Verify available_tools is empty when any secrets are missing
            assert "available_tools" in result
            assert result["available_tools"] == []


async def test_get_tool_server_no_missing_secrets(client, test_project):
    """Test get_tool_server returns available_tools when no secrets are missing"""
    # First create a tool server with secret headers
    tool_data = {
        "name": "test_no_missing_secrets_tool",
        "server_url": "https://example.com/api",
        "headers": {"Authorization": "Bearer token", "X-API-Key": "key"},
        "secret_header_keys": ["Authorization", "X-API-Key"],
        "description": "Tool with no missing secrets",
        "is_archived": False,
    }

    with patch(
        "app.desktop.studio_server.tool_api.project_from_id"
    ) as mock_project_from_id:
        mock_project_from_id.return_value = test_project

        # Create the tool with successful validation
        async with mock_mcp_success():
            create_response = client.post(
                f"/api/projects/{test_project.id}/connect_remote_mcp",
                json=tool_data,
            )
            assert create_response.status_code == 200
        created_tool = create_response.json()
        tool_server_id = created_tool["id"]

        # Mock the missing_secrets method to return no missing secrets
        with patch(
            "app.desktop.studio_server.tool_api.tool_server_from_id"
        ) as mock_tool_server_from_id:
            mock_tool_server = Mock()
            mock_tool_server.id = tool_server_id
            mock_tool_server.name = "test_no_missing_secrets_tool"
            mock_tool_server.type = ToolServerType.remote_mcp
            mock_tool_server.description = "Tool with no missing secrets"
            mock_tool_server.created_at = datetime.now()
            mock_tool_server.created_by = None
            mock_tool_server.properties = {
                "server_url": "https://example.com/api",
                "headers": {"Authorization": "Bearer token", "X-API-Key": "key"},
                "secret_header_keys": ["Authorization", "X-API-Key"],
                "is_archived": False,
            }
            mock_tool_server.retrieve_secrets.return_value = (
                {"Authorization": "Bearer token", "X-API-Key": "key"},
                [],
            )  # No missing secrets
            mock_tool_server_from_id.return_value = mock_tool_server

            # Mock successful tool retrieval
            mock_tools = [
                Tool(name="test_tool", description="Test tool", inputSchema={}),
                Tool(name="calculator", description="Math tool", inputSchema={}),
            ]

            async with mock_mcp_success(tools=mock_tools):
                # Get the tool server - should return available_tools when no secrets are missing
                response = client.get(
                    f"/api/projects/{test_project.id}/tool_servers/{tool_server_id}"
                )

                assert response.status_code == 200
                result = response.json()

                # Verify missing_secrets is empty
                assert "missing_secrets" in result
                assert result["missing_secrets"] == []

                # Verify available_tools is populated when no secrets are missing
                assert "available_tools" in result
                assert len(result["available_tools"]) == 2
                tool_names = [tool["name"] for tool in result["available_tools"]]
                assert "test_tool" in tool_names
                assert "calculator" in tool_names


async def test_get_tool_server_local_mcp_with_missing_secrets(client, test_project):
    """Test get_tool_server returns missing_secrets for local MCP servers"""
    # First create a local MCP tool server
    tool_data = {
        "name": "test_local_missing_secrets",
        "command": "python",
        "args": ["-m", "my_server"],
        "env_vars": {
            "API_KEY": "secret_key",
            "PORT": "3000",
            "DATABASE_PASSWORD": "placeholder",
        },
        "secret_env_var_keys": ["API_KEY", "DATABASE_PASSWORD"],
        "description": "Local MCP tool with missing secrets",
        "is_archived": False,
    }

    with patch(
        "app.desktop.studio_server.tool_api.project_from_id"
    ) as mock_project_from_id:
        mock_project_from_id.return_value = test_project

        # Create the local MCP tool server
        async with mock_mcp_success():
            create_response = client.post(
                f"/api/projects/{test_project.id}/connect_local_mcp",
                json=tool_data,
            )
            assert create_response.status_code == 200
        created_tool = create_response.json()
        tool_server_id = created_tool["id"]

        # Mock the missing_secrets method to return missing secrets
        with patch(
            "app.desktop.studio_server.tool_api.tool_server_from_id"
        ) as mock_tool_server_from_id:
            mock_tool_server = Mock()
            mock_tool_server.id = tool_server_id
            mock_tool_server.name = "test_local_missing_secrets"
            mock_tool_server.type = ToolServerType.local_mcp
            mock_tool_server.description = "Local MCP tool with missing secrets"
            mock_tool_server.created_at = datetime.now()
            mock_tool_server.created_by = None
            mock_tool_server.properties = {
                "command": "python",
                "args": ["-m", "my_server"],
                "env_vars": {
                    "API_KEY": "secret_key",
                    "PORT": "3000",
                    "DATABASE_PASSWORD": "placeholder",
                },
                "secret_env_var_keys": ["API_KEY", "DATABASE_PASSWORD"],
                "is_archived": False,
            }
            mock_tool_server.retrieve_secrets.return_value = (
                {"API_KEY": "secret_key"},
                ["DATABASE_PASSWORD"],
            )  # Missing secret
            mock_tool_server_from_id.return_value = mock_tool_server

            # Get the tool server - should return with missing_secrets
            response = client.get(
                f"/api/projects/{test_project.id}/tool_servers/{tool_server_id}"
            )

            assert response.status_code == 200
            result = response.json()

            # Verify the tool server details
            assert result["name"] == "test_local_missing_secrets"
            assert result["type"] == "local_mcp"
            assert result["description"] == "Local MCP tool with missing secrets"

            # Verify missing_secrets is populated
            assert "missing_secrets" in result
            assert result["missing_secrets"] == ["DATABASE_PASSWORD"]

            # Verify available_tools is empty when secrets are missing
            assert "available_tools" in result
            assert result["available_tools"] == []


async def test_get_tool_server_kiln_task_success(client, test_project):
    """Test get_tool_server successfully retrieves a Kiln task tool server"""

    with (
        patch(
            "app.desktop.studio_server.tool_api.project_from_id"
        ) as mock_project_from_id,
        patch("app.desktop.studio_server.tool_api.task_from_id") as mock_task_from_id,
        patch(
            "kiln_ai.tools.kiln_task_tool.project_from_id"
        ) as mock_kiln_project_from_id,
    ):
        mock_project_from_id.return_value = test_project
        mock_kiln_project_from_id.return_value = test_project

        # Create a test task
        task = Task(
            name="Test Task",
            description="Test task for Kiln task tool",
            instruction="Complete the test task",
            parent=test_project,
        )
        task.save_to_file()

        # Set up task_from_id mock to return the task
        def mock_task_from_id_func(project_id, task_id):
            if task_id == str(task.id):
                return task
            else:
                raise HTTPException(status_code=404, detail="Task not found")

        mock_task_from_id.side_effect = mock_task_from_id_func

        # Create a Kiln task tool server
        kiln_task_server = ExternalToolServer(
            name="kiln_task_server",
            type=ToolServerType.kiln_task,
            description="Kiln task server for testing",
            properties={
                "name": "test_kiln_task_tool",
                "description": "Test Kiln task tool",
                "task_id": str(task.id),
                "run_config_id": "default",
                "is_archived": False,
            },
            parent=test_project,
        )
        kiln_task_server.save_to_file()

        # Get the tool server
        response = client.get(
            f"/api/projects/{test_project.id}/tool_servers/{kiln_task_server.id}"
        )

        assert response.status_code == 200
        result = response.json()

        # Verify the tool server details
        assert result["name"] == "kiln_task_server"
        assert result["type"] == "kiln_task"
        assert result["description"] == "Kiln task server for testing"
        assert result["properties"]["name"] == "test_kiln_task_tool"
        assert result["properties"]["description"] == "Test Kiln task tool"
        assert result["properties"]["task_id"] == str(task.id)
        assert result["properties"]["run_config_id"] == "default"
        assert "id" in result

        # Verify available_tools is populated with the Kiln task tool
        assert "available_tools" in result
        assert len(result["available_tools"]) == 1

        tool = result["available_tools"][0]
        assert tool["name"] == "test_kiln_task_tool"
        assert tool["description"] == "Test Kiln task tool"
        assert "inputSchema" in tool


@pytest.fixture
def edit_local_server_data():
    return {
        "name": "edited name",
        "command": "python",
        "args": ["-m", "my_server"],
        "env_vars": {
            "PORT": "3000",
            "DATABASE_PASSWORD": "1234",
        },
        "secret_env_var_keys": ["DATABASE_PASSWORD"],
        "description": "edited description",
        "is_archived": True,
    }


async def test_edit_local_mcp_404(client, test_project, edit_local_server_data):
    """Test edit_local_mcp returns 404 when the tool server does not exist"""
    with patch(
        "app.desktop.studio_server.tool_api.project_from_id"
    ) as mock_project_from_id:
        mock_project_from_id.return_value = test_project
        response = client.patch(
            f"/api/projects/{test_project.id}/edit_local_mcp/123",
            json=edit_local_server_data,
        )
        assert response.status_code == 404
        assert response.json() == {"detail": "Tool server not found"}


@pytest.fixture
def existing_local_tool_server(test_project):
    existing_tool_server = ExternalToolServer(
        parent=test_project,
        type=ToolServerType.local_mcp,
        name="test_local_mcp",
        properties={
            "command": "echo",
            "args": ["hello"],
            "is_archived": False,
        },
    )
    existing_tool_server.save_to_file()
    return existing_tool_server


@pytest.fixture
def existing_remote_tool_server(test_project):
    existing_tool_server = ExternalToolServer(
        parent=test_project,
        type=ToolServerType.remote_mcp,
        name="test_remote_mcp",
        properties={
            "server_url": "https://example.com",
            "headers": {},
            "is_archived": False,
        },
    )
    existing_tool_server.save_to_file()
    return existing_tool_server


async def test_edit_local_mcp_wrong_type(
    client, test_project, edit_local_server_data, existing_remote_tool_server
):
    """Test edit_local_mcp returns 400 when the tool server is not a local MCP server"""

    with patch(
        "app.desktop.studio_server.tool_api.project_from_id"
    ) as mock_project_from_id:
        mock_project_from_id.return_value = test_project
        response = client.patch(
            f"/api/projects/{test_project.id}/edit_local_mcp/{existing_remote_tool_server.id}",
            json=edit_local_server_data,
        )
        assert response.status_code == 400
        assert response.json() == {
            "detail": "Existing tool server is not a local MCP server. You can't edit a non-local MCP server with this endpoint."
        }


async def test_edit_local_mcp(
    client, test_project, edit_local_server_data, existing_local_tool_server
):
    """Test edit_local_mcp updates the tool server"""
    with patch(
        "app.desktop.studio_server.tool_api.project_from_id"
    ) as mock_project_from_id:
        mock_project_from_id.return_value = test_project

        # Create the local MCP tool server
        async with mock_mcp_success():
            edit_response = client.patch(
                f"/api/projects/{test_project.id}/edit_local_mcp/{existing_local_tool_server.id}",
                json=edit_local_server_data,
            )
            assert edit_response.status_code == 200
            response_json = edit_response.json()
            assert response_json["name"] == "edited name"
            assert response_json["type"] == ToolServerType.local_mcp
            assert response_json["description"] == "edited description"
            assert response_json["properties"]["command"] == "python"
            assert response_json["properties"]["args"] == ["-m", "my_server"]
            assert response_json["properties"]["env_vars"].keys() == {
                "PORT",
            }
            assert response_json["properties"]["env_vars"]["PORT"] == "3000"
            assert response_json["properties"]["secret_env_var_keys"] == [
                "DATABASE_PASSWORD",
            ]
            assert response_json["properties"]["is_archived"] is True

            # Verify the tool server changes were saved to file
            loaded_tool_server = ExternalToolServer.load_from_file(
                existing_local_tool_server.path
            )
            assert loaded_tool_server.name == "edited name"
            assert loaded_tool_server.type == ToolServerType.local_mcp
            assert loaded_tool_server.description == "edited description"
            assert loaded_tool_server.properties["command"] == "python"
            assert loaded_tool_server.properties["args"] == ["-m", "my_server"]
            assert loaded_tool_server.properties["env_vars"].keys() == {
                "PORT",
            }
            assert loaded_tool_server.properties["env_vars"]["PORT"] == "3000"
            assert loaded_tool_server.properties["secret_env_var_keys"] == [
                "DATABASE_PASSWORD",
            ]
            assert loaded_tool_server.properties["is_archived"] is True


@pytest.fixture
def edit_remote_server_data():
    return {
        "name": "edited name",
        "description": "edited description",
        "server_url": "https://example.com/edited",
        "headers": {
            "Content-Type": "application/json",
            "Authorization": "Bearer token",
        },
        "secret_header_keys": ["Authorization"],
        "is_archived": True,
    }


async def test_edit_remote_mcp_404(client, test_project, edit_remote_server_data):
    """Test edit_remote_mcp returns 404 when the tool server does not exist"""
    with patch(
        "app.desktop.studio_server.tool_api.project_from_id"
    ) as mock_project_from_id:
        mock_project_from_id.return_value = test_project
        response = client.patch(
            f"/api/projects/{test_project.id}/edit_remote_mcp/123",
            json=edit_remote_server_data,
        )
        assert response.status_code == 404
        assert response.json() == {"detail": "Tool server not found"}


async def test_edit_remote_mcp_wrong_type(
    client, test_project, edit_remote_server_data, existing_local_tool_server
):
    """Test edit_local_mcp returns 400 when the tool server is not a local MCP server"""

    with patch(
        "app.desktop.studio_server.tool_api.project_from_id"
    ) as mock_project_from_id:
        mock_project_from_id.return_value = test_project
        response = client.patch(
            f"/api/projects/{test_project.id}/edit_remote_mcp/{existing_local_tool_server.id}",
            json=edit_remote_server_data,
        )
        assert response.status_code == 400
        assert response.json() == {
            "detail": "Existing tool server is not a remote MCP server. You can't edit a non-remote MCP server with this endpoint."
        }


async def test_edit_remote_mcp(
    client, test_project, edit_remote_server_data, existing_remote_tool_server
):
    """Test edit_local_mcp updates the tool server"""
    with patch(
        "app.desktop.studio_server.tool_api.project_from_id"
    ) as mock_project_from_id:
        mock_project_from_id.return_value = test_project

        # Create the local MCP tool server
        async with mock_mcp_success():
            edit_response = client.patch(
                f"/api/projects/{test_project.id}/edit_remote_mcp/{existing_remote_tool_server.id}",
                json=edit_remote_server_data,
            )
            assert edit_response.status_code == 200
            response_json = edit_response.json()
            assert response_json["name"] == "edited name"
            assert response_json["type"] == ToolServerType.remote_mcp
            assert response_json["description"] == "edited description"
            assert (
                response_json["properties"]["server_url"]
                == "https://example.com/edited"
            )
            assert response_json["properties"]["headers"] == {
                "Content-Type": "application/json",
            }
            assert response_json["properties"]["secret_header_keys"] == [
                "Authorization"
            ]
            assert response_json["properties"]["is_archived"] is True

            # Verify the tool server changes were saved to file
            loaded_tool_server = ExternalToolServer.load_from_file(
                existing_remote_tool_server.path
            )
            assert loaded_tool_server.name == "edited name"
            assert loaded_tool_server.type == ToolServerType.remote_mcp
            assert loaded_tool_server.description == "edited description"
            assert (
                loaded_tool_server.properties["server_url"]
                == "https://example.com/edited"
            )
            assert loaded_tool_server.properties["headers"] == {
                "Content-Type": "application/json",
            }
            assert loaded_tool_server.properties["secret_header_keys"] == [
                "Authorization",
            ]
            assert loaded_tool_server.properties["is_archived"] is True


@pytest.mark.parametrize(
    "fixture_name, endpoint, property_key, bad_data",
    [
        # Test 1: Remote MCP with bad url
        (
            "existing_remote_tool_server",
            "edit_remote_mcp",
            "server_url",
            {"server_url": "http://invalid-url.com"},
        ),
        # Test 2: Local MCP with bad command
        (
            "existing_local_tool_server",
            "edit_local_mcp",
            "command",
            {"command": "invalid-command", "args": []},
        ),
    ],
    ids=["remote_mcp", "local_mcp"],
)
async def test_edit_mcp_does_not_keep_bad_data_in_memory(
    client,
    test_project,
    request,
    mock_project_from_id,
    fixture_name,
    endpoint,
    property_key,
    bad_data,
):
    """Test editing mcp servers with validation failure will not keep bad data in memory"""

    test_server = request.getfixturevalue(fixture_name)

    # Load ExternalToolServer in memory via tool_server_from_id and store the original value
    # tool_server_from_id needs project_from_id to be mocked to return properly
    mock_project_from_id(test_project)
    original_server = tool_server_from_id(test_project.id, test_server.id)
    original_value = original_server.properties[property_key]

    # Call patch endpoint with bad data and force validation failure
    bad_data = {
        "name": test_server.name,
        "description": test_server.description,
        "is_archived": False,
        **bad_data,
    }
    async with mock_mcp_connection_error():
        with pytest.raises(Exception, match="Connection failed"):
            await client.patch(
                f"/api/projects/{test_project.id}/{endpoint}/{test_server.id}",
                json=bad_data,
            )

    # Read the server from memory again and ensure it's not changed
    post_validation_server = tool_server_from_id(test_project.id, test_server.id)
    assert post_validation_server.properties[property_key] == original_value


def test_get_search_tools_success(client, test_project, mock_project_from_id):
    """Test get_search_tools returns RAG configs as search tools"""

    # Create some RAG configs
    rag_config_1 = RagConfig(
        parent=test_project,
        name="Test Search Tool 1",
        tool_name="test_search_tool_1",
        tool_description="First test search tool",
        description="First test search tool",
        extractor_config_id="extractor123",
        chunker_config_id="chunker456",
        embedding_config_id="embedding789",
        vector_store_config_id="vector_store123",
    )

    rag_config_2 = RagConfig(
        parent=test_project,
        name="Test Search Tool 2",
        description=None,
        tool_name="test_search_tool_2",
        tool_description="Second test search tool",
        extractor_config_id="extractor456",
        chunker_config_id="chunker789",
        embedding_config_id="embedding123",
        vector_store_config_id="vector_store456",
    )

    # Save the RAG configs
    rag_config_1.save_to_file()
    rag_config_2.save_to_file()

    # Get search tools
    response = client.get(f"/api/projects/{test_project.id}/search_tools")
    assert response.status_code == 200

    search_tools = response.json()
    assert len(search_tools) == 2

    # Check first search tool
    tool1 = next(t for t in search_tools if t["tool_name"] == "test_search_tool_1")
    assert tool1["id"] == str(rag_config_1.id)
    assert tool1["name"] == "Test Search Tool 1"
    assert tool1["description"] == "First test search tool"

    # Check second search tool
    tool2 = next(t for t in search_tools if t["tool_name"] == "test_search_tool_2")
    assert tool2["id"] == str(rag_config_2.id)
    assert tool2["description"] == "Second test search tool"
    assert tool2["name"] == "Test Search Tool 2"


# RAG-specific tests
async def test_get_available_tools_with_rag_configs(client, test_project):
    """Test get_available_tools includes RAG configs when there's an external tool server"""

    # Create some RAG configs
    rag_config_1 = RagConfig(
        parent=test_project,
        name="Test RAG Config 1",
        description="First test RAG configuration",
        tool_name="test_rag_config_1",
        tool_description="First test RAG configuration",
        extractor_config_id="extractor123",
        chunker_config_id="chunker456",
        embedding_config_id="embedding789",
        vector_store_config_id="vector_store123",
    )

    rag_config_2 = RagConfig(
        parent=test_project,
        name="Test RAG Config 2",
        description=None,  # Test None description
        tool_name="test_rag_config_2",
        tool_description="Second test RAG configuration",
        extractor_config_id="extractor123",
        chunker_config_id="chunker456",
        embedding_config_id="embedding789",
        vector_store_config_id="vector_store456",
    )

    # Save the RAG configs
    rag_config_1.save_to_file()
    rag_config_2.save_to_file()

    # Create an MCP tool server to trigger the RAG set inclusion
    tool_data = {
        "name": "test_server",
        "server_url": "https://example.com/mcp",
        "headers": {},
        "description": "Test server",
        "is_archived": False,
    }

    with patch(
        "app.desktop.studio_server.tool_api.project_from_id"
    ) as mock_project_from_id:
        mock_project_from_id.return_value = test_project

        # Create the MCP server
        async with mock_mcp_success():
            create_response = client.post(
                f"/api/projects/{test_project.id}/connect_remote_mcp",
                json=tool_data,
            )
            assert create_response.status_code == 200

        # Mock no tools from MCP server
        async with mock_mcp_success():
            response = client.get(f"/api/projects/{test_project.id}/available_tools")

            assert response.status_code == 200
            result = response.json()

            # Should have one tool set for RAG (since MCP server has no tools, only RAG set is added)
            assert len(result) == 1
            rag_set = result[0]
            assert rag_set["set_name"] == "Search Tools (RAG)"
            assert len(rag_set["tools"]) == 2

            # Verify RAG tool details
            tool_names = [tool["name"] for tool in rag_set["tools"]]

            assert "test_rag_config_1" in tool_names
            assert "test_rag_config_2" in tool_names

            # Verify tool IDs are properly formatted
            for tool in rag_set["tools"]:
                assert tool["id"].startswith("kiln_tool::rag::")

            # Find specific tools and check their descriptions
            config1_tool = next(
                t for t in rag_set["tools"] if t["name"] == "test_rag_config_1"
            )
            assert (
                config1_tool["description"]
                == "Test RAG Config 1: First test RAG configuration"
            )

            config2_tool = next(
                t for t in rag_set["tools"] if t["name"] == "test_rag_config_2"
            )
            assert (
                config2_tool["description"]
                == "Test RAG Config 2: Second test RAG configuration"
            )


async def test_get_available_tools_with_rag_and_mcp(client, test_project):
    """Test get_available_tools with both RAG configs and MCP servers"""

    # Create a RAG config
    rag_config = RagConfig(
        parent=test_project,
        name="mixed_test_rag",
        description="RAG config for mixed test",
        tool_name="mixed_test_rag",
        tool_description="RAG config for mixed test",
        extractor_config_id="extractor123",
        chunker_config_id="chunker456",
        embedding_config_id="embedding789",
        vector_store_config_id="vector_store123",
    )
    rag_config.save_to_file()

    # Create an MCP tool server
    tool_data = {
        "name": "mixed_test_server",
        "server_url": "https://example.com/mcp",
        "headers": {"Authorization": "Bearer token"},
        "description": "MCP server for mixed test",
        "is_archived": False,
    }

    with patch(
        "app.desktop.studio_server.tool_api.project_from_id"
    ) as mock_project_from_id:
        mock_project_from_id.return_value = test_project

        # Create the MCP server
        async with mock_mcp_success():
            create_response = client.post(
                f"/api/projects/{test_project.id}/connect_remote_mcp",
                json=tool_data,
            )
            assert create_response.status_code == 200
        created_tool = create_response.json()
        server_id = created_tool["id"]

        # Mock tools for the MCP server
        mock_tools = [
            Tool(name="mcp_tool", description="MCP tool", inputSchema={}),
        ]

        async with mock_mcp_success(tools=mock_tools):
            # Get available tools
            response = client.get(f"/api/projects/{test_project.id}/available_tools")

            assert response.status_code == 200
            result = response.json()

            # Should have two tool sets: MCP Server and RAG
            assert len(result) == 2

            # Find both sets
            mcp_set = next(
                (s for s in result if s["set_name"] == "MCP Server: mixed_test_server"),
                None,
            )
            rag_set = next(
                (s for s in result if s["set_name"] == "Search Tools (RAG)"),
                None,
            )

            assert mcp_set is not None
            assert rag_set is not None

            # Verify MCP tools
            assert len(mcp_set["tools"]) == 1
            assert mcp_set["tools"][0]["name"] == "mcp_tool"
            assert mcp_set["tools"][0]["id"].startswith(f"mcp::remote::{server_id}::")

            # Verify RAG tools
            assert len(rag_set["tools"]) == 1
            assert rag_set["tools"][0]["name"] == "mixed_test_rag"
            assert rag_set["tools"][0]["id"].startswith("kiln_tool::rag::")


def test_get_search_tools_excludes_archived(client, test_project, mock_project_from_id):
    """Archived RAG configs should not be returned by /search_tools."""

    active = RagConfig(
        parent=test_project,
        name="Active Search Tool",
        tool_name="active_tool",
        tool_description="Active",
        extractor_config_id="e1",
        chunker_config_id="c1",
        embedding_config_id="em1",
        vector_store_config_id="v1",
        is_archived=False,
    )
    archived = RagConfig(
        parent=test_project,
        name="Archived Search Tool",
        tool_name="archived_tool",
        tool_description="Archived",
        extractor_config_id="e2",
        chunker_config_id="c2",
        embedding_config_id="em2",
        vector_store_config_id="v2",
        is_archived=True,
    )
    active.save_to_file()
    archived.save_to_file()

    response = client.get(f"/api/projects/{test_project.id}/search_tools")
    assert response.status_code == 200
    tools = response.json()
    # Only the active one should be returned
    assert len(tools) == 1
    assert tools[0]["tool_name"] == "active_tool"
    assert tools[0]["name"] == "Active Search Tool"


async def test_available_tools_excludes_archived_rag_and_kiln_task_tools(
    client, test_project
):
    """Archived RAG configs and kiln task tools should be excluded from their respective sets in /available_tools."""

    # Create active and archived RAG configs
    active = RagConfig(
        parent=test_project,
        name="Active RAG",
        description="",
        tool_name="active_rag",
        tool_description="Active desc",
        extractor_config_id="e1",
        chunker_config_id="c1",
        embedding_config_id="em1",
        vector_store_config_id="v1",
        is_archived=False,
    )
    archived = RagConfig(
        parent=test_project,
        name="Archived RAG",
        description="",
        tool_name="archived_rag",
        tool_description="Archived desc",
        extractor_config_id="e2",
        chunker_config_id="c2",
        embedding_config_id="em2",
        vector_store_config_id="v2",
        is_archived=True,
    )
    active.save_to_file()
    archived.save_to_file()

    # Create active and archived kiln task tool servers
    active_kiln_task = ExternalToolServer(
        name="active_kiln_task_server",
        type=ToolServerType.kiln_task,
        description="Active kiln task server",
        properties={
            "name": "active_task_tool",
            "description": "Active task tool",
            "task_id": "task_1",
            "run_config_id": "run_config_1",
            "is_archived": False,
        },
        parent=test_project,
    )

    archived_kiln_task = ExternalToolServer(
        name="archived_kiln_task_server",
        type=ToolServerType.kiln_task,
        description="Archived kiln task server",
        properties={
            "name": "archived_task_tool",
            "description": "Archived task tool",
            "task_id": "task_2",
            "run_config_id": "run_config_2",
            "is_archived": True,
        },
        parent=test_project,
    )
    active_kiln_task.save_to_file()
    archived_kiln_task.save_to_file()

    with patch(
        "app.desktop.studio_server.tool_api.project_from_id"
    ) as mock_project_from_id:
        mock_project_from_id.return_value = test_project

        response = client.get(f"/api/projects/{test_project.id}/available_tools")
        assert response.status_code == 200
        result = response.json()

        # Should have two tool sets: RAG and Kiln Task
        assert len(result) == 2

        rag_set = next(
            (s for s in result if s["set_name"] == "Search Tools (RAG)"), None
        )
        kiln_task_set = next(
            (s for s in result if s["set_name"] == "Kiln Tasks as Tools"), None
        )

        assert rag_set is not None
        assert kiln_task_set is not None

        # Only the active RAG config should be present
        assert len(rag_set["tools"]) == 1
        assert rag_set["tools"][0]["name"] == "active_rag"

        # Only the active kiln task tool should be present
        assert len(kiln_task_set["tools"]) == 1
        assert kiln_task_set["tools"][0]["name"] == "active_task_tool"


class TestExternalToolApiDescription:
    """Test cases for ExternalToolApiDescription class methods."""

    def test_tool_from_mcp_tool_with_all_fields(self):
        """Test creating ExternalToolApiDescription from MCP Tool with all fields."""
        mcp_tool = Tool(
            name="test_tool",
            description="A test tool description",
            inputSchema={
                "type": "object",
                "properties": {
                    "param1": {"type": "string", "description": "First parameter"},
                    "param2": {"type": "number", "description": "Second parameter"},
                },
                "required": ["param1"],
            },
        )

        result = ExternalToolApiDescription.tool_from_mcp_tool(mcp_tool)

        assert result.name == "test_tool"
        assert result.description == "A test tool description"
        assert result.inputSchema == {
            "type": "object",
            "properties": {
                "param1": {"type": "string", "description": "First parameter"},
                "param2": {"type": "number", "description": "Second parameter"},
            },
            "required": ["param1"],
        }

    def test_tool_from_mcp_tool_with_minimal_fields(self):
        """Test creating ExternalToolApiDescription from MCP Tool with minimal fields."""
        mcp_tool = Tool(
            name="minimal_tool",
            description=None,
            inputSchema={},
        )

        result = ExternalToolApiDescription.tool_from_mcp_tool(mcp_tool)

        assert result.name == "minimal_tool"
        assert result.description is None
        assert result.inputSchema == {}

    @pytest.mark.asyncio
    async def test_tool_from_kiln_task_tool_with_all_fields(self):
        """Test creating ExternalToolApiDescription from KilnTaskTool with all fields."""
        # Create a mock KilnTaskTool
        mock_tool = AsyncMock()
        mock_tool.name.return_value = "kiln_task_tool"
        mock_tool.description.return_value = "A Kiln task tool description"
        mock_tool.parameters_schema = {
            "type": "object",
            "properties": {
                "input": {"type": "string", "description": "Input parameter"},
            },
            "required": ["input"],
        }

        result = await ExternalToolApiDescription.tool_from_kiln_task_tool(mock_tool)

        # Verify that the async methods were called
        mock_tool.name.assert_called_once()
        mock_tool.description.assert_called_once()

        assert result.name == "kiln_task_tool"
        assert result.description == "A Kiln task tool description"
        assert result.inputSchema == {
            "type": "object",
            "properties": {
                "input": {"type": "string", "description": "Input parameter"},
            },
            "required": ["input"],
        }

    @pytest.mark.asyncio
    async def test_tool_from_kiln_task_tool_with_minimal_fields(self):
        """Test creating ExternalToolApiDescription from KilnTaskTool with minimal fields."""
        # Create a mock KilnTaskTool with minimal fields
        mock_tool = AsyncMock()
        mock_tool.name.return_value = "minimal_kiln_tool"
        mock_tool.description.return_value = ""
        mock_tool.parameters_schema = None

        result = await ExternalToolApiDescription.tool_from_kiln_task_tool(mock_tool)

        assert result.name == "minimal_kiln_tool"
        assert result.description == ""
        assert result.inputSchema == {}


@pytest.mark.asyncio
async def test_get_kiln_task_tools_success(client, test_project):
    """Test get_kiln_task_tools successfully retrieves kiln task tools"""

    with (
        patch(
            "app.desktop.studio_server.tool_api.project_from_id"
        ) as mock_project_from_id,
        patch("app.desktop.studio_server.tool_api.task_from_id") as mock_task_from_id,
    ):
        mock_project_from_id.return_value = test_project

        # Create test tasks
        task1 = Task(
            name="Test Task 1",
            description="First test task",
            instruction="Complete the first test task",
            parent=test_project,
        )
        task1.save_to_file()

        task2 = Task(
            name="Test Task 2",
            description="Second test task",
            instruction="Complete the second test task",
            parent=test_project,
        )
        task2.save_to_file()

        # Set up task_from_id mock to return the appropriate tasks
        def mock_task_from_id_func(project_id, task_id):
            if task_id == str(task1.id):
                return task1
            elif task_id == str(task2.id):
                return task2
            else:
                raise HTTPException(status_code=404, detail="Task not found")

        mock_task_from_id.side_effect = mock_task_from_id_func

        # Create kiln task tool servers
        kiln_task_server_1 = ExternalToolServer(
            name="kiln_task_server_1",
            type=ToolServerType.kiln_task,
            description="First kiln task server",
            properties={
                "name": "test_task_tool_1",
                "description": "First test task tool",
                "task_id": str(task1.id),
                "run_config_id": "run_config_1",
                "is_archived": False,
            },
            parent=test_project,
        )
        kiln_task_server_1.save_to_file()

        kiln_task_server_2 = ExternalToolServer(
            name="kiln_task_server_2",
            type=ToolServerType.kiln_task,
            description="Second kiln task server",
            properties={
                "name": "test_task_tool_2",
                "description": "Second test task tool",
                "task_id": str(task2.id),
                "run_config_id": "run_config_2",
                "is_archived": True,
            },
            parent=test_project,
        )
        kiln_task_server_2.save_to_file()

        # Create a non-kiln task server to ensure it's filtered out
        mcp_server = ExternalToolServer(
            name="mcp_server",
            type=ToolServerType.remote_mcp,
            description="MCP server",
            properties={
                "server_url": "https://example.com/mcp",
                "is_archived": False,
            },
            parent=test_project,
        )
        mcp_server.save_to_file()

        # Make the API call
        response = client.get(f"/api/projects/{test_project.id}/kiln_task_tools")

        assert response.status_code == 200
        results = response.json()

        # Should return 2 kiln task tools
        assert len(results) == 2

        # Find tools by their names since order may vary
        tool1_result = next(t for t in results if t["tool_name"] == "test_task_tool_1")
        tool2_result = next(t for t in results if t["tool_name"] == "test_task_tool_2")

        # Verify first tool
        assert tool1_result["tool_server_id"] == str(kiln_task_server_1.id)
        assert tool1_result["tool_name"] == "test_task_tool_1"
        assert tool1_result["tool_description"] == "First test task tool"
        assert tool1_result["task_id"] == str(task1.id)
        assert tool1_result["task_name"] == "Test Task 1"
        assert tool1_result["task_description"] == "First test task"
        assert tool1_result["is_archived"] is False
        assert "created_at" in tool1_result

        # Verify second tool
        assert tool2_result["tool_server_id"] == str(kiln_task_server_2.id)
        assert tool2_result["tool_name"] == "test_task_tool_2"
        assert tool2_result["tool_description"] == "Second test task tool"
        assert tool2_result["task_id"] == str(task2.id)
        assert tool2_result["task_name"] == "Test Task 2"
        assert tool2_result["task_description"] == "Second test task"
        assert tool2_result["is_archived"] is True
        assert "created_at" in tool2_result


@pytest.mark.asyncio
async def test_get_kiln_task_tools_no_tools(client, test_project):
    """Test get_kiln_task_tools returns empty list when no kiln task tools exist"""
    with patch(
        "app.desktop.studio_server.tool_api.project_from_id"
    ) as mock_project_from_id:
        mock_project_from_id.return_value = test_project

        # Create a non-kiln task server
        mcp_server = ExternalToolServer(
            name="mcp_server",
            type=ToolServerType.remote_mcp,
            description="MCP server",
            properties={
                "server_url": "https://example.com/mcp",
                "is_archived": False,
            },
            parent=test_project,
        )
        mcp_server.save_to_file()

        # Make the API call
        response = client.get(f"/api/projects/{test_project.id}/kiln_task_tools")

        assert response.status_code == 200
        results = response.json()
        assert len(results) == 0


@pytest.mark.asyncio
async def test_get_kiln_task_tools_invalid_task_reference(client, test_project):
    """Test get_kiln_task_tools handles invalid task references gracefully"""

    with (
        patch(
            "app.desktop.studio_server.tool_api.project_from_id"
        ) as mock_project_from_id,
        patch("app.desktop.studio_server.tool_api.task_from_id") as mock_task_from_id,
    ):
        mock_project_from_id.return_value = test_project

        # Create a valid task first
        valid_task = Task(
            name="Valid Task",
            description="Valid test task",
            instruction="Complete the valid test task",
            parent=test_project,
        )
        valid_task.save_to_file()

        # Set up task_from_id mock to raise HTTPException for invalid task_id
        def mock_task_from_id_func(project_id, task_id):
            if task_id == "non_existent_task_id":
                raise HTTPException(status_code=404, detail="Task not found")
            elif task_id == str(valid_task.id):
                return valid_task
            else:
                # This shouldn't be called in this test
                raise HTTPException(status_code=404, detail="Unexpected task_id")

        mock_task_from_id.side_effect = mock_task_from_id_func

        # Create kiln task server with invalid task_id
        kiln_task_server = ExternalToolServer(
            name="kiln_task_server_invalid",
            type=ToolServerType.kiln_task,
            description="Kiln task server with invalid task",
            properties={
                "name": "invalid_task_tool",
                "description": "Tool with invalid task reference",
                "task_id": "non_existent_task_id",
                "run_config_id": "run_config_invalid",
                "is_archived": False,
            },
            parent=test_project,
        )
        kiln_task_server.save_to_file()

        # Create a valid kiln task server
        valid_kiln_task_server = ExternalToolServer(
            name="kiln_task_server_valid",
            type=ToolServerType.kiln_task,
            description="Valid kiln task server",
            properties={
                "name": "valid_task_tool",
                "description": "Tool with valid task reference",
                "task_id": str(valid_task.id),
                "run_config_id": "run_config_valid",
                "is_archived": False,
            },
            parent=test_project,
        )
        valid_kiln_task_server.save_to_file()

        # Make the API call
        response = client.get(f"/api/projects/{test_project.id}/kiln_task_tools")

        assert response.status_code == 200
        results = response.json()

        # Should only return the valid tool, invalid one should be skipped
        assert len(results) == 1
        assert results[0]["tool_server_id"] == str(valid_kiln_task_server.id)
        assert results[0]["tool_name"] == "valid_task_tool"


@pytest.mark.asyncio
async def test_get_kiln_task_tools_empty_task_id(client, test_project):
    """Test get_kiln_task_tools handles empty task_id in properties"""
    with patch(
        "app.desktop.studio_server.tool_api.project_from_id"
    ) as mock_project_from_id:
        mock_project_from_id.return_value = test_project

        # Create kiln task server with empty task_id (this will pass validation but be skipped by endpoint)
        kiln_task_server = ExternalToolServer(
            name="kiln_task_server_empty_task_id",
            type=ToolServerType.kiln_task,
            description="Kiln task server with empty task_id",
            properties={
                "name": "empty_task_id_tool",
                "description": "Tool with empty task_id",
                "task_id": "",  # Empty string
                "run_config_id": "run_config_empty_task",
                "is_archived": False,
            },
            parent=test_project,
        )
        kiln_task_server.save_to_file()

        # Make the API call
        response = client.get(f"/api/projects/{test_project.id}/kiln_task_tools")

        assert response.status_code == 200
        results = response.json()

        # Should return empty list since empty task_id is falsy
        assert len(results) == 0


@pytest.mark.asyncio
async def test_add_kiln_task_tool_validation_success(client, test_project):
    """Test add_kiln_task_tool succeeds with valid task and run config (validates _validate_kiln_task_tool_task_and_run_config)"""

    # Create a test task
    task = Task(
        name="Test Task",
        description="Test task for validation",
        instruction="Complete the test task",
        parent=test_project,
    )
    task.save_to_file()

    # Create a run config with ID "default" for the task
    run_config = TaskRunConfig(
        name="default",
        run_config_properties=RunConfigProperties(
            model_name="gpt-4",
            model_provider_name="openai",
            prompt_id=PromptGenerators.SIMPLE,
            structured_output_mode=StructuredOutputMode.json_schema,
        ),
        parent=task,
    )
    run_config.save_to_file()

    # Create tool data with valid task and run config
    tool_data = {
        "name": "test_tool",
        "description": "Test tool",
        "task_id": str(task.id),
        "run_config_id": str(run_config.id),
        "is_archived": False,
    }

    with (
        patch(
            "app.desktop.studio_server.tool_api.project_from_id"
        ) as mock_project_from_id,
        patch("app.desktop.studio_server.tool_api.task_from_id") as mock_task_from_id,
    ):
        mock_project_from_id.return_value = test_project
        mock_task_from_id.return_value = task

        # Should succeed without raising any exception
        response = client.post(
            f"/api/projects/{test_project.id}/kiln_task_tool", json=tool_data
        )

        assert response.status_code == 200
        result = response.json()
        assert result["name"] == "test_tool"
        assert result["type"] == "kiln_task"

        # Verify task_from_id was called with correct parameters (validates the validation function)
        mock_task_from_id.assert_called_once_with(str(test_project.id), str(task.id))


@pytest.mark.asyncio
async def test_add_kiln_task_tool_validation_task_not_found(client, test_project):
    """Test add_kiln_task_tool raises exception when task is not found (validates _validate_kiln_task_tool_task_and_run_config)"""

    # Create tool data with non-existent task
    tool_data = {
        "name": "test_tool",
        "description": "Test tool",
        "task_id": "non_existent_task_id",
        "run_config_id": "default",
        "is_archived": False,
    }

    with patch("app.desktop.studio_server.tool_api.task_from_id") as mock_task_from_id:
        # Mock task_from_id to raise HTTPException
        mock_task_from_id.side_effect = HTTPException(
            status_code=404, detail="Task not found"
        )

        # Should raise HTTPException
        response = client.post(
            f"/api/projects/{test_project.id}/kiln_task_tool", json=tool_data
        )

        assert response.status_code == 404
        assert "Task not found" in response.json()["detail"]


@pytest.mark.asyncio
async def test_add_kiln_task_tool_validation_run_config_not_found(client, test_project):
    """Test add_kiln_task_tool raises exception when run config is not found (validates _validate_kiln_task_tool_task_and_run_config)"""

    # Create a test task
    task = Task(
        name="Test Task",
        description="Test task for validation",
        instruction="Complete the test task",
        parent=test_project,
    )
    task.save_to_file()

    # Create a run config with ID "default" for the task
    run_config = TaskRunConfig(
        name="default",
        run_config_properties=RunConfigProperties(
            model_name="gpt-4",
            model_provider_name="openai",
            prompt_id=PromptGenerators.SIMPLE,
            structured_output_mode=StructuredOutputMode.json_schema,
        ),
        parent=task,
    )
    run_config.save_to_file()

    # Create tool data with non-existent run config
    tool_data = {
        "name": "test_tool",
        "description": "Test tool",
        "task_id": str(task.id),
        "run_config_id": "non_existent_run_config",
        "is_archived": False,
    }

    with patch("app.desktop.studio_server.tool_api.task_from_id") as mock_task_from_id:
        # Mock task_from_id to return our test task
        mock_task_from_id.return_value = task

        # Should raise HTTPException for run config not found
        response = client.post(
            f"/api/projects/{test_project.id}/kiln_task_tool", json=tool_data
        )

        assert response.status_code == 400
        assert (
            "Run config not found for the specified task" in response.json()["detail"]
        )


@pytest.mark.asyncio
async def test_edit_kiln_task_tool_validation_success(client, test_project):
    """Test edit_kiln_task_tool succeeds with valid task and run config (validates _validate_kiln_task_tool_task_and_run_config)"""

    # Create a test task
    task = Task(
        name="Test Task",
        description="Test task for validation",
        instruction="Complete the test task",
        parent=test_project,
    )
    task.save_to_file()

    # Create a run config with ID "default" for the task
    run_config = TaskRunConfig(
        name="default",
        run_config_properties=RunConfigProperties(
            model_name="gpt-4",
            model_provider_name="openai",
            prompt_id=PromptGenerators.SIMPLE,
            structured_output_mode=StructuredOutputMode.json_schema,
        ),
        parent=task,
    )
    run_config.save_to_file()

    # Create an existing kiln task tool server
    existing_tool_server = ExternalToolServer(
        name="existing_tool",
        type=ToolServerType.kiln_task,
        description="Existing tool",
        properties={
            "name": "existing_tool",
            "description": "Existing tool",
            "task_id": str(task.id),
            "run_config_id": str(run_config.id),
            "is_archived": False,
        },
        parent=test_project,
    )
    existing_tool_server.save_to_file()

    # Create updated tool data with valid task and run config
    tool_data = {
        "name": "updated_tool",
        "description": "Updated tool",
        "task_id": str(task.id),
        "run_config_id": str(run_config.id),
        "is_archived": False,
    }

    with (
        patch(
            "app.desktop.studio_server.tool_api.project_from_id"
        ) as mock_project_from_id,
        patch("app.desktop.studio_server.tool_api.task_from_id") as mock_task_from_id,
    ):
        mock_project_from_id.return_value = test_project
        mock_task_from_id.return_value = task

        # Should succeed without raising any exception
        response = client.patch(
            f"/api/projects/{test_project.id}/edit_kiln_task_tool/{existing_tool_server.id}",
            json=tool_data,
        )

        assert response.status_code == 200
        result = response.json()
        assert result["name"] == "updated_tool"
        assert result["type"] == "kiln_task"

        # Verify task_from_id was called with correct parameters (validates the validation function)
        mock_task_from_id.assert_called_once_with(str(test_project.id), str(task.id))


@pytest.mark.asyncio
async def test_edit_kiln_task_tool_validation_task_not_found(client, test_project):
    """Test edit_kiln_task_tool raises exception when task is not found (validates _validate_kiln_task_tool_task_and_run_config)"""

    # Create an existing kiln task tool server
    existing_tool_server = ExternalToolServer(
        name="existing_tool",
        type=ToolServerType.kiln_task,
        description="Existing tool",
        properties={
            "name": "existing_tool",
            "description": "Existing tool",
            "task_id": "old_task_id",
            "run_config_id": "default",
            "is_archived": False,
        },
        parent=test_project,
    )
    existing_tool_server.save_to_file()

    # Create tool data with non-existent task
    tool_data = {
        "name": "updated_tool",
        "description": "Updated tool",
        "task_id": "non_existent_task_id",
        "run_config_id": "default",
        "is_archived": False,
    }

    with patch("app.desktop.studio_server.tool_api.task_from_id") as mock_task_from_id:
        # Mock task_from_id to raise HTTPException
        mock_task_from_id.side_effect = HTTPException(
            status_code=404, detail="Task not found"
        )

        # Should raise HTTPException
        response = client.patch(
            f"/api/projects/{test_project.id}/edit_kiln_task_tool/{existing_tool_server.id}",
            json=tool_data,
        )

        assert response.status_code == 404
        assert "Task not found" in response.json()["detail"]


@pytest.mark.asyncio
async def test_edit_kiln_task_tool_validation_run_config_not_found(
    client, test_project
):
    """Test edit_kiln_task_tool raises exception when run config is not found (validates _validate_kiln_task_tool_task_and_run_config)"""

    # Create a test task
    task = Task(
        name="Test Task",
        description="Test task for validation",
        instruction="Complete the test task",
        parent=test_project,
    )
    task.save_to_file()

    # Create a run config with ID "default" for the task
    run_config = TaskRunConfig(
        name="default",
        run_config_properties=RunConfigProperties(
            model_name="gpt-4",
            model_provider_name="openai",
            prompt_id=PromptGenerators.SIMPLE,
            structured_output_mode=StructuredOutputMode.json_schema,
        ),
        parent=task,
    )
    run_config.save_to_file()

    # Create an existing kiln task tool server
    existing_tool_server = ExternalToolServer(
        name="existing_tool",
        type=ToolServerType.kiln_task,
        description="Existing tool",
        properties={
            "name": "existing_tool",
            "description": "Existing tool",
            "task_id": str(task.id),
            "run_config_id": str(run_config.id),
            "is_archived": False,
        },
        parent=test_project,
    )
    existing_tool_server.save_to_file()

    # Create tool data with non-existent run config
    tool_data = {
        "name": "updated_tool",
        "description": "Updated tool",
        "task_id": str(task.id),
        "run_config_id": "non_existent_run_config",
        "is_archived": False,
    }

    with patch("app.desktop.studio_server.tool_api.task_from_id") as mock_task_from_id:
        # Mock task_from_id to return our test task
        mock_task_from_id.return_value = task

        # Should raise HTTPException for run config not found
        response = client.patch(
            f"/api/projects/{test_project.id}/edit_kiln_task_tool/{existing_tool_server.id}",
            json=tool_data,
        )

        assert response.status_code == 400
        assert (
            "Run config not found for the specified task" in response.json()["detail"]
        )


@pytest.mark.asyncio
async def test_get_tool_definition_success(client, test_project):
    """Test get_tool_definition returns correct tool definition for valid tool ID"""

    # Create a test task
    task = Task(
        name="Test Task",
        description="Test task for tool definition",
        instruction="Complete the test task",
        parent=test_project,
    )
    task.save_to_file()

    # Create a run config for the task
    run_config = TaskRunConfig(
        name="default",
        run_config_properties=RunConfigProperties(
            model_name="gpt-4",
            model_provider_name="openai",
            prompt_id=PromptGenerators.SIMPLE,
            structured_output_mode=StructuredOutputMode.json_schema,
        ),
        parent=task,
    )
    run_config.save_to_file()

    # Create a kiln task tool server
    tool_server = ExternalToolServer(
        name="test_tool",
        type=ToolServerType.kiln_task,
        description="Test tool for definition",
        properties={
            "name": "test_tool",
            "description": "Test tool for definition",
            "task_id": str(task.id),
            "run_config_id": str(run_config.id),
            "is_archived": False,
        },
        parent=test_project,
    )
    tool_server.save_to_file()

    tool_id = f"{KILN_TASK_TOOL_ID_PREFIX}{tool_server.id}"

    with (
        patch("app.desktop.studio_server.tool_api.task_from_id") as mock_task_from_id,
        patch("app.desktop.studio_server.tool_api.tool_from_id") as mock_tool_from_id,
    ):
        mock_task_from_id.return_value = task

        # Mock the tool and its toolcall_definition method
        mock_tool = AsyncMock()
        mock_tool.toolcall_definition.return_value = {
<<<<<<< HEAD
=======
            "type": "function",
>>>>>>> 95de2115
            "function": {
                "name": "test_tool_function",
                "description": "Test tool function description",
                "parameters": {
                    "type": "object",
                    "properties": {
                        "input": {"type": "string", "description": "Input parameter"}
                    },
                    "required": ["input"],
                },
<<<<<<< HEAD
            }
=======
            },
>>>>>>> 95de2115
        }
        mock_tool_from_id.return_value = mock_tool

        response = client.get(
            f"/api/projects/{test_project.id}/tasks/{task.id}/tools/{tool_id}/definition"
        )

        assert response.status_code == 200
        result = response.json()

        assert result["tool_id"] == tool_id
        assert result["function_name"] == "test_tool_function"
        assert result["description"] == "Test tool function description"
        assert "parameters" in result
<<<<<<< HEAD
        assert result["definition"]["function"]["name"] == "test_tool_function"
=======
>>>>>>> 95de2115

        # Verify the tool was instantiated correctly
        mock_tool_from_id.assert_called_once_with(tool_id, task)
        mock_tool.toolcall_definition.assert_called_once()


@pytest.mark.asyncio
async def test_get_tool_definition_tool_not_found(client, test_project):
    """Test get_tool_definition returns 404 for invalid tool ID"""

    # Create a test task
    task = Task(
        name="Test Task",
        description="Test task for tool definition",
        instruction="Complete the test task",
        parent=test_project,
    )
    task.save_to_file()

    invalid_tool_id = "invalid_tool_id"

    with (
        patch("app.desktop.studio_server.tool_api.task_from_id") as mock_task_from_id,
        patch("app.desktop.studio_server.tool_api.tool_from_id") as mock_tool_from_id,
    ):
        mock_task_from_id.return_value = task
        mock_tool_from_id.side_effect = Exception("Tool not found")

        response = client.get(
            f"/api/projects/{test_project.id}/tasks/{task.id}/tools/{invalid_tool_id}/definition"
        )

        assert response.status_code == 404
        result = response.json()
        assert "Tool not found or could not be instantiated" in result["detail"]
        assert invalid_tool_id in result["detail"]


@pytest.mark.asyncio
async def test_get_tool_definition_task_not_found(client, test_project):
    """Test get_tool_definition returns 404 for invalid task ID"""

    invalid_task_id = "invalid_task_id"
    tool_id = "some_tool_id"

    with patch("app.desktop.studio_server.tool_api.task_from_id") as mock_task_from_id:
        mock_task_from_id.side_effect = HTTPException(
            status_code=404, detail="Task not found"
        )

        response = client.get(
            f"/api/projects/{test_project.id}/tasks/{invalid_task_id}/tools/{tool_id}/definition"
        )

        assert response.status_code == 404
        assert "Task not found" in response.json()["detail"]<|MERGE_RESOLUTION|>--- conflicted
+++ resolved
@@ -4386,10 +4386,7 @@
         # Mock the tool and its toolcall_definition method
         mock_tool = AsyncMock()
         mock_tool.toolcall_definition.return_value = {
-<<<<<<< HEAD
-=======
             "type": "function",
->>>>>>> 95de2115
             "function": {
                 "name": "test_tool_function",
                 "description": "Test tool function description",
@@ -4400,11 +4397,7 @@
                     },
                     "required": ["input"],
                 },
-<<<<<<< HEAD
-            }
-=======
             },
->>>>>>> 95de2115
         }
         mock_tool_from_id.return_value = mock_tool
 
@@ -4419,10 +4412,6 @@
         assert result["function_name"] == "test_tool_function"
         assert result["description"] == "Test tool function description"
         assert "parameters" in result
-<<<<<<< HEAD
-        assert result["definition"]["function"]["name"] == "test_tool_function"
-=======
->>>>>>> 95de2115
 
         # Verify the tool was instantiated correctly
         mock_tool_from_id.assert_called_once_with(tool_id, task)
