--- conflicted
+++ resolved
@@ -685,11 +685,7 @@
     @app.get("/api/projects/{project_id}/tasks/{task_id}/tools/{tool_id}/definition")
     async def get_tool_definition(
         project_id: str, task_id: str, tool_id: str
-<<<<<<< HEAD
-    ) -> dict[str, Any]:
-=======
     ) -> ToolDefinitionResponse:
->>>>>>> 95de2115
         """
         Get the actual OpenAI tool definition for a specific tool ID.
 
@@ -710,22 +706,12 @@
 
             # Get the actual toolcall definition
             definition = await tool.toolcall_definition()
-<<<<<<< HEAD
-            return {
-                "tool_id": tool_id,
-                "definition": definition,
-                "function_name": definition["function"]["name"],
-                "description": definition["function"]["description"],
-                "parameters": definition["function"]["parameters"],
-            }
-=======
             return ToolDefinitionResponse(
                 tool_id=tool_id,
                 function_name=definition["function"]["name"],
                 description=definition["function"]["description"],
                 parameters=definition["function"]["parameters"],
             )
->>>>>>> 95de2115
 
         except Exception as e:
             raise HTTPException(
