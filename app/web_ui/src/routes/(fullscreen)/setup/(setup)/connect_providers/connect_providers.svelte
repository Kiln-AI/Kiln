<script lang="ts">
  import { fade } from "svelte/transition"
  import { onMount } from "svelte"
  import type { OllamaConnection } from "$lib/types"
  import FormElement from "$lib/utils/form_element.svelte"
  import FormContainer from "$lib/utils/form_container.svelte"
  import { KilnError, createKilnError } from "$lib/utils/error_handlers"
  import { client, base_url } from "$lib/api_client"
  import Warning from "$lib/ui/warning.svelte"
  import { available_tuning_models } from "$lib/stores/fine_tune_store"
  import { get_provider_image } from "$lib/ui/provider_image"
  import posthog from "posthog-js"

  export let highlight_finetune = false

  type Provider = {
    name: string
    id: string
    description: string
    featured: boolean
    pill_text?: string
    api_key_steps?: string[]
    api_key_warning?: string
    api_key_fields?: string[]
    optional_fields?: string[]
  }
  const providers: Provider[] = [
    {
      name: "OpenRouter.ai",
      id: "openrouter",
      description:
        "Proxies requests to OpenAI, Anthropic, and more. Works with almost any model.",
      featured: !highlight_finetune,
      api_key_steps: [
        "Go to https://openrouter.ai/settings/keys",
        "Create a new API Key",
        "Copy the new API Key, paste it below and click 'Connect'",
      ],
    },
    {
      name: "OpenAI",
      id: "openai",
      description: "The OG home to GPT-4o and more. Supports fine-tuning.",
      featured: false,
      pill_text: highlight_finetune ? "Tuneable" : undefined,
      api_key_steps: [
        "Create an OpenAI Platform account at https://platform.openai.com/signup and add a payment method.",
        "Go to https://platform.openai.com/account/api-keys",
        "Click 'Create new secret key'",
        "Copy the new secret key, paste it below and click 'Connect'",
      ],
      api_key_warning:
        "Note: the OpenAI API requires a separate account from ChatGPT.",
    },
    {
      name: "Ollama",
      id: "ollama",
      description: "Run models locally. No API key required.",
      featured: false,
    },
    {
      name: "Groq",
      id: "groq",
      description: "Exceptionally fast inference on custom hardware.",
      featured: false,
      api_key_steps: [
        "Go to https://console.groq.com/keys",
        "Create an API Key",
        "Copy the new key, paste it below and click 'Connect'",
      ],
    },
    {
      name: "Fireworks AI",
      id: "fireworks_ai",
      description: "Open models (Llama, Phi), plus the ability to fine-tune.",
      pill_text: highlight_finetune ? "Tuneable" : undefined,
      api_key_steps: [
        "Go to https://fireworks.ai/account/api-keys",
        "Create a new API Key and paste it below",
        "Go to https://fireworks.ai/account/profile",
        "Copy the Account ID, paste it below, and click 'Connect'",
      ],
      featured: false,
      api_key_fields: ["API Key", "Account ID"],
    },
    {
      name: "Anthropic",
      id: "anthropic",
      description: "The home of Sonnet, Haiku, and Opus.",
      featured: false,
      api_key_steps: [
        "Go to https://console.anthropic.com/settings/keys",
        "Create a new API Key",
        "Copy the new API Key, paste it below and click 'Connect'",
      ],
      api_key_fields: ["API Key"],
    },
    {
      name: "Gemini AI Studio",
      id: "gemini_api",
      description: "Google's Gemini API. Not to be confused with Vertex AI.",
      featured: false,
      api_key_steps: [
        "Go to https://aistudio.google.com/app/apikey",
        "Create a new API Key",
        "Copy the new API Key, paste it below and click 'Connect'",
      ],
      api_key_fields: ["API Key"],
    },
    {
      name: "Azure OpenAI",
      id: "azure_openai",
      description: "Microsoft's Azure OpenAI API.",
      featured: false,
      api_key_steps: [
        "Open the Azure portal, and navigate to the Azure OpenAI resource you want to use. Create a new resource if you don't have one, we suggest 'East US2' for maximal model support.",
        "Open the Keys & Endpoint section. Find your API Key and Endpoint URL. The Endpoint URL will look like https://<your-resource-name>.openai.azure.com",
        "Copy the API Key and Endpoint URL, paste them below and click 'Connect'",
      ],
      api_key_fields: ["API Key", "Endpoint URL"],
      api_key_warning:
        "With Azure OpenAI, you must deploy each model manually.\nSee our docs for details: https://docs.getkiln.ai/docs/models-and-ai-providers#azure-openai-api",
    },
    {
      name: "Hugging Face",
      id: "huggingface",
      description: "AI community hub, with many models.",
      featured: false,
      api_key_steps: [
        "Go to https://huggingface.co/settings/tokens",
        "Create a new Access Token",
        "Copy the new Access Token, paste it below and click 'Connect'",
      ],
      api_key_fields: ["API Key"],
    },
    {
      name: "Google Vertex AI",
      id: "vertex",
      description:
        "Google's Vertex AI API. Not to be confused with Gemini AI Studio.",
      featured: false,
      pill_text: highlight_finetune ? "Tuneable" : undefined,
      api_key_steps: [
        "Create a Google Cloud account.",
        "Install the glcoud CLI, then run `gcloud auth application-default login` in the terminal. This will add Google Vertex credentials to you environment.",
        "Create a project in the console, enable Vertex AI for that project, and click 'Enable Recommended APIs' in the Vertex AI console.",
        "Add the project ID below. Be sure to use the project ID, not the project name.",
        "Add a Google Cloud location, example: 'us-central1'. We suggest 'us-central1' as it has the widest model support.",
        "Click connect.",
      ],
      api_key_fields: ["Project ID", "Project Location"],
      api_key_warning:
        "With Vertex AI, you must deploy some models manually.\nSee our docs for details: https://docs.getkiln.ai/docs/models-and-ai-providers#google-vertex-ai",
    },
    {
      name: "Together.ai",
      id: "together_ai",
      description: "Inference service from Together.ai",
      featured: false,
      pill_text: highlight_finetune ? "Tuneable" : undefined,
      api_key_steps: [
        "Create a Together account.",
        "Create an API Key (or user key) here: https://api.together.ai/settings/api-keys",
        "Copy the API Key, paste it below and click 'Connect'",
      ],
      api_key_fields: ["API Key"],
    },
    {
      name: "Amazon Bedrock",
      id: "amazon_bedrock",
      description: "So your company has an AWS contract?",
      featured: false,
      api_key_steps: [
        "Go to https://us-west-2.console.aws.amazon.com/bedrock/home?region=us-west-2#/overview - be sure to select us-west-2, as it has the most models, and Kiln defaults to this region",
        "Request model access for supported models like Llama and Mistral",
        "Create an IAM Key using this guide https://docs.aws.amazon.com/IAM/latest/UserGuide/id_credentials_access-keys.html and be sure to select 'AmazonBedrockFullAccess' policy when creating the IAM user",
        "Get the access key ID and secret access key for the new user. Paste them below and click 'Connect'",
      ],
      api_key_warning:
        "Bedrock is quite difficult to setup.\nFor beginners we suggest other providers, like OpenRouter, as they easier to setup and have more models.",
      api_key_fields: ["Access Key", "Secret Key"],
    },
    {
<<<<<<< HEAD
      name: "SiliconFlow (硅基流动)",
      id: "siliconflow_cn",
      description: "AI provider for users in China.",
      api_key_warning:
        "SiliconFlow.cn is a Chinese provider. It is not available to users outside of China.",
      featured: false,
      api_key_steps: [
        "Go to https://cloud.siliconflow.cn/account/ak",
=======
      name: "Cerebras",
      id: "cerebras",
      description: "Exceptionally fast inference on custom hardware.",
      featured: false,
      api_key_steps: [
        "Go to https://cloud.cerebras.ai/platform",
>>>>>>> a7467152
        "Create a new API Key",
        "Copy the new API Key, paste it below and click 'Connect'",
      ],
      api_key_fields: ["API Key"],
    },
    {
      name: "Weights & Biases",
      id: "wandb",
      description: "Track and visualize your experiments.",
      featured: false,
      api_key_steps: [
        "Create a Weights & Biases account at https://wandb.ai, or host your own instance.",
        "If you host your own instance, set the base URL below. Then create an API key and entering it below.",
        "If you use the hosted version, go to https://wandb.ai/settings#api, get your API key, and paste it below.",
        "Click 'Connect'",
      ],
      api_key_fields: ["API Key", "Base URL"],
      optional_fields: ["Base URL"],
    },
    {
      name: "Custom API",
      id: "openai_compatible",
      description: "Connect any OpenAI compatible API.",
      featured: false,
    },
  ]

  type ProviderStatus = {
    connected: boolean
    error: string | null
    custom_description: string | null
    connecting: boolean
  }
  let status: { [key: string]: ProviderStatus } = {
    ollama: {
      connected: false,
      connecting: false,
      error: null,
      custom_description: null,
    },
    openai: {
      connected: false,
      connecting: false,
      error: null,
      custom_description: null,
    },
    openrouter: {
      connected: false,
      connecting: false,
      error: null,
      custom_description: null,
    },
    groq: {
      connected: false,
      connecting: false,
      error: null,
      custom_description: null,
    },
    amazon_bedrock: {
      connected: false,
      connecting: false,
      error: null,
      custom_description: null,
    },
    fireworks_ai: {
      connected: false,
      connecting: false,
      error: null,
      custom_description: null,
    },
    anthropic: {
      connected: false,
      connecting: false,
      error: null,
      custom_description: null,
    },
    vertex: {
      connected: false,
      connecting: false,
      error: null,
      custom_description: null,
    },
    gemini_api: {
      connected: false,
      connecting: false,
      error: null,
      custom_description: null,
    },
    huggingface: {
      connected: false,
      connecting: false,
      error: null,
      custom_description: null,
    },
    azure_openai: {
      connected: false,
      connecting: false,
      error: null,
      custom_description: null,
    },
    together_ai: {
      connected: false,
      connecting: false,
      error: null,
      custom_description: null,
    },
    openai_compatible: {
      connected: false,
      connecting: false,
      error: null,
      custom_description: null,
    },
    wandb: {
      connected: false,
      connecting: false,
      error: null,
      custom_description: null,
    },
<<<<<<< HEAD
    siliconflow_cn: {
=======
    cerebras: {
>>>>>>> a7467152
      connected: false,
      connecting: false,
      error: null,
      custom_description: null,
    },
  }

  export let has_connected_providers = false
  $: has_connected_providers = Object.values(status).some(
    (provider) => provider.connected,
  )
  export let intermediate_step = false
  export let centered = false
  let api_key_provider: Provider | null = null
  $: {
    intermediate_step = api_key_provider != null
  }

  const disconnect_provider = async (provider: Provider) => {
    if (provider.id === "ollama") {
      alert(
        "Ollama automatically connects to the localhost Ollama instance when it is running. It can't be manually disconnected. To change your preferred Ollama URL, turn of your localhost Ollama instance then return to this screen.",
      )
      return
    }
    if (
      !confirm(
        "Are you sure you want to disconnect this provider? Your connection details will be deleted and can not be recovered.",
      )
    ) {
      return
    }
    try {
      const { error: disconnect_error } = await client.POST(
        "/api/provider/disconnect_api_key",
        {
          params: {
            query: {
              provider_id: provider.id,
            },
          },
        },
      )
      if (disconnect_error) {
        throw disconnect_error
      }

      posthog.capture("disconnect_provider", {
        provider_id: provider.id,
      })

      status[provider.id].connected = false

      // Clear the available models list
      available_tuning_models.set(null)
    } catch (e) {
      console.error("disconnect_provider error", e)
      alert("Failed to disconnect provider. Unknown error.")
      return
    }
  }

  const connect_provider = (provider: Provider) => {
    if (status[provider.id].connected) {
      return
    }
    if (provider.id === "ollama") {
      connect_ollama()
    }
    if (provider.id === "openai_compatible") {
      show_custom_api_dialog()
    }

    if (provider.api_key_steps) {
      api_key_provider = provider
    }
  }

  let custom_ollama_url: string | null = null

  const connect_ollama = async (user_initated: boolean = true) => {
    status.ollama.connected = false
    status.ollama.connecting = user_initated

    let data: OllamaConnection | null = null
    try {
      const { data: req_data, error: req_error } = await client.GET(
        "/api/provider/ollama/connect",
        {
          params: {
            query: {
              custom_ollama_url: custom_ollama_url || undefined,
            },
          },
        },
      )
      if (req_error) {
        throw req_error
      }
      data = req_data
    } catch (e) {
      if (
        e &&
        typeof e === "object" &&
        "message" in e &&
        typeof e.message === "string"
      ) {
        status.ollama.error = e.message
      } else {
        status.ollama.error = "Failed to connect. Ensure Ollama app is running."
      }
      status.ollama.connected = false
      return
    } finally {
      status.ollama.connecting = false
    }
    // Check min version number. We require 0.5+ for structured output
    if (data.version) {
      const version_parts = data.version.split(".")
      if (version_parts.length >= 2) {
        const major = parseInt(version_parts[0])
        const minor = parseInt(version_parts[1])
        if (major < 0 || (major == 0 && minor < 5)) {
          status.ollama.error =
            "Ollama version must be 0.5.0 or higher. Please update Ollama."
          status.ollama.connected = false
          return
        }
      }
    }
    if (
      data.supported_models.length === 0 &&
      (!data.untested_models || data.untested_models.length === 0)
    ) {
      status.ollama.error =
        "Ollama running, but no models available. Install some using ollama cli (e.g. 'ollama pull llama3.1')."
      return
    }
    status.ollama.error = null
    status.ollama.connected = true
    const supported_models_str =
      data.supported_models.length > 0
        ? "The following supported models are available: " +
          data.supported_models.join(", ") +
          ". "
        : "No supported models are installed -- we suggest installing some (e.g. 'ollama pull llama3.1'). "
    const untested_models_str =
      data.untested_models && data.untested_models.length > 0
        ? "The following untested models are installed: " +
          data.untested_models.join(", ") +
          ". "
        : ""
    const custom_url_str =
      custom_ollama_url && custom_ollama_url == "http://localhost:11434"
        ? ""
        : "Custom Ollama URL: " + custom_ollama_url
    status.ollama.custom_description =
      "Ollama connected. " +
      supported_models_str +
      untested_models_str +
      custom_url_str
  }

  let api_key_issue = false
  let api_key_submitting = false
  let api_key_message: string | null = null
  const submit_api_key = async () => {
    const apiKeyFields = document.getElementById(
      "api-key-fields",
    ) as HTMLDivElement
    const inputs = apiKeyFields.querySelectorAll("input")
    const apiKeyData: Record<string, string> = {}
    for (const input of inputs) {
      apiKeyData[input.id] = input.value
      if (!input.value) {
        if (api_key_provider?.optional_fields?.includes(input.id)) {
          delete apiKeyData[input.id]
        } else {
          api_key_issue = true
          return
        }
      }
    }

    api_key_issue = false
    api_key_message = null
    api_key_submitting = true
    try {
      const provider_id = api_key_provider ? api_key_provider.id : ""
      let res = await fetch(base_url + "/api/provider/connect_api_key", {
        method: "POST",
        headers: {
          "Content-Type": "application/json",
        },
        body: JSON.stringify({
          provider: provider_id,
          key_data: apiKeyData,
        }),
      })
      let data = await res.json()

      if (res.status !== 200) {
        api_key_message =
          data.message || "Failed to connect to provider. Unknown error."
        return
      }

      posthog.capture("connect_provider", {
        provider_id: provider_id,
      })

      api_key_issue = false
      api_key_message = null
      status[provider_id].connected = true
      api_key_provider = null

      // Clear the available models list
      available_tuning_models.set(null)
    } catch (e) {
      console.error("submit_api_key error", e)
      api_key_message = "Failed to connect to provider (Exception: " + e + ")"
      api_key_issue = true
      return
    } finally {
      api_key_submitting = false
    }
  }

  let loading_initial_providers = true
  let initial_load_failure = false
  type CustomOpenAICompatibleProvider = {
    name: string
    base_url: string
    api_key: string
  }
  let custom_openai_compatible_providers: CustomOpenAICompatibleProvider[] = []
  const check_existing_providers = async () => {
    try {
      let res = await fetch(base_url + "/api/settings")
      let data = await res.json()
      if (data["open_ai_api_key"]) {
        status.openai.connected = true
      }
      if (data["groq_api_key"]) {
        status.groq.connected = true
      }
      if (data["bedrock_access_key"] && data["bedrock_secret_key"]) {
        status.amazon_bedrock.connected = true
      }
      if (data["open_router_api_key"]) {
        status.openrouter.connected = true
      }
      if (data["fireworks_api_key"] && data["fireworks_account_id"]) {
        status.fireworks_ai.connected = true
      }
      if (data["vertex_project_id"] && data["vertex_location"]) {
        status.vertex.connected = true
      }
      if (data["ollama_base_url"]) {
        custom_ollama_url = data["ollama_base_url"]
      }
      if (data["anthropic_api_key"]) {
        status.anthropic.connected = true
      }
      if (data["gemini_api_key"]) {
        status.gemini_api.connected = true
      }
      if (data["azure_openai_api_key"] && data["azure_openai_endpoint"]) {
        status.azure_openai.connected = true
      }
      if (data["huggingface_api_key"]) {
        status.huggingface.connected = true
      }
      if (data["together_api_key"]) {
        status.together_ai.connected = true
      }
      if (data["siliconflow_cn_api_key"]) {
        status.siliconflow_cn.connected = true
      }
      if (data["wandb_api_key"]) {
        status.wandb.connected = true
      }
      if (data["cerebras_api_key"]) {
        status.cerebras.connected = true
      }
      if (
        data["openai_compatible_providers"] &&
        data["openai_compatible_providers"].length > 0
      ) {
        status.openai_compatible.connected = true
        custom_openai_compatible_providers = data["openai_compatible_providers"]
      }
    } catch (e) {
      console.error("check_existing_providers error", e)
      initial_load_failure = true
    } finally {
      loading_initial_providers = false
    }
  }

  onMount(async () => {
    await check_existing_providers()
    // Check Ollama every load, as it can be closed. More epmemerial (and local/cheap/fast)
    connect_ollama(false).then(() => {
      // Clear the error as the user didn't initiate this run
      status["ollama"].error = null
    })
  })

  function show_custom_ollama_url_dialog() {
    // @ts-expect-error showModal is not a method on HTMLElement
    document.getElementById("ollama_dialog")?.showModal()
  }

  function show_custom_api_dialog() {
    // @ts-expect-error showModal is not a method on HTMLElement
    document.getElementById("openai_compatible_dialog")?.showModal()
  }

  let new_provider_name = ""
  let new_provider_base_url = ""
  let new_provider_api_key = ""
  let adding_new_provider = false
  let new_provider_error: KilnError | null = null
  async function add_new_provider() {
    try {
      adding_new_provider = true
      if (!new_provider_base_url.startsWith("http")) {
        throw new Error("Base URL must start with http")
      }

      const { error: save_error } = await client.POST(
        "/api/provider/openai_compatible",
        {
          params: {
            query: {
              name: new_provider_name,
              base_url: new_provider_base_url,
              api_key: new_provider_api_key,
            },
          },
        },
      )
      if (save_error) {
        throw save_error
      }

      // Refresh to trigger the UI update
      custom_openai_compatible_providers = [
        ...custom_openai_compatible_providers,
        {
          name: new_provider_name,
          base_url: new_provider_base_url,
          api_key: new_provider_api_key,
        },
      ]

      // Reset the form
      new_provider_name = ""
      new_provider_base_url = ""
      new_provider_api_key = ""
      new_provider_error = null

      status.openai_compatible.connected = true
      // @ts-expect-error daisyui does not add types
      document.getElementById("openai_compatible_dialog")?.close()
    } catch (e) {
      new_provider_error = createKilnError(e)
    } finally {
      adding_new_provider = false
    }
  }

  async function remove_openai_compatible_provider_at_index(index: number) {
    if (index < 0 || index >= custom_openai_compatible_providers.length) {
      return
    }
    try {
      let provider = custom_openai_compatible_providers[index]

      const { error: delete_error } = await client.DELETE(
        "/api/provider/openai_compatible",
        {
          params: {
            query: {
              name: provider.name,
            },
          },
        },
      )
      if (delete_error) {
        throw delete_error
      }

      // Update UI
      custom_openai_compatible_providers =
        custom_openai_compatible_providers.filter(
          (v, _) => v.name !== provider.name,
        )
      if (custom_openai_compatible_providers.length === 0) {
        status.openai_compatible.connected = false
      }
    } catch (e) {
      alert("Failed to remove provider: " + e)
    }
  }
</script>

<div class="w-full {centered && 'flex flex-col items-center'}">
  {#if api_key_provider}
    <div class="grow h-full max-w-[400px] flex flex-col place-content-center">
      <div class="grow"></div>

      <h1 class="text-xl font-medium flex-none text-center">
        Connect {api_key_provider.name}
      </h1>

      {#if api_key_provider.api_key_warning}
        <div class="pt-2">
          <Warning
            warning_color="warning"
            warning_message={api_key_provider.api_key_warning}
            trusted={true}
          />
        </div>
      {/if}

      <ol class="flex-none my-2 text-gray-700">
        {#each api_key_provider.api_key_steps || [] as step}
          <li class="list-decimal pl-1 mx-8 my-4">
            <!-- eslint-disable-next-line svelte/no-at-html-tags -->
            {@html step.replace(
              /https?:\/\/\S+/g,
              '<a href="$&" class="link underline" target="_blank">$&</a>',
            )}
          </li>
        {/each}
      </ol>
      {#if api_key_message}
        <p class="text-error text-center pb-4">{api_key_message}</p>
      {/if}
      <div class="flex flex-row gap-4 items-center">
        <div class="grow flex flex-col gap-2" id="api-key-fields">
          {#each api_key_provider.api_key_fields || ["API Key"] as field}
            <input
              type="text"
              id={field}
              placeholder={field}
              class="input input-bordered w-full max-w-[300px] {api_key_issue
                ? 'input-error'
                : ''}"
            />
          {/each}
        </div>
        <button
          class="btn min-w-[130px]"
          on:click={submit_api_key}
          disabled={api_key_submitting}
        >
          {#if api_key_submitting}
            <div class="loading loading-spinner loading-md"></div>
          {:else}
            Connect
          {/if}
        </button>
      </div>
      <button
        class="link text-center text-sm mt-8"
        on:click={() => (api_key_provider = null)}
      >
        Cancel setting up {api_key_provider.name}
      </button>
      <div class="grow-[1.5]"></div>
    </div>
  {:else}
    <div
      class="w-full grid grid-cols-1 xl:grid-cols-2 gap-y-6 gap-x-24 max-w-lg xl:max-w-screen-xl"
    >
      {#each providers as provider}
        {@const is_connected =
          status[provider.id] && status[provider.id].connected}
        <div class="flex flex-row gap-4 items-center">
          <img
            src={get_provider_image(provider.id)}
            alt={provider.name}
            class="flex-none p-1 {provider.featured
              ? 'size-12'
              : 'size-10 mx-1'}"
          />
          <div class="flex flex-col grow pr-4">
            <h3
              class={provider.featured
                ? "text-large font-bold"
                : "text-base font-medium"}
            >
              {provider.name}
              {#if provider.featured}
                <div class="badge badge-sm ml-2 badge-secondary">
                  Recommended
                </div>
              {:else if provider.pill_text}
                <div class="badge badge-sm ml-2 badge-primary">
                  {provider.pill_text}
                </div>
              {/if}
            </h3>
            {#if status[provider.id] && status[provider.id].error}
              <p class="text-sm text-error" in:fade>
                {status[provider.id].error}
              </p>
            {:else}
              <p class="text-sm text-gray-500">
                {status[provider.id].custom_description || provider.description}
              </p>
            {/if}
            {#if provider.id === "ollama" && status[provider.id] && status[provider.id].error}
              <button
                class="link text-left text-sm text-gray-500"
                on:click={show_custom_ollama_url_dialog}
              >
                Set Custom Ollama URL
              </button>
            {/if}
          </div>

          {#if loading_initial_providers}
            <!-- Light loading state-->
            <div class="btn md:min-w-[100px] skeleton bg-base-200"></div>
            &nbsp;
          {:else if is_connected && provider.id === "openai_compatible"}
            <button
              class="btn md:min-w-[100px]"
              on:click={() => show_custom_api_dialog()}
            >
              Manage
            </button>
          {:else if is_connected}
            <button
              class="btn md:min-w-[100px] hover:btn-error group"
              on:click={() => disconnect_provider(provider)}
            >
              <img
                src="/images/circle-check.svg"
                class="size-6 group-hover:hidden"
                alt="Connected"
              />
              <span class="text-xs hidden group-hover:inline">Disconnect</span>
            </button>
          {:else if status[provider.id].connecting}
            <div class="btn md:min-w-[100px]">
              <div class=" loading loading-spinner loading-md"></div>
            </div>
          {:else if initial_load_failure}
            <div>
              <div class="btn md:min-w-[100px] btn-error text-xs">Error</div>
              <div class="text-xs text-gray-500 text-center pt-1">
                Reload page
              </div>
            </div>
          {:else}
            <button
              class="btn md:min-w-[100px]"
              on:click={() => connect_provider(provider)}
            >
              Connect
            </button>
          {/if}
        </div>
      {/each}
    </div>
  {/if}
</div>

<dialog id="ollama_dialog" class="modal">
  <div class="modal-box">
    <form method="dialog">
      <button
        class="btn btn-sm text-xl btn-circle btn-ghost absolute right-2 top-2 focus:outline-none"
        >✕</button
      >
    </form>

    <h3 class="text-lg font-bold">Custom Ollama URL</h3>
    <p class="text-sm font-light mb-8">
      By default, Kiln attempts to connect to Ollama running on localhost:11434.
      If you run Ollama on a custom URL or port, enter it here to connect.
    </p>
    <FormElement
      id="ollama_url"
      label="Ollama URL"
      info_description="It should included the http prefix, and the port number. For example, http://localhost:11434"
      bind:value={custom_ollama_url}
      placeholder="http://localhost:11434"
    />
    <div class="flex flex-row gap-4 items-center mt-4 justify-end">
      <form method="dialog">
        <button class="btn">Cancel</button>
      </form>
      <button
        class="btn btn-primary"
        disabled={!custom_ollama_url}
        on:click={() => {
          connect_ollama(true)
          // @ts-expect-error showModal is not a method on HTMLElement
          document.getElementById("ollama_dialog")?.close()
        }}
      >
        Connect
      </button>
    </div>
  </div>
  <form method="dialog" class="modal-backdrop">
    <button>close</button>
  </form>
</dialog>

<dialog id="openai_compatible_dialog" class="modal">
  <div class="modal-box">
    <form method="dialog">
      <button
        class="btn btn-sm text-xl btn-circle btn-ghost absolute right-2 top-2 focus:outline-none"
        >✕</button
      >
    </form>

    <h3 class="text-lg font-bold flex flex-row gap-4">Connect Custom APIs</h3>
    <p class="text-sm font-light mb-8">
      Connect any any OpenAI compatible API by adding a base URL and API key.
    </p>
    {#if custom_openai_compatible_providers.length > 0}
      <div class="flex flex-col gap-2">
        <div class="font-medium">Existing APIs</div>
        {#each custom_openai_compatible_providers as provider, index}
          <div class="flex flex-row gap-3 card bg-base-200 px-4 items-center">
            <div class="text-sm">{provider.name}</div>
            <div class="text-sm text-gray-500 grow truncate">
              {provider.base_url}
            </div>
            <button
              class="btn btn-sm btn-ghost"
              on:click={() => remove_openai_compatible_provider_at_index(index)}
            >
              Remove
            </button>
          </div>
        {/each}
      </div>
    {/if}
    <div class="flex flex-col gap-2 mt-8">
      <div class="font-medium">Add New API</div>
      <FormContainer
        submit_label="Add"
        on:submit={add_new_provider}
        gap={2}
        submitting={adding_new_provider}
        error={new_provider_error}
      >
        <FormElement
          id="name"
          label="API Name"
          bind:value={new_provider_name}
          placeholder="My home server"
          info_description="A name for this endpoint for you use. Example: 'My home server'"
        />
        <FormElement
          id="base_url"
          label="Base URL"
          bind:value={new_provider_base_url}
          placeholder="https://.../v1"
          info_description="The base URL of an OpenAI compatible API. For example, https://openrouter.ai/api/v1"
        />
        <FormElement
          id="api_key"
          label="API Key"
          optional={true}
          bind:value={new_provider_api_key}
          placeholder="sk-..."
          info_description="The API key for the OpenAI compatible API."
        />
      </FormContainer>
    </div>

    <form method="dialog" class="modal-backdrop">
      <button>close</button>
    </form>
  </div>
</dialog><|MERGE_RESOLUTION|>--- conflicted
+++ resolved
@@ -181,7 +181,6 @@
       api_key_fields: ["Access Key", "Secret Key"],
     },
     {
-<<<<<<< HEAD
       name: "SiliconFlow (硅基流动)",
       id: "siliconflow_cn",
       description: "AI provider for users in China.",
@@ -190,14 +189,18 @@
       featured: false,
       api_key_steps: [
         "Go to https://cloud.siliconflow.cn/account/ak",
-=======
+        "Create a new API Key",
+        "Copy the new API Key, paste it below and click 'Connect'",
+      ],
+      api_key_fields: ["API Key"],
+    },
+    {
       name: "Cerebras",
       id: "cerebras",
       description: "Exceptionally fast inference on custom hardware.",
       featured: false,
       api_key_steps: [
         "Go to https://cloud.cerebras.ai/platform",
->>>>>>> a7467152
         "Create a new API Key",
         "Copy the new API Key, paste it below and click 'Connect'",
       ],
@@ -316,11 +319,13 @@
       error: null,
       custom_description: null,
     },
-<<<<<<< HEAD
     siliconflow_cn: {
-=======
+      connected: false,
+      connecting: false,
+      error: null,
+      custom_description: null,
+    },
     cerebras: {
->>>>>>> a7467152
       connected: false,
       connecting: false,
       error: null,
