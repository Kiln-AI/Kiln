--- conflicted
+++ resolved
@@ -6,15 +6,12 @@
   import { createKilnError, type KilnError } from "$lib/utils/error_handlers"
   import type { Spec } from "$lib/types"
   import { client } from "$lib/api_client"
-<<<<<<< HEAD
   import TagPicker from "$lib/ui/tag_picker.svelte"
-=======
   import {
     capitalize,
     formatPriority,
     formatSpecType,
   } from "$lib/utils/formatters"
->>>>>>> dd68ddca
 
   $: project_id = $page.params.project_id
   $: task_id = $page.params.task_id
@@ -57,7 +54,6 @@
       spec_loading = false
     }
   }
-<<<<<<< HEAD
 
   async function save_tags(tags: string[]) {
     try {
@@ -89,19 +85,6 @@
       tags_error = createKilnError(err)
     }
   }
-
-  function formatValue(value: string): string {
-    return value
-      .split("_")
-      .map((word) => word.charAt(0).toUpperCase() + word.slice(1).toLowerCase())
-      .join(" ")
-  }
-
-  function formatPriority(priority: number): string {
-    return `P${priority}`
-  }
-=======
->>>>>>> dd68ddca
 </script>
 
 <AppPage
