<script lang="ts">
  import AppPage from "../../../../app_page.svelte"
  import { page } from "$app/stores"
  import { onMount, tick } from "svelte"
  import { createKilnError, type KilnError } from "$lib/utils/error_handlers"
<<<<<<< HEAD
  import type { Spec, SpecStatus } from "$lib/types"
  import { client } from "$lib/api_client"
  import TagPicker from "$lib/ui/tag_picker.svelte"
  import { formatSpecType } from "$lib/utils/formatters"
  import EditableSpecField from "../editable_spec_field.svelte"
  import type { OptionGroup } from "$lib/ui/fancy_select_types"
=======
  import type {
    Spec,
    Eval,
    Task,
    TaskRunConfig,
    EvalResultSummary,
    EvalProgress,
  } from "$lib/types"
  import { client } from "$lib/api_client"
  import TagPicker from "$lib/ui/tag_picker.svelte"
  import {
    capitalize,
    formatPriority,
    formatSpecType,
  } from "$lib/utils/formatters"
  import { string_to_json_key } from "$lib/utils/json_schema_editor/json_schema_templates"
  import { load_task, get_task_composite_id } from "$lib/stores"
  import {
    load_task_run_configs,
    run_configs_by_task_composite_id,
  } from "$lib/stores/run_configs_store"
  import RunConfigComparisonTable from "$lib/components/run_config_comparison_table.svelte"
  import CreateNewRunConfigDialog from "$lib/ui/run_config_component/create_new_run_config_dialog.svelte"
  import { load_task_prompts } from "$lib/stores/prompts_store"
>>>>>>> 87973b84

  // ### Spec Details Page ###

  $: project_id = $page.params.project_id
  $: task_id = $page.params.task_id
  $: spec_id = $page.params.spec_id

  let spec: Spec | null = null
  let spec_error: KilnError | null = null
  let spec_loading = true
  let tags_error: KilnError | null = null
  let current_tags: string[] = []
  let updating_priorities = false
  let updating_statuses = false
  let priorityField: EditableSpecField | null = null
  let statusField: EditableSpecField | null = null

  let eval_progress: EvalProgress | null = null
  let eval_progress_loading = true
  let eval_progress_error: KilnError | null = null

  let evaluator: Eval | null = null
  let eval_error: KilnError | null = null
  let eval_loading = false

  let task: Task | null = null
  let task_error: KilnError | null = null
  let task_loading = false

  let run_configs_error: KilnError | null = null
  let run_configs_loading = false

  let score_summary: EvalResultSummary | null = null
  let score_summary_error: KilnError | null = null

  let error: KilnError | null = null
  let loading: boolean = false
  $: error =
    spec_error ||
    eval_progress_error ||
    eval_error ||
    task_error ||
    run_configs_error
  $: loading =
    spec_loading ||
    eval_progress_loading ||
    eval_loading ||
    task_loading ||
    run_configs_loading

  let eval_state:
    | "not_started"
    | "running"
    | "complete"
    | "complete_with_errors" = "not_started"
  let create_new_run_config_dialog: CreateNewRunConfigDialog | null = null

  $: current_task_run_configs =
    $run_configs_by_task_composite_id[
      get_task_composite_id(project_id, task_id)
    ] || null

  $: if (spec) {
    current_tags = spec.tags || []
  }

<<<<<<< HEAD
  function getPriorityOptions(): OptionGroup[] {
    return [
      {
        options: [
          { label: "P0", value: 0 },
          { label: "P1", value: 1 },
          { label: "P2", value: 2 },
          { label: "P3", value: 3 },
        ],
      },
    ]
  }

  function getStatusOptions(): OptionGroup[] {
    return [
      {
        options: [
          { label: "Active", value: "active" },
          { label: "Future", value: "future" },
          { label: "Deprecated", value: "deprecated" },
          { label: "Archived", value: "archived" },
        ],
      },
    ]
  }

  async function updateSpecPriority(newPriority: number) {
    if (!spec?.id || spec.priority === newPriority || updating_priorities) {
      return
    }

    updating_priorities = true
    try {
      const { data, error } = await client.PATCH(
        "/api/projects/{project_id}/tasks/{task_id}/specs/{spec_id}",
        {
          params: {
            path: { project_id, task_id, spec_id: spec.id },
          },
          body: {
            name: spec.name,
            definition: spec.definition,
            properties: spec.properties,
            priority: newPriority as 0 | 1 | 2 | 3,
            status: spec.status,
            tags: spec.tags,
            eval_id: spec.eval_id ?? null,
          },
        },
      )

      if (error) {
        throw error
      }

      spec = data
    } catch (error) {
      spec_error = createKilnError(error)
    } finally {
      updating_priorities = false
    }
  }

  async function updateSpecStatus(newStatus: SpecStatus) {
    if (!spec?.id || spec.status === newStatus || updating_statuses) {
      return
    }

    updating_statuses = true
    try {
      const { data, error } = await client.PATCH(
        "/api/projects/{project_id}/tasks/{task_id}/specs/{spec_id}",
        {
          params: {
            path: { project_id, task_id, spec_id: spec.id },
          },
          body: {
            name: spec.name,
            definition: spec.definition,
            properties: spec.properties,
            priority: spec.priority,
            status: newStatus,
            tags: spec.tags,
            eval_id: spec.eval_id ?? null,
          },
        },
      )

      if (error) {
        throw error
      }

      spec = data
    } catch (error) {
      spec_error = createKilnError(error)
    } finally {
      updating_statuses = false
    }
  }

  function handlePriorityUpdate(spec: Spec, value: number | SpecStatus) {
    updateSpecPriority(value as number)
  }

  function handleStatusUpdate(spec: Spec, value: number | SpecStatus) {
    updateSpecStatus(value as SpecStatus)
  }
=======
  $: has_eval = spec?.eval_id
  $: has_default_eval_config = evaluator && evaluator.current_config_id
  $: should_show_compare_table = has_eval && has_default_eval_config
>>>>>>> 87973b84

  onMount(async () => {
    await tick()
    await load_spec()
    if (spec?.eval_id) {
      await Promise.all([
        load_eval_data(),
        load_task_data(),
        load_run_configs_data(),
        get_eval_progress(),
      ])
      if (evaluator?.current_config_id) {
        await load_score_summary()
      }
    }
  })

  async function load_spec() {
    try {
      spec_loading = true
      spec_error = null
      const { data, error } = await client.GET(
        "/api/projects/{project_id}/tasks/{task_id}/specs/{spec_id}",
        {
          params: {
            path: { project_id, task_id, spec_id },
          },
        },
      )
      if (error) {
        throw error
      }
      spec = data
      current_tags = spec.tags || []
    } catch (error) {
      spec_error = createKilnError(error)
    } finally {
      spec_loading = false
    }
  }

  async function load_eval_data() {
    if (!spec?.eval_id) return
    try {
      eval_loading = true
      eval_error = null
      const { data, error } = await client.GET(
        "/api/projects/{project_id}/tasks/{task_id}/eval/{eval_id}",
        {
          params: {
            path: {
              project_id,
              task_id,
              eval_id: spec.eval_id,
            },
          },
        },
      )
      if (error) {
        throw error
      }
      evaluator = data
    } catch (error) {
      eval_error = createKilnError(error)
    } finally {
      eval_loading = false
    }
  }

  async function load_task_data() {
    try {
      task_loading = true
      task_error = null
      task = await load_task(project_id, task_id)
    } catch (error) {
      task_error = createKilnError(error)
    } finally {
      task_loading = false
    }
  }

  async function load_run_configs_data() {
    try {
      run_configs_loading = true
      run_configs_error = null
      await load_task_run_configs(project_id, task_id)
    } catch (error) {
      run_configs_error = createKilnError(error)
    } finally {
      run_configs_loading = false
    }
  }

  async function load_score_summary() {
    if (!spec?.eval_id || !evaluator?.current_config_id) return
    try {
      score_summary_error = null
      const { data, error } = await client.GET(
        "/api/projects/{project_id}/tasks/{task_id}/eval/{eval_id}/eval_config/{eval_config_id}/score_summary",
        {
          params: {
            path: {
              project_id,
              task_id,
              eval_id: spec.eval_id,
              eval_config_id: evaluator.current_config_id,
            },
          },
        },
      )
      if (error) {
        throw error
      }
      score_summary = data
    } catch (error) {
      score_summary_error = createKilnError(error)
    }
  }

  $: sorted_task_run_configs = current_task_run_configs
    ? sortTaskRunConfigs(current_task_run_configs, evaluator, score_summary)
    : []

  function sortTaskRunConfigs(
    configs: TaskRunConfig[] | null,
    evaluator: Eval | null,
    score_summary: EvalResultSummary | null,
  ): TaskRunConfig[] {
    if (!configs || !configs.length) return []

    return [...configs].sort((a, b) => {
      if (a.id === task?.default_run_config_id) return -1
      if (b.id === task?.default_run_config_id) return 1

      if (evaluator?.output_scores?.length && score_summary?.results) {
        const lastScoreKey = string_to_json_key(
          evaluator.output_scores[evaluator.output_scores.length - 1].name,
        )

        const scoreA =
          score_summary.results["" + a.id]?.[lastScoreKey]?.mean_score
        const scoreB =
          score_summary.results["" + b.id]?.[lastScoreKey]?.mean_score

        if (
          scoreA !== null &&
          scoreA !== undefined &&
          scoreB !== null &&
          scoreB !== undefined
        ) {
          return scoreB - scoreA
        }

        if (scoreA !== null && scoreA !== undefined) return -1
        if (scoreB !== null && scoreB !== undefined) return 1
      }

      return a.name.localeCompare(b.name)
    })
  }

  async function save_tags(tags: string[]) {
    try {
      if (!spec?.id) return
      tags_error = null
      const { data, error } = await client.PATCH(
        "/api/projects/{project_id}/tasks/{task_id}/specs/{spec_id}",
        {
          params: {
            path: { project_id, task_id, spec_id: spec.id },
          },
          body: {
            name: spec.name,
            definition: spec.definition,
            properties: spec.properties,
            priority: spec.priority,
            status: spec.status,
            tags: tags,
            eval_id: spec.eval_id || null,
          },
        },
      )
      if (error) {
        throw error
      }
      spec = data
      current_tags = spec.tags || []
    } catch (err) {
      tags_error = createKilnError(err)
    }
  }

  async function get_eval_progress() {
    if (!spec?.eval_id) return
    try {
      eval_progress_loading = true
      eval_progress = null
      const { data, error } = await client.GET(
        "/api/projects/{project_id}/tasks/{task_id}/eval/{eval_id}/progress",
        {
          params: {
            path: {
              project_id,
              task_id,
              eval_id: spec.eval_id,
            },
          },
        },
      )
      if (error) {
        throw error
      }
      eval_progress = data
    } catch (error) {
      eval_progress_error = createKilnError(error)
    } finally {
      eval_progress_loading = false
    }
  }
</script>

<div class="max-w-[1400px]">
  <AppPage
    title={`Spec: ${spec?.name ? `${spec.name}` : ""}`}
    breadcrumbs={[
      {
        label: "Specs & Evals",
        href: `/specs/${project_id}/${task_id}`,
      },
    ]}
  >
    {#if loading}
      <div class="flex justify-center items-center h-full">
        <div class="loading loading-spinner loading-lg"></div>
      </div>
<<<<<<< HEAD
      <div class="flex flex-col gap-4">
        <div>
          <div class="text-xl font-bold mb-4">Properties</div>
          <div
            class="grid grid-cols-[auto,1fr] gap-y-2 gap-x-4 text-sm 2xl:text-base"
          >
            <div class="flex items-center">ID</div>
            <div class="flex items-center overflow-x-hidden text-gray-500 px-2">
              {spec.id ?? "None"}
            </div>
            <div class="flex items-center">Type</div>
            <div class="flex items-center overflow-x-hidden text-gray-500 px-2">
              {formatSpecType(spec.properties.spec_type)}
            </div>
            <div class="flex items-center">Priority</div>
            <div class="flex items-center overflow-x-hidden text-gray-500 px-1">
              <EditableSpecField
                bind:this={priorityField}
                {spec}
                field="priority"
                options={getPriorityOptions()}
                aria_label="Priority"
                onUpdate={handlePriorityUpdate}
                compact={true}
                onOpen={() => {
                  statusField?.close()
                }}
              />
            </div>
            <div class="flex items-center">Status</div>
            <div class="flex items-center overflow-x-hidden text-gray-500 px-1">
              <EditableSpecField
                bind:this={statusField}
                {spec}
                field="status"
                options={getStatusOptions()}
                aria_label="Status"
                onUpdate={handleStatusUpdate}
                compact={true}
                onOpen={() => {
                  priorityField?.close()
                }}
              />
            </div>
            <div class="flex items-center">Eval ID</div>
            <div class="flex items-center overflow-x-hidden text-gray-500 px-2">
              {spec.eval_id || "None"}
            </div>
          </div>
        </div>
        <div class="text-xl font-bold mt-8">Tags</div>
        {#if tags_error}
          <div class="text-error text-sm mb-2">
            {tags_error.getMessage() || "An unknown error occurred"}
=======
    {:else if error}
      <div class="text-error text-sm">
        {error.getMessage() || "An unknown error occurred"}
      </div>
    {:else if !spec}
      <div class="text-error text-sm">
        Failed to load spec, please refresh the page and try again.
      </div>
    {:else}
      <div class="grid grid-cols-1 lg:grid-cols-[1fr,auto] gap-12">
        <div class="grow">
          <div class="text-xl font-bold mb-4">Definition</div>
          <div class="bg-base-200 rounded-lg p-6">
            <div class="prose prose-sm max-w-none whitespace-pre-wrap">
              {spec.definition}
            </div>
>>>>>>> 87973b84
          </div>
        </div>
        <div class="flex flex-col gap-4">
          <PropertyList
            title="Properties"
            properties={[
              {
                name: "ID",
                value: spec.id ?? "None",
              },
              {
                name: "Template",
                value: formatSpecType(spec.properties.spec_type),
              },
              {
                name: "Priority",
                value: formatPriority(spec.priority),
              },
              {
                name: "Status",
                value: capitalize(spec.status),
              },
              {
                name: "Eval ID",
                value: spec.eval_id || "None",
                link: spec.eval_id
                  ? `/specs/${project_id}/${task_id}/${spec_id}/${spec.eval_id}`
                  : undefined,
              },
              {
                name: "Eval Status",
                value: eval_progress
                  ? eval_progress.current_eval_method !== null
                    ? "Ready"
                    : ""
                  : "Loading...",
                value_with_link:
                  eval_progress?.current_eval_method === null && spec.eval_id
                    ? {
                        prefix: "Not Ready - ",
                        link_text: "Configure",
                        link: `/specs/${project_id}/${task_id}/${spec_id}/${spec.eval_id}`,
                      }
                    : undefined,
              },
              {
                name: "Eval Dataset Size",
                value: eval_progress
                  ? eval_progress.dataset_size + " items"
                  : "Loading...",
              },
            ]}
          />
          <div class="text-xl font-bold mt-8">Tags</div>
          {#if tags_error}
            <div class="text-error text-sm mb-2">
              {tags_error.getMessage() || "An unknown error occurred"}
            </div>
          {/if}
          <TagPicker
            tags={current_tags}
            tag_type="task_run"
            {project_id}
            {task_id}
            on:tags_changed={(event) => {
              save_tags(event.detail.current)
            }}
          />
        </div>
      </div>

      {#if has_eval && eval_progress?.current_eval_method === null && spec.eval_id}
        <div class="mt-8">
          <a
            href={`/specs/${project_id}/${task_id}/${spec_id}/${spec.eval_id}`}
            class="btn btn-primary w-full"
          >
            Configure Eval
          </a>
        </div>
      {:else if should_show_compare_table && evaluator && sorted_task_run_configs.length > 0}
        <div class="mt-8">
          <RunConfigComparisonTable
            {project_id}
            {task_id}
            {spec_id}
            eval_id={spec.eval_id || ""}
            {evaluator}
            {task}
            {sorted_task_run_configs}
            {score_summary}
            {score_summary_error}
            bind:eval_state
            interactive={false}
            title="Compare Run Configurations"
            on_add_run_config={() => {
              create_new_run_config_dialog?.show()
            }}
            on_eval_complete={async () => {
              await load_score_summary()
            }}
          />
        </div>
      {/if}
    {/if}
  </AppPage>
</div>

<CreateNewRunConfigDialog
  bind:this={create_new_run_config_dialog}
  subtitle="Compare multiple run configurations to find which one produces the highest scores on your eval dataset."
  {project_id}
  {task}
  new_run_config_created={async () => {
    await load_task_prompts(project_id, task_id, true)
  }}
/><|MERGE_RESOLUTION|>--- conflicted
+++ resolved
@@ -3,16 +3,11 @@
   import { page } from "$app/stores"
   import { onMount, tick } from "svelte"
   import { createKilnError, type KilnError } from "$lib/utils/error_handlers"
-<<<<<<< HEAD
-  import type { Spec, SpecStatus } from "$lib/types"
-  import { client } from "$lib/api_client"
-  import TagPicker from "$lib/ui/tag_picker.svelte"
-  import { formatSpecType } from "$lib/utils/formatters"
-  import EditableSpecField from "../editable_spec_field.svelte"
+  // import EditableSpecField from "../editable_spec_field.svelte"
   import type { OptionGroup } from "$lib/ui/fancy_select_types"
-=======
   import type {
     Spec,
+    SpecStatus,
     Eval,
     Task,
     TaskRunConfig,
@@ -22,9 +17,9 @@
   import { client } from "$lib/api_client"
   import TagPicker from "$lib/ui/tag_picker.svelte"
   import {
+    formatSpecType,
+    formatPriority,
     capitalize,
-    formatPriority,
-    formatSpecType,
   } from "$lib/utils/formatters"
   import { string_to_json_key } from "$lib/utils/json_schema_editor/json_schema_templates"
   import { load_task, get_task_composite_id } from "$lib/stores"
@@ -35,7 +30,7 @@
   import RunConfigComparisonTable from "$lib/components/run_config_comparison_table.svelte"
   import CreateNewRunConfigDialog from "$lib/ui/run_config_component/create_new_run_config_dialog.svelte"
   import { load_task_prompts } from "$lib/stores/prompts_store"
->>>>>>> 87973b84
+  import PropertyList from "$lib/ui/property_list.svelte"
 
   // ### Spec Details Page ###
 
@@ -50,422 +45,11 @@
   let current_tags: string[] = []
   let updating_priorities = false
   let updating_statuses = false
-  let priorityField: EditableSpecField | null = null
-  let statusField: EditableSpecField | null = null
-
-  let eval_progress: EvalProgress | null = null
-  let eval_progress_loading = true
-  let eval_progress_error: KilnError | null = null
-
-  let evaluator: Eval | null = null
-  let eval_error: KilnError | null = null
-  let eval_loading = false
-
-  let task: Task | null = null
-  let task_error: KilnError | null = null
-  let task_loading = false
-
-  let run_configs_error: KilnError | null = null
-  let run_configs_loading = false
-
-  let score_summary: EvalResultSummary | null = null
-  let score_summary_error: KilnError | null = null
-
-  let error: KilnError | null = null
-  let loading: boolean = false
-  $: error =
-    spec_error ||
-    eval_progress_error ||
-    eval_error ||
-    task_error ||
-    run_configs_error
-  $: loading =
-    spec_loading ||
-    eval_progress_loading ||
-    eval_loading ||
-    task_loading ||
-    run_configs_loading
-
-  let eval_state:
-    | "not_started"
-    | "running"
-    | "complete"
-    | "complete_with_errors" = "not_started"
-  let create_new_run_config_dialog: CreateNewRunConfigDialog | null = null
-
-  $: current_task_run_configs =
-    $run_configs_by_task_composite_id[
-      get_task_composite_id(project_id, task_id)
-    ] || null
-
-  $: if (spec) {
-    current_tags = spec.tags || []
-  }
-
-<<<<<<< HEAD
-  function getPriorityOptions(): OptionGroup[] {
-    return [
-      {
-        options: [
-          { label: "P0", value: 0 },
-          { label: "P1", value: 1 },
-          { label: "P2", value: 2 },
-          { label: "P3", value: 3 },
-        ],
-      },
-    ]
-  }
-
-  function getStatusOptions(): OptionGroup[] {
-    return [
-      {
-        options: [
-          { label: "Active", value: "active" },
-          { label: "Future", value: "future" },
-          { label: "Deprecated", value: "deprecated" },
-          { label: "Archived", value: "archived" },
-        ],
-      },
-    ]
-  }
-
-  async function updateSpecPriority(newPriority: number) {
-    if (!spec?.id || spec.priority === newPriority || updating_priorities) {
-      return
-    }
-
-    updating_priorities = true
-    try {
-      const { data, error } = await client.PATCH(
-        "/api/projects/{project_id}/tasks/{task_id}/specs/{spec_id}",
-        {
-          params: {
-            path: { project_id, task_id, spec_id: spec.id },
-          },
-          body: {
-            name: spec.name,
-            definition: spec.definition,
-            properties: spec.properties,
-            priority: newPriority as 0 | 1 | 2 | 3,
-            status: spec.status,
-            tags: spec.tags,
-            eval_id: spec.eval_id ?? null,
-          },
-        },
-      )
-
-      if (error) {
-        throw error
-      }
-
-      spec = data
-    } catch (error) {
-      spec_error = createKilnError(error)
-    } finally {
-      updating_priorities = false
-    }
-  }
-
-  async function updateSpecStatus(newStatus: SpecStatus) {
-    if (!spec?.id || spec.status === newStatus || updating_statuses) {
-      return
-    }
-
-    updating_statuses = true
-    try {
-      const { data, error } = await client.PATCH(
-        "/api/projects/{project_id}/tasks/{task_id}/specs/{spec_id}",
-        {
-          params: {
-            path: { project_id, task_id, spec_id: spec.id },
-          },
-          body: {
-            name: spec.name,
-            definition: spec.definition,
-            properties: spec.properties,
-            priority: spec.priority,
-            status: newStatus,
-            tags: spec.tags,
-            eval_id: spec.eval_id ?? null,
-          },
-        },
-      )
-
-      if (error) {
-        throw error
-      }
-
-      spec = data
-    } catch (error) {
-      spec_error = createKilnError(error)
-    } finally {
-      updating_statuses = false
-    }
-  }
-
-  function handlePriorityUpdate(spec: Spec, value: number | SpecStatus) {
-    updateSpecPriority(value as number)
-  }
-
-  function handleStatusUpdate(spec: Spec, value: number | SpecStatus) {
-    updateSpecStatus(value as SpecStatus)
-  }
-=======
-  $: has_eval = spec?.eval_id
-  $: has_default_eval_config = evaluator && evaluator.current_config_id
-  $: should_show_compare_table = has_eval && has_default_eval_config
->>>>>>> 87973b84
-
-  onMount(async () => {
-    await tick()
-    await load_spec()
-    if (spec?.eval_id) {
-      await Promise.all([
-        load_eval_data(),
-        load_task_data(),
-        load_run_configs_data(),
-        get_eval_progress(),
-      ])
-      if (evaluator?.current_config_id) {
-        await load_score_summary()
-      }
-    }
-  })
-
-  async function load_spec() {
-    try {
-      spec_loading = true
-      spec_error = null
-      const { data, error } = await client.GET(
-        "/api/projects/{project_id}/tasks/{task_id}/specs/{spec_id}",
-        {
-          params: {
-            path: { project_id, task_id, spec_id },
-          },
-        },
-      )
-      if (error) {
-        throw error
-      }
-      spec = data
-      current_tags = spec.tags || []
-    } catch (error) {
-      spec_error = createKilnError(error)
-    } finally {
-      spec_loading = false
-    }
-  }
-
-  async function load_eval_data() {
-    if (!spec?.eval_id) return
-    try {
-      eval_loading = true
-      eval_error = null
-      const { data, error } = await client.GET(
-        "/api/projects/{project_id}/tasks/{task_id}/eval/{eval_id}",
-        {
-          params: {
-            path: {
-              project_id,
-              task_id,
-              eval_id: spec.eval_id,
-            },
-          },
-        },
-      )
-      if (error) {
-        throw error
-      }
-      evaluator = data
-    } catch (error) {
-      eval_error = createKilnError(error)
-    } finally {
-      eval_loading = false
-    }
-  }
-
-  async function load_task_data() {
-    try {
-      task_loading = true
-      task_error = null
-      task = await load_task(project_id, task_id)
-    } catch (error) {
-      task_error = createKilnError(error)
-    } finally {
-      task_loading = false
-    }
-  }
-
-  async function load_run_configs_data() {
-    try {
-      run_configs_loading = true
-      run_configs_error = null
-      await load_task_run_configs(project_id, task_id)
-    } catch (error) {
-      run_configs_error = createKilnError(error)
-    } finally {
-      run_configs_loading = false
-    }
-  }
-
-  async function load_score_summary() {
-    if (!spec?.eval_id || !evaluator?.current_config_id) return
-    try {
-      score_summary_error = null
-      const { data, error } = await client.GET(
-        "/api/projects/{project_id}/tasks/{task_id}/eval/{eval_id}/eval_config/{eval_config_id}/score_summary",
-        {
-          params: {
-            path: {
-              project_id,
-              task_id,
-              eval_id: spec.eval_id,
-              eval_config_id: evaluator.current_config_id,
-            },
-          },
-        },
-      )
-      if (error) {
-        throw error
-      }
-      score_summary = data
-    } catch (error) {
-      score_summary_error = createKilnError(error)
-    }
-  }
-
-  $: sorted_task_run_configs = current_task_run_configs
-    ? sortTaskRunConfigs(current_task_run_configs, evaluator, score_summary)
-    : []
-
-  function sortTaskRunConfigs(
-    configs: TaskRunConfig[] | null,
-    evaluator: Eval | null,
-    score_summary: EvalResultSummary | null,
-  ): TaskRunConfig[] {
-    if (!configs || !configs.length) return []
-
-    return [...configs].sort((a, b) => {
-      if (a.id === task?.default_run_config_id) return -1
-      if (b.id === task?.default_run_config_id) return 1
-
-      if (evaluator?.output_scores?.length && score_summary?.results) {
-        const lastScoreKey = string_to_json_key(
-          evaluator.output_scores[evaluator.output_scores.length - 1].name,
-        )
-
-        const scoreA =
-          score_summary.results["" + a.id]?.[lastScoreKey]?.mean_score
-        const scoreB =
-          score_summary.results["" + b.id]?.[lastScoreKey]?.mean_score
-
-        if (
-          scoreA !== null &&
-          scoreA !== undefined &&
-          scoreB !== null &&
-          scoreB !== undefined
-        ) {
-          return scoreB - scoreA
-        }
-
-        if (scoreA !== null && scoreA !== undefined) return -1
-        if (scoreB !== null && scoreB !== undefined) return 1
-      }
-
-      return a.name.localeCompare(b.name)
-    })
-  }
-
-  async function save_tags(tags: string[]) {
-    try {
-      if (!spec?.id) return
-      tags_error = null
-      const { data, error } = await client.PATCH(
-        "/api/projects/{project_id}/tasks/{task_id}/specs/{spec_id}",
-        {
-          params: {
-            path: { project_id, task_id, spec_id: spec.id },
-          },
-          body: {
-            name: spec.name,
-            definition: spec.definition,
-            properties: spec.properties,
-            priority: spec.priority,
-            status: spec.status,
-            tags: tags,
-            eval_id: spec.eval_id || null,
-          },
-        },
-      )
-      if (error) {
-        throw error
-      }
-      spec = data
-      current_tags = spec.tags || []
-    } catch (err) {
-      tags_error = createKilnError(err)
-    }
-  }
-
-  async function get_eval_progress() {
-    if (!spec?.eval_id) return
-    try {
-      eval_progress_loading = true
-      eval_progress = null
-      const { data, error } = await client.GET(
-        "/api/projects/{project_id}/tasks/{task_id}/eval/{eval_id}/progress",
-        {
-          params: {
-            path: {
-              project_id,
-              task_id,
-              eval_id: spec.eval_id,
-            },
-          },
-        },
-      )
-      if (error) {
-        throw error
-      }
-      eval_progress = data
-    } catch (error) {
-      eval_progress_error = createKilnError(error)
-    } finally {
-      eval_progress_loading = false
-    }
-  }
-</script>
-
-<div class="max-w-[1400px]">
-  <AppPage
-    title={`Spec: ${spec?.name ? `${spec.name}` : ""}`}
-    breadcrumbs={[
-      {
-        label: "Specs & Evals",
-        href: `/specs/${project_id}/${task_id}`,
-      },
-    ]}
-  >
-    {#if loading}
-      <div class="flex justify-center items-center h-full">
-        <div class="loading loading-spinner loading-lg"></div>
-      </div>
-<<<<<<< HEAD
-      <div class="flex flex-col gap-4">
-        <div>
-          <div class="text-xl font-bold mb-4">Properties</div>
-          <div
-            class="grid grid-cols-[auto,1fr] gap-y-2 gap-x-4 text-sm 2xl:text-base"
-          >
-            <div class="flex items-center">ID</div>
-            <div class="flex items-center overflow-x-hidden text-gray-500 px-2">
-              {spec.id ?? "None"}
-            </div>
-            <div class="flex items-center">Type</div>
-            <div class="flex items-center overflow-x-hidden text-gray-500 px-2">
-              {formatSpecType(spec.properties.spec_type)}
-            </div>
-            <div class="flex items-center">Priority</div>
+  // let priorityField: EditableSpecField | null = null
+  // let statusField: EditableSpecField | null = null
+
+  /**
+   *        <div class="flex items-center">Priority</div>
             <div class="flex items-center overflow-x-hidden text-gray-500 px-1">
               <EditableSpecField
                 bind:this={priorityField}
@@ -495,17 +79,403 @@
                 }}
               />
             </div>
-            <div class="flex items-center">Eval ID</div>
-            <div class="flex items-center overflow-x-hidden text-gray-500 px-2">
-              {spec.eval_id || "None"}
-            </div>
-          </div>
-        </div>
-        <div class="text-xl font-bold mt-8">Tags</div>
-        {#if tags_error}
-          <div class="text-error text-sm mb-2">
-            {tags_error.getMessage() || "An unknown error occurred"}
-=======
+   */
+
+  let eval_progress: EvalProgress | null = null
+  let eval_progress_loading = true
+  let eval_progress_error: KilnError | null = null
+
+  let evaluator: Eval | null = null
+  let eval_error: KilnError | null = null
+  let eval_loading = false
+
+  let task: Task | null = null
+  let task_error: KilnError | null = null
+  let task_loading = false
+
+  let run_configs_error: KilnError | null = null
+  let run_configs_loading = false
+
+  let score_summary: EvalResultSummary | null = null
+  let score_summary_error: KilnError | null = null
+
+  let error: KilnError | null = null
+  let loading: boolean = false
+  $: error =
+    spec_error ||
+    eval_progress_error ||
+    eval_error ||
+    task_error ||
+    run_configs_error
+  $: loading =
+    spec_loading ||
+    eval_progress_loading ||
+    eval_loading ||
+    task_loading ||
+    run_configs_loading
+
+  let eval_state:
+    | "not_started"
+    | "running"
+    | "complete"
+    | "complete_with_errors" = "not_started"
+  let create_new_run_config_dialog: CreateNewRunConfigDialog | null = null
+
+  $: current_task_run_configs =
+    $run_configs_by_task_composite_id[
+      get_task_composite_id(project_id, task_id)
+    ] || null
+
+  $: if (spec) {
+    current_tags = spec.tags || []
+  }
+
+  function getPriorityOptions(): OptionGroup[] {
+    return [
+      {
+        options: [
+          { label: "P0", value: 0 },
+          { label: "P1", value: 1 },
+          { label: "P2", value: 2 },
+          { label: "P3", value: 3 },
+        ],
+      },
+    ]
+  }
+
+  function getStatusOptions(): OptionGroup[] {
+    return [
+      {
+        options: [
+          { label: "Active", value: "active" },
+          { label: "Future", value: "future" },
+          { label: "Deprecated", value: "deprecated" },
+          { label: "Archived", value: "archived" },
+        ],
+      },
+    ]
+  }
+
+  async function updateSpecPriority(newPriority: number) {
+    if (!spec?.id || spec.priority === newPriority || updating_priorities) {
+      return
+    }
+
+    updating_priorities = true
+    try {
+      const { data, error } = await client.PATCH(
+        "/api/projects/{project_id}/tasks/{task_id}/specs/{spec_id}",
+        {
+          params: {
+            path: { project_id, task_id, spec_id: spec.id },
+          },
+          body: {
+            name: spec.name,
+            definition: spec.definition,
+            properties: spec.properties,
+            priority: newPriority as 0 | 1 | 2 | 3,
+            status: spec.status,
+            tags: spec.tags,
+            eval_id: spec.eval_id ?? null,
+          },
+        },
+      )
+
+      if (error) {
+        throw error
+      }
+
+      spec = data
+    } catch (error) {
+      spec_error = createKilnError(error)
+    } finally {
+      updating_priorities = false
+    }
+  }
+
+  async function updateSpecStatus(newStatus: SpecStatus) {
+    if (!spec?.id || spec.status === newStatus || updating_statuses) {
+      return
+    }
+
+    updating_statuses = true
+    try {
+      const { data, error } = await client.PATCH(
+        "/api/projects/{project_id}/tasks/{task_id}/specs/{spec_id}",
+        {
+          params: {
+            path: { project_id, task_id, spec_id: spec.id },
+          },
+          body: {
+            name: spec.name,
+            definition: spec.definition,
+            properties: spec.properties,
+            priority: spec.priority,
+            status: newStatus,
+            tags: spec.tags,
+            eval_id: spec.eval_id ?? null,
+          },
+        },
+      )
+
+      if (error) {
+        throw error
+      }
+
+      spec = data
+    } catch (error) {
+      spec_error = createKilnError(error)
+    } finally {
+      updating_statuses = false
+    }
+  }
+
+  function handlePriorityUpdate(spec: Spec, value: number | SpecStatus) {
+    updateSpecPriority(value as number)
+  }
+
+  function handleStatusUpdate(spec: Spec, value: number | SpecStatus) {
+    updateSpecStatus(value as SpecStatus)
+  }
+
+  $: has_eval = spec?.eval_id
+  $: has_default_eval_config = evaluator && evaluator.current_config_id
+  $: should_show_compare_table = has_eval && has_default_eval_config
+
+  onMount(async () => {
+    await tick()
+    await load_spec()
+    if (spec?.eval_id) {
+      await Promise.all([
+        load_eval_data(),
+        load_task_data(),
+        load_run_configs_data(),
+        get_eval_progress(),
+      ])
+      if (evaluator?.current_config_id) {
+        await load_score_summary()
+      }
+    }
+  })
+
+  async function load_spec() {
+    try {
+      spec_loading = true
+      spec_error = null
+      const { data, error } = await client.GET(
+        "/api/projects/{project_id}/tasks/{task_id}/specs/{spec_id}",
+        {
+          params: {
+            path: { project_id, task_id, spec_id },
+          },
+        },
+      )
+      if (error) {
+        throw error
+      }
+      spec = data
+      current_tags = spec.tags || []
+    } catch (error) {
+      spec_error = createKilnError(error)
+    } finally {
+      spec_loading = false
+    }
+  }
+
+  async function load_eval_data() {
+    if (!spec?.eval_id) return
+    try {
+      eval_loading = true
+      eval_error = null
+      const { data, error } = await client.GET(
+        "/api/projects/{project_id}/tasks/{task_id}/eval/{eval_id}",
+        {
+          params: {
+            path: {
+              project_id,
+              task_id,
+              eval_id: spec.eval_id,
+            },
+          },
+        },
+      )
+      if (error) {
+        throw error
+      }
+      evaluator = data
+    } catch (error) {
+      eval_error = createKilnError(error)
+    } finally {
+      eval_loading = false
+    }
+  }
+
+  async function load_task_data() {
+    try {
+      task_loading = true
+      task_error = null
+      task = await load_task(project_id, task_id)
+    } catch (error) {
+      task_error = createKilnError(error)
+    } finally {
+      task_loading = false
+    }
+  }
+
+  async function load_run_configs_data() {
+    try {
+      run_configs_loading = true
+      run_configs_error = null
+      await load_task_run_configs(project_id, task_id)
+    } catch (error) {
+      run_configs_error = createKilnError(error)
+    } finally {
+      run_configs_loading = false
+    }
+  }
+
+  async function load_score_summary() {
+    if (!spec?.eval_id || !evaluator?.current_config_id) return
+    try {
+      score_summary_error = null
+      const { data, error } = await client.GET(
+        "/api/projects/{project_id}/tasks/{task_id}/eval/{eval_id}/eval_config/{eval_config_id}/score_summary",
+        {
+          params: {
+            path: {
+              project_id,
+              task_id,
+              eval_id: spec.eval_id,
+              eval_config_id: evaluator.current_config_id,
+            },
+          },
+        },
+      )
+      if (error) {
+        throw error
+      }
+      score_summary = data
+    } catch (error) {
+      score_summary_error = createKilnError(error)
+    }
+  }
+
+  $: sorted_task_run_configs = current_task_run_configs
+    ? sortTaskRunConfigs(current_task_run_configs, evaluator, score_summary)
+    : []
+
+  function sortTaskRunConfigs(
+    configs: TaskRunConfig[] | null,
+    evaluator: Eval | null,
+    score_summary: EvalResultSummary | null,
+  ): TaskRunConfig[] {
+    if (!configs || !configs.length) return []
+
+    return [...configs].sort((a, b) => {
+      if (a.id === task?.default_run_config_id) return -1
+      if (b.id === task?.default_run_config_id) return 1
+
+      if (evaluator?.output_scores?.length && score_summary?.results) {
+        const lastScoreKey = string_to_json_key(
+          evaluator.output_scores[evaluator.output_scores.length - 1].name,
+        )
+
+        const scoreA =
+          score_summary.results["" + a.id]?.[lastScoreKey]?.mean_score
+        const scoreB =
+          score_summary.results["" + b.id]?.[lastScoreKey]?.mean_score
+
+        if (
+          scoreA !== null &&
+          scoreA !== undefined &&
+          scoreB !== null &&
+          scoreB !== undefined
+        ) {
+          return scoreB - scoreA
+        }
+
+        if (scoreA !== null && scoreA !== undefined) return -1
+        if (scoreB !== null && scoreB !== undefined) return 1
+      }
+
+      return a.name.localeCompare(b.name)
+    })
+  }
+
+  async function save_tags(tags: string[]) {
+    try {
+      if (!spec?.id) return
+      tags_error = null
+      const { data, error } = await client.PATCH(
+        "/api/projects/{project_id}/tasks/{task_id}/specs/{spec_id}",
+        {
+          params: {
+            path: { project_id, task_id, spec_id: spec.id },
+          },
+          body: {
+            name: spec.name,
+            definition: spec.definition,
+            properties: spec.properties,
+            priority: spec.priority,
+            status: spec.status,
+            tags: tags,
+            eval_id: spec.eval_id || null,
+          },
+        },
+      )
+      if (error) {
+        throw error
+      }
+      spec = data
+      current_tags = spec.tags || []
+    } catch (err) {
+      tags_error = createKilnError(err)
+    }
+  }
+
+  async function get_eval_progress() {
+    if (!spec?.eval_id) return
+    try {
+      eval_progress_loading = true
+      eval_progress = null
+      const { data, error } = await client.GET(
+        "/api/projects/{project_id}/tasks/{task_id}/eval/{eval_id}/progress",
+        {
+          params: {
+            path: {
+              project_id,
+              task_id,
+              eval_id: spec.eval_id,
+            },
+          },
+        },
+      )
+      if (error) {
+        throw error
+      }
+      eval_progress = data
+    } catch (error) {
+      eval_progress_error = createKilnError(error)
+    } finally {
+      eval_progress_loading = false
+    }
+  }
+</script>
+
+<div class="max-w-[1400px]">
+  <AppPage
+    title={`Spec: ${spec?.name ? `${spec.name}` : ""}`}
+    breadcrumbs={[
+      {
+        label: "Specs & Evals",
+        href: `/specs/${project_id}/${task_id}`,
+      },
+    ]}
+  >
+    {#if loading}
+      <div class="flex justify-center items-center h-full">
+        <div class="loading loading-spinner loading-lg"></div>
+      </div>
     {:else if error}
       <div class="text-error text-sm">
         {error.getMessage() || "An unknown error occurred"}
@@ -522,7 +492,6 @@
             <div class="prose prose-sm max-w-none whitespace-pre-wrap">
               {spec.definition}
             </div>
->>>>>>> 87973b84
           </div>
         </div>
         <div class="flex flex-col gap-4">
