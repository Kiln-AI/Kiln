<script lang="ts">
  import AppPage from "../../../../../app_page.svelte"
  import type { Eval, Spec } from "$lib/types"
  import { client } from "$lib/api_client"
  import { KilnError, createKilnError } from "$lib/utils/error_handlers"
  import { onMount, tick } from "svelte"
  import { page } from "$app/stores"
  import type { EvalProgress } from "$lib/types"
  import InfoTooltip from "$lib/ui/info_tooltip.svelte"
  import { eval_config_to_ui_name } from "$lib/utils/formatters"
  import {
    model_info,
    load_model_info,
    model_name,
    load_available_models,
  } from "$lib/stores"
  import type { ProviderModels } from "$lib/types"
  import { goto } from "$app/navigation"
  import { progress_ui_state } from "$lib/stores/progress_ui_store"
  import PropertyList from "$lib/ui/property_list.svelte"
  import EditDialog from "$lib/ui/edit_dialog.svelte"
  import type { UiProperty } from "$lib/ui/property_list"
  import { getDetailedModelNameFromParts } from "$lib/utils/run_config_formatters"

  $: project_id = $page.params.project_id
  $: task_id = $page.params.task_id
  $: spec_id = $page.params.spec_id
  $: eval_id = $page.params.eval_id

  let spec: Spec | null = null
  let spec_loading = true

  let evaluator: Eval | null = null
  let eval_error: KilnError | null = null
  let eval_loading = true

  let eval_progress_loading = true
  let eval_progress: EvalProgress | null = null
  let eval_progress_error: KilnError | null = null

  $: loading = spec_loading || eval_loading || eval_progress_loading
  $: error = eval_error || eval_progress_error

  onMount(async () => {
    // Wait for page params to load
    await tick()
    // can be async
    load_model_info()
    load_available_models()
    // Load spec and eval data in parallel
    await Promise.all([get_spec(), get_eval(), get_eval_progress()])
  })

  async function get_spec() {
    if (spec_id === "legacy") {
      spec_loading = false
      return
    }
    try {
      spec_loading = true
      const { data, error } = await client.GET(
        "/api/projects/{project_id}/tasks/{task_id}/specs/{spec_id}",
        {
          params: {
            path: { project_id, task_id, spec_id },
          },
        },
      )
      if (error) {
        throw error
      }
      spec = data
    } catch (error) {
      eval_error = createKilnError(error)
    } finally {
      spec_loading = false
    }
  }

  async function get_eval() {
    try {
      eval_loading = true
      const { data, error } = await client.GET(
        "/api/projects/{project_id}/tasks/{task_id}/eval/{eval_id}",
        {
          params: {
            path: {
              project_id,
              task_id,
              eval_id,
            },
          },
        },
      )
      if (error) {
        throw error
      }
      evaluator = data
    } catch (error) {
      eval_error = createKilnError(error)
    } finally {
      eval_loading = false
    }
  }

  async function get_eval_progress() {
    try {
      eval_progress_loading = true
      eval_progress = null
      const { data, error } = await client.GET(
        "/api/projects/{project_id}/tasks/{task_id}/eval/{eval_id}/progress",
        {
          params: {
            path: {
              project_id,
              task_id,
              eval_id,
            },
          },
        },
      )
      if (error) {
        throw error
      }
      eval_progress = data
    } catch (error) {
      eval_progress_error = createKilnError(error)
    } finally {
      eval_progress_loading = false
    }
  }

  function get_eval_properties(
    evaluator: Eval | null,
    eval_progress: EvalProgress | null,
    modelInfo: ProviderModels | null,
  ): UiProperty[] {
    if (!evaluator) {
      return []
    }
    const properties: UiProperty[] = []

    properties.push({
      name: "Name",
      value: evaluator.name,
    })
    if (evaluator.description) {
      properties.push({
        name: "Description",
        value: evaluator.description,
      })
    }
    if (evaluator.template) {
      properties.push({
        name: "Template",
        value: evaluator.template,
        tooltip: "The template used to create this eval.",
      })
    }
    properties.push({
      name: "ID",
      value: evaluator.id || "unknown",
    })

    let eval_set_size = ""
    if (eval_progress) {
      eval_set_size = " (" + eval_progress.dataset_size + " items)"
    }
    properties.push({
      name: "Eval Dataset",
      value: evaluator.eval_set_filter_id + eval_set_size,
      link: link_from_filter_id(evaluator.eval_set_filter_id),
    })
    let golden_dataset_size = ""
    if (eval_progress) {
      golden_dataset_size = " (" + eval_progress.golden_dataset_size + " items)"
    }
    if (evaluator.eval_configs_filter_id) {
      properties.push({
        name: "Golden Dataset",
        value: evaluator.eval_configs_filter_id + golden_dataset_size,
        tooltip:
          "This is the dataset that we use to evaluate the quality of judge models. Items in this set need human ratings so we can compare judge ratings to human ratings.",
        link: link_from_filter_id(evaluator.eval_configs_filter_id),
      })
    }

    if (eval_progress?.current_eval_method) {
      properties.push({
        name: "Judge Algorithm",
        value: eval_config_to_ui_name(
          eval_progress.current_eval_method.config_type,
        ),
        tooltip: "The evaluation algorithm used by your selected judge.",
      })
      properties.push({
        name: "Judge Model",
        value: getDetailedModelNameFromParts(
          eval_progress.current_eval_method.model_name,
          eval_progress.current_eval_method.model_provider,
          modelInfo,
        ),
        tooltip: "The model used by your selected judge.",
      })
    }

    return properties
  }

  $: has_default_eval_config = evaluator && evaluator.current_config_id

  let edit_dialog: EditDialog | null = null

  const MIN_DATASET_SIZE = 25
  let current_step: 0 | 1 | 2 | 3 | 4 | 5 | 6 = 0
  let current_step_id:
    | "goals"
    | "eval_data"
    | "human_ratings"
    | "compare_judges"
    | "compare_run_configs"
    | "unknown" = "unknown"
  let required_more_eval_data = false
  let required_more_golden_data = false
  let goals: string[] = []
  let golden_dataset_explanation = ""

  function number_of_steps(evaluator: Eval | null): number {
    if (evaluator?.template === "rag") {
      return 3
    } else {
      return 5
    }
  }

  function step_id_from_title(
    title: string,
  ):
    | "goals"
    | "eval_data"
    | "human_ratings"
    | "compare_judges"
    | "compare_run_configs"
    | "unknown" {
    switch (title) {
      case "Define Goals":
        return "goals"
      case "Create Eval Data":
        return "eval_data"
      case "Human Ratings":
        return "human_ratings"
      case "Find the Best Judge":
        return "compare_judges"
      case "Find the Best Way to Run this Task":
        return "compare_run_configs"
      default:
        return "unknown"
    }
  }

  function step_titles(evaluator: Eval | null): string[] {
    if (evaluator?.template === "rag") {
      return [
        "Define Goals",
        "Create Eval Data",
        "Find the Best Way to Run this Task",
      ]
    } else {
      return [
        "Define Goals",
        "Create Eval Data",
        "Human Ratings",
        "Find the Best Judge",
        "Find the Best Way to Run this Task",
      ]
    }
  }

  function step_tooltips(evaluator: Eval | null): Record<number, string> {
    if (evaluator?.template === "rag") {
      return {
        1: "Each eval needs a set of quality goals to measure (aka 'eval scores'). You can add separate evals for different goals, or multiple goals to the same eval.",
        2: "Each eval needs a Q&A dataset to help find the best way of running your task by comparing outputs against reference answers. We'll help you create it with synthetic data!",
        3: "This tool will help you compare a variety of options for running this task and find the best one for your eval's goals. You can compare different models, prompts, tools, or fine-tunes.",
      }
    } else {
      return {
        1: "Each eval needs a set of quality goals to measure (aka 'eval scores'). You can add separate evals for different goals, or multiple goals to the same eval.",
        2: "Each eval needs two datasets: one for ensuring the eval works (eval set), and another to help find the best way of running your task (golden set). We'll help you create both with synthetic data!",
        3: "A 'golden' dataset is a dataset of items that are rated by humans. Rating a 'golden' dataset lets us determine if the judge is working by checking how well it aligns to human preferences. ",
        4: "Benchmark various judge methods (model+prompt+algorithm). We'll compare judges to your golden dataset to find the judge which best matches your human preferences.",
        5: "This tool will help you compare a variety of options for running this task and find the best one for your eval's goals. You can compare different models, prompts, tools, or fine-tunes.",
      }
    }
  }

  function update_eval_progress(
    progress: EvalProgress | null,
    evaluator: Eval | null,
  ) {
    update_golden_dataset_explanation(progress)
    current_step = 1
    current_step_id = "goals"
    if (!progress || !evaluator) {
      return
    }

    // Goals are setup. Generate friendly names for them.
    goals = []
    for (const output of evaluator.output_scores) {
      goals.push(output.name + " (" + output.type + ")")
    }

    current_step = 2
    current_step_id = "eval_data"
    required_more_eval_data = progress.dataset_size < MIN_DATASET_SIZE
    required_more_golden_data =
      evaluator?.template !== "rag" &&
      progress.golden_dataset_size < MIN_DATASET_SIZE
    if (required_more_eval_data || required_more_golden_data) {
      return
    }

    if (evaluator?.template === "rag") {
      // RAG evals don't have a golden dataset or compare judges step. Everything is setup!
      current_step = 3
      current_step_id = "compare_run_configs"
    } else {
      current_step = 3
      current_step_id = "human_ratings"
      if (golden_dataset_explanation) {
        return
      }

      current_step = 4
      current_step_id = "compare_judges"
      if (!has_default_eval_config) {
        return
      }

      // Everything is setup!
      current_step = 5
      current_step_id = "compare_run_configs"
    }
  }
  $: update_eval_progress(eval_progress, evaluator)

  function update_golden_dataset_explanation(progress: EvalProgress | null) {
    if (!progress) {
      return
    }
    if (progress.golden_dataset_size == 0) {
      golden_dataset_explanation =
        "Your golden dataset is empty. Add data to your golden dataset to get started."
      return
    }
    let golden_dataset_rating_issues: string[] = []
    if (progress.golden_dataset_not_rated_count > 0) {
      golden_dataset_rating_issues.push(
        `${progress.golden_dataset_not_rated_count} item${progress.golden_dataset_not_rated_count == 1 ? " is" : "s are"} unrated`,
      )
    }
    if (progress.golden_dataset_partially_rated_count > 0) {
      golden_dataset_rating_issues.push(
        `${progress.golden_dataset_partially_rated_count} item${progress.golden_dataset_partially_rated_count == 1 ? " is" : "s are"} partially unrated`,
      )
    }
    if (golden_dataset_rating_issues.length > 0) {
      // Some golden dataset items are not fully rated.
      golden_dataset_explanation = `In your golden dataset ${golden_dataset_rating_issues.join(" and ")}. Fully rate all items to to get the best results from your eval.`
    } else {
      golden_dataset_explanation = ""
    }
  }

  function tag_from_filter_id(filter_id: string): string | undefined {
    if (filter_id.startsWith("tag::")) {
      return filter_id.replace("tag::", "")
    }
    return undefined
  }

  function link_from_filter_id(filter_id: string | null): string | undefined {
    if (!filter_id) {
      return undefined
    }
    const tag = tag_from_filter_id(filter_id)
    if (tag) {
      return `/dataset/${project_id}/${task_id}?tags=${tag}`
    }
    return undefined
  }

  function add_eval_data() {
    if (!evaluator) {
      alert("Unable to add eval data. Please try again later.")
      return
    }
    const eval_tag = tag_from_filter_id(evaluator?.eval_set_filter_id)
    let golden_tag: string | undefined = undefined
    if (evaluator?.eval_configs_filter_id) {
      golden_tag = tag_from_filter_id(evaluator.eval_configs_filter_id)
    }
    if (!eval_tag || (evaluator.template !== "rag" && !golden_tag)) {
      alert(
        "No eval or golden dataset tag found. If you're using a custom filter, please setup the dataset manually.",
      )
      return
    }

    const params = new URLSearchParams()
    if (evaluator.template === "rag") {
      params.set("reason", "qna")
    } else {
      params.set("reason", "eval")
    }
    if (evaluator.template) {
      params.set("template_id", evaluator.template)
    }
    params.set("eval_id", `${project_id}::${task_id}::${eval_id}`)
    params.set("eval_link", window.location.pathname)

    if (evaluator.template === "rag") {
      // No golden set for rag evals
      if (eval_tag) {
        params.set("splits", `${eval_tag}:1.0`)
      }
    } else {
      // For other templates, use the default splits approach
      if (golden_tag) {
        params.set("splits", `${eval_tag}:0.8,${golden_tag}:0.2`)
      }
    }

    // Add tool_id for tool call evals
    // Spec uses different keys than legacy eval template_properties
    // Spec: tool_function_name, Legacy: tool
    if (evaluator.template === "tool_call") {
<<<<<<< HEAD
      const spec_properties = spec?.properties
      let tool_id: string | undefined = undefined
      if (spec_properties?.spec_type === "appropriate_tool_use") {
        tool_id = spec_properties?.tool_id
      } else {
        tool_id = evaluator.template_properties?.tool_id as string
      }
=======
      const tool_id = evaluator.template_properties?.tool_id as
        | string
        | undefined
>>>>>>> 13ba8f64
      if (tool_id) {
        params.set("tool_id", String(tool_id))
      }
    }

    const url = `/dataset/${project_id}/${task_id}/add_data?${params.toString()}`
    show_progress_ui("When you're done adding data, ", 2)
    goto(url)
  }

  function show_progress_ui(body: string, step: number) {
    progress_ui_state.set({
      title: "Creating Eval",
      body,
      link: $page.url.pathname,
      cta: "return to the eval",
      progress: null,
      step_count: number_of_steps(evaluator),
      current_step: step,
    })
  }

  function show_golden_dataset() {
    if (!evaluator || !evaluator.eval_configs_filter_id) {
      return
    }
    const url = link_from_filter_id(evaluator.eval_configs_filter_id)
    if (!url) {
      return
    }

    show_progress_ui("When you're done rating, ", 3)
    goto(url)
  }

  function compare_eval_methods() {
    let url = `/specs/${project_id}/${task_id}/${spec_id}/${eval_id}/eval_configs`
    show_progress_ui("When you're done comparing judges, ", 4)
    goto(url)
  }

  function compare_run_configs() {
    let url = `/specs/${project_id}/${task_id}/${spec_id}/${eval_id}/compare_run_configs`
    goto(url)
  }

  function docs_link(evaluator: Eval | null): string | undefined {
    if (evaluator?.template === "tool_call") {
      return "https://docs.kiln.tech/docs/evaluations/evaluate-appropriate-tool-use"
    }
    return "https://docs.kiln.tech/docs/evaluations"
  }
</script>

<div class="max-w-[1400px]">
  <AppPage
    title="Eval: {evaluator?.name || ''}"
    subtitle="Follow these steps to find the best way to evaluate and run your task"
    sub_subtitle="Read the Docs"
    sub_subtitle_link={docs_link(evaluator)}
    breadcrumbs={spec_id === "legacy"
      ? [
          {
            label: "Specs & Evals",
            href: `/specs/${project_id}/${task_id}`,
          },
        ]
      : [
          {
            label: "Specs & Evals",
            href: `/specs/${project_id}/${task_id}`,
          },
          {
            label: spec?.name || "Spec",
            href: `/specs/${project_id}/${task_id}/${spec_id}`,
          },
        ]}
    action_buttons={[
      {
        label: "Edit",
        handler: () => {
          edit_dialog?.show()
        },
      },
    ]}
  >
    {#if loading}
      <div class="w-full min-h-[50vh] flex justify-center items-center">
        <div class="loading loading-spinner loading-lg"></div>
      </div>
    {:else if error}
      <div
        class="w-full min-h-[50vh] flex flex-col justify-center items-center gap-2"
      >
        <div class="font-medium">Error Loading Evaluator</div>
        <div class="text-error text-sm">
          {error.getMessage() || "An unknown error occurred"}
        </div>
      </div>
    {:else if evaluator}
      <div class="flex flex-col xl:flex-row gap-8 xl:gap-16 mb-8">
        <div class="grow">
          <ul class="steps steps-vertical ml-4 overflow-x-hidden">
            {#each Array.from({ length: number_of_steps(evaluator) }, (_, i) => i + 1) as step}
              {@const step_title = step_titles(evaluator)[step - 1]}
              {@const step_id = step_id_from_title(step_title)}
              <li
                class="step {current_step >= step ? 'step-primary' : ''}"
                data-content={current_step == step
                  ? "●"
                  : current_step > step
                    ? "✓"
                    : ""}
              >
                <div
                  class="text-left py-3 min-h-[100px] flex flex-col place-content-center pl-4"
                >
                  <div class="font-medium">
                    {step_title}
                    {#if step_tooltips(evaluator)[step]}
                      <InfoTooltip
                        tooltip_text={step_tooltips(evaluator)[step]}
                        position={step < 4 ? "bottom" : "top"}
                        no_pad={true}
                      />
                    {/if}
                  </div>
                  <div class="text-sm text-gray-500">
                    {#if step_id == "goals" && goals.length > 0}
                      This eval has {goals.length} goal{goals.length == 1
                        ? ""
                        : "s"}: {goals.join(", ")}.
                    {:else if step_id == "eval_data"}
                      <div>
                        <div class="mb-1">
                          {#if eval_progress && !required_more_eval_data && !required_more_golden_data}
                            {#if evaluator?.template === "rag"}
                              You have {eval_progress?.dataset_size} eval items.
                            {:else}
                              You have {eval_progress?.dataset_size} eval items and
                              {eval_progress?.golden_dataset_size} golden items.
                            {/if}
                          {:else if eval_progress && eval_progress.dataset_size == 0 && eval_progress.golden_dataset_size == 0 && evaluator.template === "rag"}
                            Create a query & answer dataset for this eval.
                          {:else if eval_progress && eval_progress.dataset_size == 0 && eval_progress.golden_dataset_size == 0}
                            Create data for this eval.
                          {:else if eval_progress && (required_more_eval_data || required_more_golden_data)}
                            You require additional eval data. You only have
                            {#if required_more_eval_data && required_more_golden_data}
                              {eval_progress?.dataset_size} eval items and {eval_progress?.golden_dataset_size}
                              golden items. We suggest at least {MIN_DATASET_SIZE}
                              items in each set.
                            {:else if required_more_eval_data}
                              {eval_progress?.dataset_size} eval items. We suggest
                              at least {MIN_DATASET_SIZE} items.
                            {:else if required_more_golden_data}
                              {eval_progress?.golden_dataset_size} golden items.
                              We suggest at least {MIN_DATASET_SIZE} items.
                            {/if}
                          {/if}
                        </div>
                        <button
                          class="btn btn-sm {current_step_id == 'eval_data'
                            ? 'btn-primary'
                            : ''}"
                          on:click={add_eval_data}
                        >
                          Add Eval Data
                        </button>
                      </div>
                    {:else if step_id == "human_ratings"}
                      <div class="mb-1">
                        {#if golden_dataset_explanation}
                          {golden_dataset_explanation}
                        {:else}
                          All items in your golden dataset are fully rated.
                        {/if}
                      </div>
                      <div>
                        {#if evaluator.eval_configs_filter_id && link_from_filter_id(evaluator.eval_configs_filter_id)}
                          <button
                            class="btn btn-sm {current_step_id ==
                            'human_ratings'
                              ? 'btn-primary'
                              : ''}"
                            on:click={show_golden_dataset}
                          >
                            {golden_dataset_explanation ? "Rate" : "View"} Golden
                            Dataset
                          </button>
                        {:else}
                          <!-- We always use "tag::" so this shouldn't happen unless it's created by code. -->
                          Your golden dataset is filtered by
                          <span class="font-mono bg-gray-100 p-1"
                            >{evaluator.eval_configs_filter_id}</span
                          >. Please rate these entries in the
                          <a
                            class="link"
                            href={`/dataset/${project_id}/${task_id}`}
                            >dataset tab</a
                          >.
                        {/if}
                      </div>
                    {:else if step_id == "compare_judges"}
                      <div class="mb-1">
                        {#if eval_progress?.current_eval_method}
                          You selected the judge '{eval_config_to_ui_name(
                            eval_progress.current_eval_method.config_type,
                          )}' using the model '{model_name(
                            eval_progress.current_eval_method.model_name,
                            $model_info,
                          )}'.
                        {:else}
                          Compare automated evals to find one that aligns with
                          your human preferences.
                        {/if}
                      </div>
                      <div>
                        <button
                          class="btn btn-sm {current_step_id == 'compare_judges'
                            ? 'btn-primary'
                            : ''}"
                          on:click={compare_eval_methods}
                        >
                          Compare Judges
                        </button>
                      </div>
                    {:else if step_id == "compare_run_configs"}
                      <div class="mb-1">
                        Compare models, prompts, tools and fine-tunes to find
                        the most effective.
                      </div>
                      <div>
                        <button
                          class="btn btn-sm {current_step_id ==
                          'compare_run_configs'
                            ? 'btn-primary'
                            : ''}"
                          on:click={compare_run_configs}
                        >
                          Compare Run Configurations
                        </button>
                      </div>
                    {/if}
                  </div>
                </div>
              </li>
            {/each}
          </ul>
        </div>

        <div class="w-72 2xl:w-96 flex-none">
          <PropertyList
            properties={get_eval_properties(
              evaluator,
              eval_progress,
              $model_info,
            )}
            title="Evaluator Properties"
          />
        </div>
      </div>
    {/if}
  </AppPage>
</div>

<EditDialog
  bind:this={edit_dialog}
  name="Eval"
  patch_url={`/api/projects/${project_id}/tasks/${task_id}/eval/${eval_id}`}
  delete_url={`/api/projects/${project_id}/tasks/${task_id}/eval/${eval_id}`}
  fields={[
    {
      label: "Eval Name",
      description: "A name to identify this eval.",
      api_name: "name",
      value: evaluator?.name || "",
      input_type: "input",
    },
    {
      label: "Description",
      description: "A description of the eval for you and your team.",
      api_name: "description",
      value: evaluator?.description || "",
      input_type: "textarea",
      optional: true,
    },
  ]}
/><|MERGE_RESOLUTION|>--- conflicted
+++ resolved
@@ -436,19 +436,13 @@
     // Spec uses different keys than legacy eval template_properties
     // Spec: tool_function_name, Legacy: tool
     if (evaluator.template === "tool_call") {
-<<<<<<< HEAD
       const spec_properties = spec?.properties
       let tool_id: string | undefined = undefined
       if (spec_properties?.spec_type === "appropriate_tool_use") {
         tool_id = spec_properties?.tool_id
       } else {
-        tool_id = evaluator.template_properties?.tool_id as string
-      }
-=======
-      const tool_id = evaluator.template_properties?.tool_id as
-        | string
-        | undefined
->>>>>>> 13ba8f64
+        tool_id = evaluator.template_properties?.tool_id as string | undefined
+      }
       if (tool_id) {
         params.set("tool_id", String(tool_id))
       }
