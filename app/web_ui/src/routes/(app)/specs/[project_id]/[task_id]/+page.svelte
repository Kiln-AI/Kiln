<script lang="ts">
  import AppPage from "../../../app_page.svelte"
  import { page } from "$app/stores"
  import { createKilnError, KilnError } from "$lib/utils/error_handlers"
  import { client } from "$lib/api_client"
  import { onMount } from "svelte"
  import Intro from "$lib/ui/intro.svelte"
  import type { Spec } from "$lib/types"
  import { formatDate, capitalize } from "$lib/utils/formatters"
  import { goto, replaceState } from "$app/navigation"
  import Dialog from "$lib/ui/dialog.svelte"
  import FilterTagsDialog from "$lib/ui/filter_tags_dialog.svelte"
  import TableToolbar from "$lib/ui/table_toolbar.svelte"
  import AddTagsDialog from "$lib/ui/add_tags_dialog.svelte"
  import RemoveTagsDialog from "$lib/ui/remove_tags_dialog.svelte"

  $: project_id = $page.params.project_id
  $: task_id = $page.params.task_id

  let specs: Spec[] | null = null
  let specs_error: KilnError | null = null
  let specs_loading = true
  let sortColumn: "name" | "type" | "priority" | "status" | "created_at" =
    "created_at"
  let sortDirection: "asc" | "desc" = "desc"
  let filter_tags = ($page.url.searchParams.getAll("tags") || []) as string[]
  let filtered_specs: Spec[] | null = null
  let sorted_specs: Spec[] | null = null
  let tags_dialog: Dialog | null = null
  let selected_spec_tags: string[] = []
  let filter_tags_dialog: FilterTagsDialog | null = null

  let select_mode: boolean = false
  let selected_specs: Set<string> = new Set()
  let select_summary: "all" | "none" | "some" = "none"
  $: {
    if (selected_specs.size >= (filtered_specs?.length || 0)) {
      select_summary = "all"
    } else if (selected_specs.size > 0) {
      select_summary = "some"
    } else {
      select_summary = "none"
    }
  }

  let add_tags: string[] = []
  let remove_tags: Set<string> = new Set()
  let add_tags_dialog: AddTagsDialog | null = null
  let remove_tags_dialog: RemoveTagsDialog | null = null
  let removeable_tags: Record<string, number> = {}

  $: {
    const url = new URL(window.location.href)
    filter_tags = url.searchParams.getAll("tags") as string[]
    filterAndSortSpecs()
  }

  $: is_empty = !specs || specs.length == 0

  onMount(async () => {
    await load_specs()
  })

  async function load_specs() {
    try {
      specs_loading = true
      specs_error = null
      const { data, error } = await client.GET(
        "/api/projects/{project_id}/tasks/{task_id}/specs",
        {
          params: {
            path: { project_id, task_id },
          },
        },
      )
      if (error) {
        throw error
      }
      specs = data
      filterAndSortSpecs()
    } catch (error) {
      specs_error = createKilnError(error)
    } finally {
      specs_loading = false
    }
  }

  function filterAndSortSpecs() {
    if (!specs) {
      filtered_specs = null
      sorted_specs = null
      return
    }

    filtered_specs =
      filter_tags.length > 0
        ? specs.filter((spec) =>
            filter_tags.every((tag) => spec.tags?.includes(tag)),
          )
        : specs

    if (sortColumn && sortDirection) {
      sorted_specs = [...filtered_specs].sort(sortFunction)
    } else {
      sorted_specs = filtered_specs
    }
  }

  function formatPriority(priority: number): string {
    return `P${priority}`
  }

  function getStatusSortOrder(status: string): number {
    if (status === "active") return 0
    if (status === "future") return 1
    if (status === "deprecated") return 2
    return 3 // should never happen, but just in case
  }

  function sortFunction(a: Spec, b: Spec) {
    let aValue: string | number | Date | null | undefined
    let bValue: string | number | Date | null | undefined

    switch (sortColumn) {
      case "name":
        aValue = a.name.toLowerCase()
        bValue = b.name.toLowerCase()
        break
      case "type":
        aValue = a.type
        bValue = b.type
        break
      case "priority":
        aValue = a.priority
        bValue = b.priority
        break
      case "status":
        aValue = getStatusSortOrder(a.status)
        bValue = getStatusSortOrder(b.status)
        break
      case "created_at":
        aValue = a.created_at ? new Date(a.created_at).getTime() : 0
        bValue = b.created_at ? new Date(b.created_at).getTime() : 0
        break
      default:
        return 0
    }

    if (!aValue && aValue !== 0) return sortDirection === "asc" ? 1 : -1
    if (!bValue && bValue !== 0) return sortDirection === "asc" ? -1 : 1

    if (aValue < bValue) return sortDirection === "asc" ? -1 : 1
    if (aValue > bValue) return sortDirection === "asc" ? 1 : -1
    return 0
  }

  function handleSort(
    column: "name" | "type" | "priority" | "status" | "created_at",
  ) {
    let newDirection: "asc" | "desc" = "desc"
    if (sortColumn === column) {
      newDirection = sortDirection === "asc" ? "desc" : "asc"
    }
    sortColumn = column
    sortDirection = newDirection
    filterAndSortSpecs()
  }

  function remove_filter_tag(tag: string) {
    const newTags = filter_tags.filter((t) => t !== tag)
    updateURL({ tags: newTags })
  }

  function add_filter_tag(tag: string) {
    const newTags = [...new Set([...filter_tags, tag])]
    updateURL({ tags: newTags })
  }

  function updateURL(params: Record<string, string | string[]>) {
    const url = new URL(window.location.href)

    if (params.tags) {
      url.searchParams.delete("tags")
    }

    Object.entries(params).forEach(([key, value]) => {
      if (Array.isArray(value)) {
        value.forEach((v) => url.searchParams.append(key, v))
      } else {
        url.searchParams.set(key, value.toString())
      }
    })

    if (params.tags) {
      filter_tags = params.tags as string[]
    }

    replaceState(url, {})
    filterAndSortSpecs()
  }

  $: available_filter_tags = get_available_filter_tags(
    filtered_specs,
    filter_tags,
  )

  function get_available_filter_tags(
    filtered_specs: Spec[] | null,
    filter_tags: string[],
  ): Record<string, number> {
    if (!filtered_specs) return {}

    const remaining_tags: Record<string, number> = {}
    filtered_specs.forEach((spec) => {
      spec.tags?.forEach((tag) => {
        if (filter_tags.includes(tag)) return
        if (typeof tag === "string") {
          remaining_tags[tag] = (remaining_tags[tag] || 0) + 1
        }
      })
    })
    return remaining_tags
  }

  function formatTagsDisplay(tags: string[]): {
    firstTag: string
    othersCount: number
  } {
    if (tags.length === 0) {
      return { firstTag: "", othersCount: 0 }
    }
    const sortedTags = [...tags].sort()
    return {
      firstTag: sortedTags[0],
      othersCount: sortedTags.length - 1,
    }
  }

  function showTagsDialog(tags: string[], event: Event) {
    event.stopPropagation()
    selected_spec_tags = [...tags].sort()
    tags_dialog?.show()
  }

  function toggle_selection(spec_id: string): boolean {
    const was_selected = selected_specs.has(spec_id)
    if (was_selected) {
      selected_specs.delete(spec_id)
    } else {
      selected_specs.add(spec_id)
    }
    selected_specs = selected_specs
    return !was_selected
  }

  function select_all_clicked(event: Event) {
    event.preventDefault()
    if (select_summary === "all" || select_summary === "some") {
      selected_specs.clear()
    } else {
      filtered_specs?.forEach((spec) => {
        if (spec.id) {
          selected_specs.add(spec.id)
        }
      })
    }
    selected_specs = selected_specs
  }

  function show_add_tags_modal() {
    add_tags_dialog?.show()
  }

  function show_remove_tags_modal() {
    remove_tags = new Set()
    update_removeable_tags()
    remove_tags_dialog?.show()
  }

  function update_removeable_tags() {
    let selected_spec_contents: Spec[] = []
    for (const spec of filtered_specs || []) {
      if (spec.id && selected_specs.has(spec.id)) {
        selected_spec_contents.push(spec)
      }
    }
    removeable_tags = get_available_filter_tags(
      selected_spec_contents,
      Array.from(remove_tags),
    )
  }

  async function add_selected_tags(): Promise<boolean> {
    remove_tags = new Set()
    return await edit_tags()
  }

  async function remove_selected_tags(): Promise<boolean> {
    add_tags = []
    return await edit_tags()
  }

  async function edit_tags(): Promise<boolean> {
    let success = false
    try {
      const spec_ids = Array.from(selected_specs)
      const specs_to_update = (filtered_specs || []).filter(
        (spec) => spec.id && spec_ids.includes(spec.id),
      )

      for (const spec of specs_to_update) {
        if (!spec.id) continue

        const current_tags = spec.tags || []
        let updated_tags = [...current_tags]

        if (remove_tags.size > 0) {
          updated_tags = updated_tags.filter((tag) => !remove_tags.has(tag))
        }

        if (add_tags.length > 0) {
          updated_tags = [...new Set([...updated_tags, ...add_tags])]
        }

        const { error } = await client.PATCH(
          "/api/projects/{project_id}/tasks/{task_id}/specs/{spec_id}",
          {
            params: {
              path: { project_id, task_id, spec_id: spec.id },
            },
            body: {
              name: spec.name,
              definition: spec.definition,
              type: spec.type,
              priority: spec.priority,
              status: spec.status,
              tags: updated_tags,
              eval_id: spec.eval_id || null,
            },
          },
        )

        if (error) {
          throw error
        }
      }

      add_tags = []
      success = true
      return true
    } finally {
      // Only clear selection and reload if operation succeeded
      // If error occurred, Dialog will stay open and show error, keeping selection for retry
      if (success) {
        selected_specs = new Set()
        add_tags = []
        select_mode = false
        await load_specs()
      }
    }
  }
</script>

<AppPage
  limit_max_width={true}
  title="Specs"
  subtitle="Define the specs you want your task to follow"
  sub_subtitle={is_empty ? undefined : "Read the Docs"}
  sub_subtitle_link="https://docs.kiln.tech/docs/evaluations"
  action_buttons={is_empty
    ? []
    : [
        {
          label: "New Spec",
          href: `/specs/${project_id}/${task_id}/create_spec`,
          primary: true,
        },
      ]}
>
  <div class="flex flex-col gap-4">
    {#if specs_loading}
      <div class="flex justify-center items-center h-full">
        <div class="loading loading-spinner loading-lg"></div>
      </div>
    {:else if specs_error}
      <div class="text-error text-sm">
        {specs_error.getMessage() || "An unknown error occurred"}
      </div>
    {:else if is_empty}
      <div class="max-w-[300px] mx-auto flex flex-col gap-2 mt-[10vh]">
        <Intro
          title="Specs"
          description_paragraphs={[
            "Specs are used to define how you want your task to behave.",
          ]}
          action_buttons={[
            {
              label: "Define a Spec",
              href: `/specs/${project_id}/${task_id}/create_spec`,
              is_primary: true,
            },
          ]}
        />
      </div>
    {:else if sorted_specs}
<<<<<<< HEAD
      <div class="mb-4">
        <div class="-mb-4">
          <TableToolbar
            bind:select_mode
            selected_count={selected_specs.size}
            filter_tags_count={filter_tags.length}
            onToggleSelectMode={() => (select_mode = true)}
            onCancelSelection={() => {
              select_mode = false
              selected_specs = new Set()
            }}
            onShowFilterDialog={() => filter_tags_dialog?.show()}
            onShowAddTags={show_add_tags_modal}
            onShowRemoveTags={show_remove_tags_modal}
          />
        </div>
        <div class="overflow-x-auto rounded-lg border">
          <table class="table">
            <thead>
              <tr>
                {#if select_mode}
                  <th>
                    {#key select_summary}
                      <input
                        type="checkbox"
                        class="checkbox checkbox-sm mt-1"
                        checked={select_summary === "all"}
                        indeterminate={select_summary === "some"}
                        on:change={(e) => select_all_clicked(e)}
                      />
                    {/key}
                  </th>
                {/if}
                <th
                  on:click={() => handleSort("name")}
                  class="hover:bg-base-200 cursor-pointer"
                >
                  Name
                  <span class="inline-block w-3 text-center">
                    {sortColumn === "name"
                      ? sortDirection === "asc"
                        ? "▲"
                        : "▼"
                      : "\u200B"}
                  </span>
                </th>
                <th>Definition</th>
                <th
                  on:click={() => handleSort("type")}
                  class="hover:bg-base-200 cursor-pointer"
                >
                  Type
                  <span class="inline-block w-3 text-center">
                    {sortColumn === "type"
                      ? sortDirection === "asc"
                        ? "▲"
                        : "▼"
                      : "\u200B"}
                  </span>
                </th>
                <th
                  on:click={() => handleSort("priority")}
                  class="hover:bg-base-200 cursor-pointer"
                >
                  Priority
                  <span class="inline-block w-3 text-center">
                    {sortColumn === "priority"
                      ? sortDirection === "asc"
                        ? "▲"
                        : "▼"
                      : "\u200B"}
                  </span>
                </th>
                <th
                  on:click={() => handleSort("status")}
                  class="hover:bg-base-200 cursor-pointer"
                >
                  Status
                  <span class="inline-block w-3 text-center">
                    {sortColumn === "status"
                      ? sortDirection === "asc"
                        ? "▲"
                        : "▼"
                      : "\u200B"}
                  </span>
                </th>
                <th>Tags</th>
                <th
                  on:click={() => handleSort("created_at")}
                  class="hover:bg-base-200 cursor-pointer"
                >
                  Created At
                  <span class="inline-block w-3 text-center">
                    {sortColumn === "created_at"
                      ? sortDirection === "asc"
                        ? "▲"
                        : "▼"
                      : "\u200B"}
                  </span>
                </th>
=======
      <div class="overflow-x-auto rounded-lg border">
        <table class="table">
          <thead>
            <tr>
              <th
                on:click={() => handleSort("name")}
                class="hover:bg-base-200 cursor-pointer"
              >
                Name
                <span class="inline-block w-3 text-center">
                  {sortColumn === "name"
                    ? sortDirection === "asc"
                      ? "▲"
                      : "▼"
                    : "\u200B"}
                </span>
              </th>
              <th>Definition</th>
              <th
                on:click={() => handleSort("type")}
                class="hover:bg-base-200 cursor-pointer"
              >
                Type
                <span class="inline-block w-3 text-center">
                  {sortColumn === "type"
                    ? sortDirection === "asc"
                      ? "▲"
                      : "▼"
                    : "\u200B"}
                </span>
              </th>
              <th
                on:click={() => handleSort("priority")}
                class="hover:bg-base-200 cursor-pointer"
              >
                Priority
                <span class="inline-block w-3 text-center">
                  {sortColumn === "priority"
                    ? sortDirection === "asc"
                      ? "▲"
                      : "▼"
                    : "\u200B"}
                </span>
              </th>
              <th
                on:click={() => handleSort("status")}
                class="hover:bg-base-200 cursor-pointer"
              >
                Status
                <span class="inline-block w-3 text-center">
                  {sortColumn === "status"
                    ? sortDirection === "asc"
                      ? "▲"
                      : "▼"
                    : "\u200B"}
                </span>
              </th>
              <th
                on:click={() => handleSort("created_at")}
                class="hover:bg-base-200 cursor-pointer"
              >
                Created At
                <span class="inline-block w-3 text-center">
                  {sortColumn === "created_at"
                    ? sortDirection === "asc"
                      ? "▲"
                      : "▼"
                    : "\u200B"}
                </span>
              </th>
            </tr>
          </thead>
          <tbody>
            {#each sorted_specs as spec}
              <tr
                class="hover cursor-pointer"
                on:click={() => {
                  goto(`/specs/${project_id}/${task_id}/${spec.id}`)
                }}
              >
                <td class="font-medium">{spec.name}</td>
                <td class="max-w-md truncate">{spec.definition}</td>
                <td>
                  {spec.type
                    .replace(/_/g, " ")
                    .split(" ")
                    .map((word) => capitalize(word))
                    .join(" ")}
                </td>
                <td>{formatPriority(spec.priority)}</td>
                <td>
                  {spec.status === "active"
                    ? "Active"
                    : spec.status === "future"
                      ? "Future"
                      : spec.status === "deprecated"
                        ? "Deprecated"
                        : capitalize(spec.status)}
                </td>
                <td class="text-sm text-gray-500">
                  {formatDate(spec.created_at)}
                </td>
>>>>>>> 37a5494e
              </tr>
            </thead>
            <tbody>
              {#each sorted_specs as spec}
                <tr
                  class="{select_mode
                    ? ''
                    : 'hover'} cursor-pointer {select_mode &&
                  spec.id &&
                  selected_specs.has(spec.id)
                    ? 'bg-base-200'
                    : ''}"
                  on:click={() => {
                    if (select_mode) {
                      toggle_selection(spec.id || "")
                    } else {
                      goto(`/specs/${project_id}/${task_id}/${spec.id}`)
                    }
                  }}
                >
                  {#if select_mode}
                    <td>
                      <input
                        type="checkbox"
                        class="checkbox checkbox-sm"
                        checked={(spec.id && selected_specs.has(spec.id)) ||
                          false}
                      />
                    </td>
                  {/if}
                  <td class="font-medium">{spec.name}</td>
                  <td class="max-w-md truncate">{spec.definition}</td>
                  <td>
                    {spec.type
                      .replace(/_/g, " ")
                      .split(" ")
                      .map((word) => capitalize(word))
                      .join(" ")}
                  </td>
                  <td>{formatPriority(spec.priority)}</td>
                  <td>
                    {spec.status === "not_started"
                      ? "Not Started"
                      : spec.status === "in_progress"
                        ? "In Progress"
                        : capitalize(spec.status)}
                  </td>
                  <td>
                    {#if spec.tags && spec.tags.length > 0}
                      {@const tagDisplay = formatTagsDisplay(spec.tags)}
                      <div
                        class="badge bg-gray-200 text-gray-500 py-3 px-3 max-w-full cursor-pointer hover:bg-gray-300"
                        on:click={(e) => showTagsDialog(spec.tags, e)}
                        role="button"
                        tabindex="0"
                        on:keydown={(e) => {
                          if (e.key === "Enter" || e.key === " ") {
                            e.preventDefault()
                            showTagsDialog(spec.tags, e)
                          }
                        }}
                      >
                        <span class="truncate">{tagDisplay.firstTag}</span>
                        {#if tagDisplay.othersCount > 0}
                          <span class="ml-1 font-medium">
                            +{tagDisplay.othersCount}
                            {tagDisplay.othersCount === 1 ? "other" : "others"}
                          </span>
                        {/if}
                      </div>
                    {:else}
                      <span class="text-gray-500">None</span>
                    {/if}
                  </td>
                  <td class="text-sm text-gray-500">
                    {formatDate(spec.created_at)}
                  </td>
                </tr>
              {/each}
            </tbody>
          </table>
        </div>
      </div>
    {/if}
  </div>
</AppPage>

<Dialog
  bind:this={tags_dialog}
  title="Tags"
  action_buttons={[
    {
      label: "Close",
      isCancel: true,
    },
  ]}
>
  <div class="flex flex-row flex-wrap gap-2">
    {#each selected_spec_tags as tag}
      <div class="badge bg-gray-200 text-gray-500 py-3 px-3 max-w-full">
        <span class="truncate">{tag}</span>
      </div>
    {/each}
  </div>
</Dialog>

<FilterTagsDialog
  bind:this={filter_tags_dialog}
  title="Filter Specs by Tags"
  {filter_tags}
  {available_filter_tags}
  onRemoveFilterTag={remove_filter_tag}
  onAddFilterTag={add_filter_tag}
/>

<AddTagsDialog
  bind:this={add_tags_dialog}
  title={selected_specs.size > 1
    ? "Add Tags to " + selected_specs.size + " Specs"
    : "Add Tags to Spec"}
  {project_id}
  {task_id}
  tag_type="task_run"
  bind:add_tags
  onTagsChanged={(tags) => {
    add_tags = tags
  }}
  onAddTags={add_selected_tags}
/>

<RemoveTagsDialog
  bind:this={remove_tags_dialog}
  title={selected_specs.size > 1
    ? "Remove Tags from " + selected_specs.size + " Specs"
    : "Remove Tags from Spec"}
  bind:remove_tags
  available_tags={removeable_tags}
  onRemoveTag={(tag) => {
    remove_tags.delete(tag)
    remove_tags = remove_tags
    update_removeable_tags()
  }}
  onAddTagToRemove={(tag) => {
    remove_tags.add(tag)
    remove_tags = remove_tags
    update_removeable_tags()
  }}
  onRemoveTags={remove_selected_tags}
/><|MERGE_RESOLUTION|>--- conflicted
+++ resolved
@@ -48,6 +48,7 @@
   let add_tags_dialog: AddTagsDialog | null = null
   let remove_tags_dialog: RemoveTagsDialog | null = null
   let removeable_tags: Record<string, number> = {}
+  let show_archived = false
 
   $: {
     const url = new URL(window.location.href)
@@ -55,7 +56,7 @@
     filterAndSortSpecs()
   }
 
-  $: is_empty = !specs || specs.length == 0
+  $: is_empty = !specs || specs.filter((spec) => !spec.is_archived).length === 0
 
   onMount(async () => {
     await load_specs()
@@ -92,18 +93,34 @@
       return
     }
 
-    filtered_specs =
+    let active_specs = specs.filter((spec) => !spec.is_archived)
+    let archived_specs = specs.filter((spec) => spec.is_archived)
+
+    let filtered_active =
       filter_tags.length > 0
-        ? specs.filter((spec) =>
+        ? active_specs.filter((spec) =>
             filter_tags.every((tag) => spec.tags?.includes(tag)),
           )
-        : specs
+        : active_specs
+
+    let filtered_archived =
+      filter_tags.length > 0
+        ? archived_specs.filter((spec) =>
+            filter_tags.every((tag) => spec.tags?.includes(tag)),
+          )
+        : archived_specs
+
+    let all_specs_to_show = show_archived
+      ? [...filtered_active, ...filtered_archived]
+      : filtered_active
 
     if (sortColumn && sortDirection) {
-      sorted_specs = [...filtered_specs].sort(sortFunction)
+      sorted_specs = [...all_specs_to_show].sort(sortFunction)
     } else {
-      sorted_specs = filtered_specs
-    }
+      sorted_specs = all_specs_to_show
+    }
+
+    filtered_specs = all_specs_to_show
   }
 
   function formatPriority(priority: number): string {
@@ -336,6 +353,7 @@
               status: spec.status,
               tags: updated_tags,
               eval_id: spec.eval_id || null,
+              is_archived: spec.is_archived,
             },
           },
         )
@@ -359,6 +377,74 @@
       }
     }
   }
+
+  function handle_tags_changed(tags: string[]) {
+    add_tags = tags
+  }
+
+  function handle_remove_tag(tag: string) {
+    remove_tags.delete(tag)
+    remove_tags = remove_tags
+    update_removeable_tags()
+  }
+
+  function handle_add_tag_to_remove(tag: string) {
+    remove_tags.add(tag)
+    remove_tags = remove_tags
+    update_removeable_tags()
+  }
+
+  function show_archive_modal() {
+    archive_dialog?.show()
+  }
+
+  async function archive_selected_specs(): Promise<boolean> {
+    let success = false
+    try {
+      const spec_ids = Array.from(selected_specs)
+      const specs_to_update = (filtered_specs || []).filter(
+        (spec) => spec.id && spec_ids.includes(spec.id),
+      )
+
+      for (const spec of specs_to_update) {
+        if (!spec.id) continue
+
+        const { error } = await client.PATCH(
+          "/api/projects/{project_id}/tasks/{task_id}/specs/{spec_id}",
+          {
+            params: {
+              path: { project_id, task_id, spec_id: spec.id },
+            },
+            body: {
+              name: spec.name,
+              definition: spec.definition,
+              type: spec.type,
+              priority: spec.priority,
+              status: spec.status,
+              tags: spec.tags,
+              eval_id: spec.eval_id || null,
+              is_archived: true,
+            },
+          },
+        )
+
+        if (error) {
+          throw error
+        }
+      }
+
+      success = true
+      return true
+    } finally {
+      if (success) {
+        selected_specs = new Set()
+        select_mode = false
+        await load_specs()
+      }
+    }
+  }
+
+  let archive_dialog: Dialog | null = null
 </script>
 
 <AppPage
@@ -403,7 +489,6 @@
         />
       </div>
     {:else if sorted_specs}
-<<<<<<< HEAD
       <div class="mb-4">
         <div class="-mb-4">
           <TableToolbar
@@ -416,8 +501,15 @@
               selected_specs = new Set()
             }}
             onShowFilterDialog={() => filter_tags_dialog?.show()}
+            onShowArchived={() => {
+              show_archived = !show_archived
+              filterAndSortSpecs()
+            }}
+            {show_archived}
             onShowAddTags={show_add_tags_modal}
             onShowRemoveTags={show_remove_tags_modal}
+            onShowDelete={show_archive_modal}
+            action_type="archive"
           />
         </div>
         <div class="overflow-x-auto rounded-lg border">
@@ -504,114 +596,10 @@
                       : "\u200B"}
                   </span>
                 </th>
-=======
-      <div class="overflow-x-auto rounded-lg border">
-        <table class="table">
-          <thead>
-            <tr>
-              <th
-                on:click={() => handleSort("name")}
-                class="hover:bg-base-200 cursor-pointer"
-              >
-                Name
-                <span class="inline-block w-3 text-center">
-                  {sortColumn === "name"
-                    ? sortDirection === "asc"
-                      ? "▲"
-                      : "▼"
-                    : "\u200B"}
-                </span>
-              </th>
-              <th>Definition</th>
-              <th
-                on:click={() => handleSort("type")}
-                class="hover:bg-base-200 cursor-pointer"
-              >
-                Type
-                <span class="inline-block w-3 text-center">
-                  {sortColumn === "type"
-                    ? sortDirection === "asc"
-                      ? "▲"
-                      : "▼"
-                    : "\u200B"}
-                </span>
-              </th>
-              <th
-                on:click={() => handleSort("priority")}
-                class="hover:bg-base-200 cursor-pointer"
-              >
-                Priority
-                <span class="inline-block w-3 text-center">
-                  {sortColumn === "priority"
-                    ? sortDirection === "asc"
-                      ? "▲"
-                      : "▼"
-                    : "\u200B"}
-                </span>
-              </th>
-              <th
-                on:click={() => handleSort("status")}
-                class="hover:bg-base-200 cursor-pointer"
-              >
-                Status
-                <span class="inline-block w-3 text-center">
-                  {sortColumn === "status"
-                    ? sortDirection === "asc"
-                      ? "▲"
-                      : "▼"
-                    : "\u200B"}
-                </span>
-              </th>
-              <th
-                on:click={() => handleSort("created_at")}
-                class="hover:bg-base-200 cursor-pointer"
-              >
-                Created At
-                <span class="inline-block w-3 text-center">
-                  {sortColumn === "created_at"
-                    ? sortDirection === "asc"
-                      ? "▲"
-                      : "▼"
-                    : "\u200B"}
-                </span>
-              </th>
-            </tr>
-          </thead>
-          <tbody>
-            {#each sorted_specs as spec}
-              <tr
-                class="hover cursor-pointer"
-                on:click={() => {
-                  goto(`/specs/${project_id}/${task_id}/${spec.id}`)
-                }}
-              >
-                <td class="font-medium">{spec.name}</td>
-                <td class="max-w-md truncate">{spec.definition}</td>
-                <td>
-                  {spec.type
-                    .replace(/_/g, " ")
-                    .split(" ")
-                    .map((word) => capitalize(word))
-                    .join(" ")}
-                </td>
-                <td>{formatPriority(spec.priority)}</td>
-                <td>
-                  {spec.status === "active"
-                    ? "Active"
-                    : spec.status === "future"
-                      ? "Future"
-                      : spec.status === "deprecated"
-                        ? "Deprecated"
-                        : capitalize(spec.status)}
-                </td>
-                <td class="text-sm text-gray-500">
-                  {formatDate(spec.created_at)}
-                </td>
->>>>>>> 37a5494e
               </tr>
             </thead>
             <tbody>
-              {#each sorted_specs as spec}
+              {#each sorted_specs || [] as spec}
                 <tr
                   class="{select_mode
                     ? ''
@@ -619,7 +607,7 @@
                   spec.id &&
                   selected_specs.has(spec.id)
                     ? 'bg-base-200'
-                    : ''}"
+                    : ''} {spec.is_archived ? 'opacity-60' : ''}"
                   on:click={() => {
                     if (select_mode) {
                       toggle_selection(spec.id || "")
@@ -649,11 +637,13 @@
                   </td>
                   <td>{formatPriority(spec.priority)}</td>
                   <td>
-                    {spec.status === "not_started"
-                      ? "Not Started"
-                      : spec.status === "in_progress"
-                        ? "In Progress"
-                        : capitalize(spec.status)}
+                    {spec.status === "active"
+                      ? "Active"
+                      : spec.status === "future"
+                        ? "Future"
+                        : spec.status === "deprecated"
+                          ? "Deprecated"
+                          : capitalize(spec.status)}
                   </td>
                   <td>
                     {#if spec.tags && spec.tags.length > 0}
@@ -732,9 +722,7 @@
   {task_id}
   tag_type="task_run"
   bind:add_tags
-  onTagsChanged={(tags) => {
-    add_tags = tags
-  }}
+  onTagsChanged={handle_tags_changed}
   onAddTags={add_selected_tags}
 />
 
@@ -745,15 +733,29 @@
     : "Remove Tags from Spec"}
   bind:remove_tags
   available_tags={removeable_tags}
-  onRemoveTag={(tag) => {
-    remove_tags.delete(tag)
-    remove_tags = remove_tags
-    update_removeable_tags()
-  }}
-  onAddTagToRemove={(tag) => {
-    remove_tags.add(tag)
-    remove_tags = remove_tags
-    update_removeable_tags()
-  }}
+  onRemoveTag={handle_remove_tag}
+  onAddTagToRemove={handle_add_tag_to_remove}
   onRemoveTags={remove_selected_tags}
-/>+/>
+
+<Dialog
+  bind:this={archive_dialog}
+  title={selected_specs.size > 1
+    ? `Archive ${selected_specs.size} Specs`
+    : "Archive Spec"}
+  action_buttons={[
+    { label: "Cancel", isCancel: true },
+    {
+      label: "Archive",
+      asyncAction: archive_selected_specs,
+      isError: true,
+    },
+  ]}
+>
+  <div class="mt-6">
+    <p class="text-sm text-gray-500 mt-2">
+      Archived specs will be hidden from this list but can be restored later by
+      unarchiving them.
+    </p>
+  </div>
+</Dialog>