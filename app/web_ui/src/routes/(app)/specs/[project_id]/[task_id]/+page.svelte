<script lang="ts">
  import AppPage from "../../../app_page.svelte"
  import { page } from "$app/stores"
  import { createKilnError, KilnError } from "$lib/utils/error_handlers"
  import { client } from "$lib/api_client"
  import { onMount } from "svelte"
  import Intro from "$lib/ui/intro.svelte"
  import type { Spec, SpecStatus, Eval } from "$lib/types"
  import { goto, replaceState } from "$app/navigation"
  import Dialog from "$lib/ui/dialog.svelte"
  import FilterTagsDialog from "$lib/ui/filter_tags_dialog.svelte"
  import TableToolbar from "$lib/ui/table_toolbar.svelte"
  import AddTagsDialog from "$lib/ui/add_tags_dialog.svelte"
  import RemoveTagsDialog from "$lib/ui/remove_tags_dialog.svelte"
  import { formatDate, formatSpecType } from "$lib/utils/formatters"
  import type { OptionGroup } from "$lib/ui/fancy_select_types"
  import EditableSpecField from "./editable_spec_field.svelte"

  // ### Spec Table ###

  $: project_id = $page.params.project_id
  $: task_id = $page.params.task_id

  let specs: Spec[] | null = null
  let specs_error: KilnError | null = null
  let specs_loading = true
  let evals: Eval[] | null = null
  let evals_error: KilnError | null = null
  let evals_loading = true

  type TableRow =
    | { type: "spec"; data: Spec }
    | { type: "legacy_eval"; data: Eval }

  let sortColumn: "name" | "template" | "priority" | "status" | "created_at" =
    "created_at"
  let sortDirection: "asc" | "desc" = "desc"
  let filter_tags = ($page.url.searchParams.getAll("tags") || []) as string[]
  let filtered_specs: Spec[] | null = null
  let sorted_specs: TableRow[] | null = null
  let tags_dialog: Dialog | null = null
  let selected_spec_tags: string[] = []
  let filter_tags_dialog: FilterTagsDialog | null = null

  let select_mode: boolean = false
  let selected_specs: Set<string> = new Set()
  let select_summary: "all" | "none" | "some" = "none"
  $: {
    if (selected_specs.size >= (filtered_specs?.length || 0)) {
      select_summary = "all"
    } else if (selected_specs.size > 0) {
      select_summary = "some"
    } else {
      select_summary = "none"
    }
  }

  $: archive_action_state = (() => {
    if (selected_specs.size === 0) return null
    const selected_spec_objects = (filtered_specs || []).filter(
      (spec) => spec.id && selected_specs.has(spec.id),
    )
    if (selected_spec_objects.length === 0) return null

    const all_archived = selected_spec_objects.every(
      (spec) => spec.status === "archived",
    )
    const all_unarchived = selected_spec_objects.every(
      (spec) => spec.status !== "archived",
    )

    if (all_archived) return "unarchive"
    if (all_unarchived) return "archive"
    return "mixed"
  })()

  let add_tags: string[] = []
  let remove_tags: Set<string> = new Set()
  let add_tags_dialog: AddTagsDialog | null = null
  let remove_tags_dialog: RemoveTagsDialog | null = null
  let removeable_tags: Record<string, number> = {}
  let show_archived = false

  type SortableColumn =
    | "name"
    | "template"
    | "priority"
    | "status"
    | "created_at"
  type TableColumn = {
    key: string
    label: string
    sortable: boolean
    sortKey?: SortableColumn
  }
  const tableColumns: TableColumn[] = [
    { key: "name", label: "Name", sortable: true, sortKey: "name" },
    { key: "definition", label: "Definition", sortable: false },
    { key: "template", label: "Template", sortable: true, sortKey: "template" },
    { key: "priority", label: "Priority", sortable: true, sortKey: "priority" },
    { key: "status", label: "Status", sortable: true, sortKey: "status" },
    { key: "tags", label: "Tags", sortable: false },
    {
      key: "created_at",
      label: "Created At",
      sortable: true,
      sortKey: "created_at",
    },
  ]

  $: {
    const url = new URL(window.location.href)
    filter_tags = url.searchParams.getAll("tags") as string[]
    filterAndSortSpecs()
  }

  $: is_empty = !specs || specs.length === 0
  $: has_archived_specs = specs
    ? specs.some((spec) => spec.status === "archived")
    : false

  onMount(async () => {
    await Promise.all([load_specs(), load_evals()])
  })

  async function load_specs() {
    try {
      specs_loading = true
      specs_error = null
      const { data, error } = await client.GET(
        "/api/projects/{project_id}/tasks/{task_id}/specs",
        {
          params: {
            path: { project_id, task_id },
          },
        },
      )
      if (error) {
        throw error
      }
      specs = data
      if (specs && specs.length > 0) {
        const all_archived = specs.every((spec) => spec.status === "archived")
        if (all_archived) {
          show_archived = true
        }
      }
      filterAndSortSpecs()
    } catch (error) {
      specs_error = createKilnError(error)
    } finally {
      specs_loading = false
    }
  }

  async function load_evals() {
    try {
      evals_loading = true
      evals_error = null
      const { data, error } = await client.GET(
        "/api/projects/{project_id}/tasks/{task_id}/evals",
        {
          params: {
            path: { project_id, task_id },
          },
        },
      )
      if (error) {
        throw error
      }
      evals = data
      filterAndSortSpecs()
    } catch (error) {
      evals_error = createKilnError(error)
    } finally {
      evals_loading = false
    }
  }

  function filterAndSortSpecs() {
    if (!specs) {
      filtered_specs = null
      sorted_specs = null
      return
    }

    let active_specs = specs.filter((spec) => spec.status !== "archived")
    let archived_specs = specs.filter((spec) => spec.status === "archived")

    let filtered_active =
      filter_tags.length > 0
        ? active_specs.filter((spec) =>
            filter_tags.every((tag) => spec.tags?.includes(tag)),
          )
        : active_specs

    let filtered_archived =
      filter_tags.length > 0
        ? archived_specs.filter((spec) =>
            filter_tags.every((tag) => spec.tags?.includes(tag)),
          )
        : archived_specs

    let all_specs_to_show = show_archived
      ? [...filtered_active, ...filtered_archived]
      : filtered_active

    const spec_eval_ids = new Set(
      specs.map((spec) => spec.eval_id).filter((id) => id != null),
    )
    const legacy_evals = (evals || []).filter(
      (e) => e.id && !spec_eval_ids.has(e.id),
    )

    const spec_rows: TableRow[] = all_specs_to_show.map((spec) => ({
      type: "spec" as const,
      data: spec,
    }))
    const legacy_eval_rows: TableRow[] = legacy_evals.map((e) => ({
      type: "legacy_eval" as const,
      data: e,
    }))

    let all_rows: TableRow[] = [...spec_rows, ...legacy_eval_rows]

    if (sortColumn && sortDirection) {
      sorted_specs = [...all_rows].sort(sortFunction)
    } else {
      sorted_specs = all_rows
    }

    filtered_specs = all_specs_to_show
  }

  function getStatusSortOrder(status: SpecStatus): number {
    switch (status) {
      case "active":
        return 0
      case "future":
        return 1
      case "deprecated":
        return 2
      case "archived":
        return 3
      default: {
        const _: never = status
        return 4
      }
    }
  }

  function sortFunction(a: TableRow, b: TableRow) {
    let aValue: string | number | Date | null | undefined
    let bValue: string | number | Date | null | undefined

    const aData = a.type === "spec" ? a.data : null
    const bData = b.type === "spec" ? b.data : null
    const aEval = a.type === "legacy_eval" ? a.data : null
    const bEval = b.type === "legacy_eval" ? b.data : null

    const aIsNA =
      a.type === "legacy_eval" &&
      (sortColumn === "priority" || sortColumn === "status")
    const bIsNA =
      b.type === "legacy_eval" &&
      (sortColumn === "priority" || sortColumn === "status")

    if (aIsNA && !bIsNA) return 1
    if (!aIsNA && bIsNA) return -1
    if (aIsNA && bIsNA) return 0

    switch (sortColumn) {
      case "name":
        aValue = (aData?.name || aEval?.name || "").toLowerCase()
        bValue = (bData?.name || bEval?.name || "").toLowerCase()
        break
      case "template":
        aValue = aData?.properties.spec_type || (aEval ? "legacy_eval" : "")
        bValue = bData?.properties.spec_type || (bEval ? "legacy_eval" : "")
        break
      case "priority":
        aValue = aData?.priority ?? null
        bValue = bData?.priority ?? null
        break
      case "status":
        aValue = aData ? getStatusSortOrder(aData.status) : null
        bValue = bData ? getStatusSortOrder(bData.status) : null
        break
      case "created_at":
        aValue =
          aData?.created_at || aEval?.created_at
            ? new Date((aData?.created_at || aEval?.created_at)!).getTime()
            : 0
        bValue =
          bData?.created_at || bEval?.created_at
            ? new Date((bData?.created_at || bEval?.created_at)!).getTime()
            : 0
        break
      default:
        return 0
    }

    if (!aValue && aValue !== 0) return sortDirection === "asc" ? 1 : -1
    if (!bValue && bValue !== 0) return sortDirection === "asc" ? -1 : 1

    if (aValue < bValue) return sortDirection === "asc" ? -1 : 1
    if (aValue > bValue) return sortDirection === "asc" ? 1 : -1
    return 0
  }

  function handleSort(column: SortableColumn) {
    let newDirection: "asc" | "desc" = "desc"
    if (sortColumn === column) {
      newDirection = sortDirection === "asc" ? "desc" : "asc"
    }
    sortColumn = column
    sortDirection = newDirection
    filterAndSortSpecs()
  }

  function handleColumnClick(sortKey?: string) {
    if (sortKey) {
      handleSort(sortKey as SortableColumn)
    }
  }

  function remove_filter_tag(tag: string) {
    const newTags = filter_tags.filter((t) => t !== tag)
    updateURL({ tags: newTags })
  }

  function add_filter_tag(tag: string) {
    const newTags = [...new Set([...filter_tags, tag])]
    updateURL({ tags: newTags })
  }

  function updateURL(params: Record<string, string | string[]>) {
    const url = new URL(window.location.href)

    if (params.tags) {
      url.searchParams.delete("tags")
    }

    Object.entries(params).forEach(([key, value]) => {
      if (Array.isArray(value)) {
        value.forEach((v) => url.searchParams.append(key, v))
      } else {
        url.searchParams.set(key, value.toString())
      }
    })

    if (params.tags) {
      filter_tags = params.tags as string[]
    }

    replaceState(url, {})
    filterAndSortSpecs()
  }

  $: available_filter_tags = get_available_filter_tags(
    filtered_specs,
    filter_tags,
  )

  function get_available_filter_tags(
    filtered_specs: Spec[] | null,
    filter_tags: string[],
  ): Record<string, number> {
    if (!filtered_specs) return {}

    const remaining_tags: Record<string, number> = {}
    filtered_specs.forEach((spec) => {
      spec.tags?.forEach((tag) => {
        if (filter_tags.includes(tag)) return
        if (typeof tag === "string") {
          remaining_tags[tag] = (remaining_tags[tag] || 0) + 1
        }
      })
    })
    return remaining_tags
  }

  function formatTagsDisplay(tags: string[]): {
    firstTag: string
    othersCount: number
  } {
    if (tags.length === 0) {
      return { firstTag: "", othersCount: 0 }
    }
    const sortedTags = [...tags].sort()
    return {
      firstTag: sortedTags[0],
      othersCount: sortedTags.length - 1,
    }
  }

  function showTagsDialog(tags: string[], event: Event) {
    event.stopPropagation()
    selected_spec_tags = [...tags].sort()
    tags_dialog?.show()
  }

  function toggle_selection(spec_id: string): boolean {
    const was_selected = selected_specs.has(spec_id)
    if (was_selected) {
      selected_specs.delete(spec_id)
    } else {
      selected_specs.add(spec_id)
    }
    selected_specs = selected_specs
    return !was_selected
  }

  function select_all_clicked(event: Event) {
    event.preventDefault()
    if (select_summary === "all" || select_summary === "some") {
      selected_specs.clear()
    } else {
      filtered_specs?.forEach((spec) => {
        if (spec.id) {
          selected_specs.add(spec.id)
        }
      })
    }
    selected_specs = selected_specs
  }

  function show_add_tags_modal() {
    add_tags_dialog?.show()
  }

  function show_remove_tags_modal() {
    remove_tags = new Set()
    update_removeable_tags()
    remove_tags_dialog?.show()
  }

  function update_removeable_tags() {
    let selected_spec_contents: Spec[] = []
    for (const spec of filtered_specs || []) {
      if (spec.id && selected_specs.has(spec.id)) {
        selected_spec_contents.push(spec)
      }
    }
    removeable_tags = get_available_filter_tags(
      selected_spec_contents,
      Array.from(remove_tags),
    )
  }

  async function add_selected_tags(): Promise<boolean> {
    remove_tags = new Set()
    return await edit_tags()
  }

  async function remove_selected_tags(): Promise<boolean> {
    add_tags = []
    return await edit_tags()
  }

  async function edit_tags(): Promise<boolean> {
    let success = false
    try {
      const spec_ids = Array.from(selected_specs)
      const specs_to_update = (filtered_specs || []).filter(
        (spec) => spec.id && spec_ids.includes(spec.id),
      )

      for (const spec of specs_to_update) {
        if (!spec.id) continue

        const current_tags = spec.tags || []
        let updated_tags = [...current_tags]

        if (remove_tags.size > 0) {
          updated_tags = updated_tags.filter((tag) => !remove_tags.has(tag))
        }

        if (add_tags.length > 0) {
          updated_tags = [...new Set([...updated_tags, ...add_tags])]
        }

        const { error } = await client.PATCH(
          "/api/projects/{project_id}/tasks/{task_id}/specs/{spec_id}",
          {
            params: {
              path: { project_id, task_id, spec_id: spec.id },
            },
            body: {
              name: spec.name,
              definition: spec.definition,
              properties: spec.properties,
              priority: spec.priority,
              status: spec.status,
              tags: updated_tags,
              eval_id: spec.eval_id ?? null,
            },
          },
        )

        if (error) {
          throw error
        }
      }

      add_tags = []
      success = true
      return true
    } finally {
      // Only clear selection and reload if operation succeeded
      // If error occurred, Dialog will stay open and show error, keeping selection for retry
      if (success) {
        selected_specs = new Set()
        add_tags = []
        select_mode = false
        await load_specs()
      }
    }
  }

  function handle_tags_changed(tags: string[]) {
    add_tags = tags
  }

  function handle_remove_tag(tag: string) {
    remove_tags.delete(tag)
    remove_tags = remove_tags
    update_removeable_tags()
  }

  function handle_add_tag_to_remove(tag: string) {
    remove_tags.add(tag)
    remove_tags = remove_tags
    update_removeable_tags()
  }

  function show_archive_modal() {
    archive_dialog?.show()
  }

  async function archive_selected_specs(): Promise<boolean> {
    let success = false
    try {
      const spec_ids = Array.from(selected_specs)
      const specs_to_update = (filtered_specs || []).filter(
        (spec) => spec.id && spec_ids.includes(spec.id),
      )

      const should_archive = archive_action_state === "archive"
      const should_unarchive = archive_action_state === "unarchive"

      if (!should_archive && !should_unarchive) {
        return false
      }

      for (const spec of specs_to_update) {
        if (!spec.id) continue

        const new_status = should_archive ? "archived" : "active"

        const { error } = await client.PATCH(
          "/api/projects/{project_id}/tasks/{task_id}/specs/{spec_id}",
          {
            params: {
              path: { project_id, task_id, spec_id: spec.id },
            },
            body: {
              name: spec.name,
              definition: spec.definition,
              properties: spec.properties,
              priority: spec.priority,
              status: new_status,
              tags: spec.tags,
              eval_id: spec.eval_id ?? null,
            },
          },
        )

        if (error) {
          throw error
        }
      }

      success = true
      return true
    } finally {
      if (success) {
        selected_specs = new Set()
        select_mode = false
        await load_specs()
      }
    }
  }

  let archive_dialog: Dialog | null = null
  let updating_priorities: Set<string> = new Set()
  let updating_statuses: Set<string> = new Set()

  function getPriorityOptions(): OptionGroup[] {
    return [
      {
        options: [
          { label: "P0", value: 0 },
          { label: "P1", value: 1 },
          { label: "P2", value: 2 },
          { label: "P3", value: 3 },
        ],
      },
    ]
  }

  function getStatusOptions(): OptionGroup[] {
    return [
      {
        options: [
          { label: "Active", value: "active" },
          { label: "Future", value: "future" },
          { label: "Deprecated", value: "deprecated" },
          { label: "Archived", value: "archived" },
        ],
      },
    ]
  }

  async function updateSpecPriority(spec: Spec, newPriority: number) {
    if (
      !spec.id ||
      spec.priority === newPriority ||
      updating_priorities.has(spec.id)
    ) {
      return
    }

    updating_priorities.add(spec.id)
    try {
      const { error } = await client.PATCH(
        "/api/projects/{project_id}/tasks/{task_id}/specs/{spec_id}",
        {
          params: {
            path: { project_id, task_id, spec_id: spec.id },
          },
          body: {
            name: spec.name,
            definition: spec.definition,
            properties: spec.properties,
            priority: newPriority as 0 | 1 | 2 | 3,
            status: spec.status,
            tags: spec.tags,
            eval_id: spec.eval_id ?? null,
          },
        },
      )

      if (error) {
        throw error
      }

      await load_specs()
    } catch (error) {
      specs_error = createKilnError(error)
    } finally {
      updating_priorities.delete(spec.id)
    }
  }

  async function updateSpecStatus(spec: Spec, newStatus: SpecStatus) {
    if (
      !spec.id ||
      spec.status === newStatus ||
      updating_statuses.has(spec.id)
    ) {
      return
    }

    updating_statuses.add(spec.id)
    try {
      const { error } = await client.PATCH(
        "/api/projects/{project_id}/tasks/{task_id}/specs/{spec_id}",
        {
          params: {
            path: { project_id, task_id, spec_id: spec.id },
          },
          body: {
            name: spec.name,
            definition: spec.definition,
            properties: spec.properties,
            priority: spec.priority,
            status: newStatus,
            tags: spec.tags,
            eval_id: spec.eval_id ?? null,
          },
        },
      )

      if (error) {
        throw error
      }

      await load_specs()
    } catch (error) {
      specs_error = createKilnError(error)
    } finally {
      updating_statuses.delete(spec.id)
    }
  }

  function handlePriorityUpdate(spec: Spec, value: number | SpecStatus) {
    updateSpecPriority(spec, value as number)
  }

  function handleStatusUpdate(spec: Spec, value: number | SpecStatus) {
    updateSpecStatus(spec, value as SpecStatus)
  }
</script>

<AppPage
  limit_max_width={true}
  title="Specs &amp; Evals"
  subtitle="Define the specs your task should follow and be judged against"
  sub_subtitle={is_empty ? undefined : "Read the Docs"}
  sub_subtitle_link="https://docs.kiln.tech/docs/evaluations"
  action_buttons={is_empty
    ? []
    : [
        {
          label: "New Spec",
          href: `/specs/${project_id}/${task_id}/select_template`,
          primary: true,
        },
      ]}
>
  <div class="flex flex-col gap-4">
    {#if specs_loading || evals_loading}
      <div class="flex justify-center items-center h-full">
        <div class="loading loading-spinner loading-lg"></div>
      </div>
    {:else if specs_error || evals_error}
      <div class="text-error text-sm">
        {(specs_error || evals_error)?.getMessage() ||
          "An unknown error occurred"}
      </div>
    {:else if is_empty}
      <div class="max-w-[300px] mx-auto flex flex-col gap-2 mt-[10vh]">
        <Intro
          title="Specs &amp; Evals"
          description_paragraphs={[
            "Specs are used to define how you want your task to behave and can be evaluated to measure how well your task is performing.",
          ]}
          action_buttons={[
            {
              label: "Define a Spec",
              href: `/specs/${project_id}/${task_id}/select_template`,
              is_primary: true,
            },
          ]}
        />
      </div>
    {:else if sorted_specs}
      <a
        href={`/specs/${project_id}/${task_id}/compare`}
        class="group block mb-4"
      >
        <div class="card border p-3 rounded-md hover:bg-gray-50">
          <div class="flex flex-row gap-4 items-center">
            <div class="rounded-lg bg-blue-50 p-4">
              <svg
                class="h-12 aspect-760/621"
                viewBox="0 0 760 621"
                fill="none"
                xmlns="http://www.w3.org/2000/svg"
              >
                <g clip-path="url(#clip0_1603_4)">
                  <rect
                    x="10"
                    y="10"
                    width="740"
                    height="601"
                    rx="25"
                    fill="white"
                    stroke="#628BD9"
                    stroke-width="20"
                  />
                  <line
                    x1="137"
                    y1="90.9778"
                    x2="137.999"
                    y2="541.978"
                    stroke="#628BD9"
                    stroke-width="20"
                  />
                  <line
                    x1="656"
                    y1="490"
                    x2="82"
                    y2="490"
                    stroke="#628BD9"
                    stroke-width="20"
                  />
                  <circle cx="352" cy="241" r="28" fill="#628BD9" />
                  <circle cx="473" cy="317" r="28" fill="#628BD9" />
                  <circle cx="564" cy="153" r="28" fill="#628BD9" />
                  <circle cx="232" cy="384" r="28" fill="#628BD9" />
                </g>
                <defs>
                  <clipPath id="clip0_1603_4">
                    <rect width="760" height="621" fill="white" />
                  </clipPath>
                </defs>
              </svg>
            </div>

            <div class="flex-grow flex flex-col text-sm justify-center">
              <span class="font-medium text-base"
                >Compare Models, Prompts, Tools and Fine-Tunes</span
              >
              <span class="text-sm font-light mt-1"
                >Find the best way to run this task by comparing models,
                prompts, tools and fine-tunes using evals, cost and performance.</span
              >
              <button
                class="btn btn-xs btn-outline w-fit px-6 mt-2 group-hover:bg-secondary group-hover:text-secondary-content"
                >Compare Run Configurations</button
              >
            </div>
          </div>
        </div>
      </a>

      <div class="mb-4">
        <div class="-mb-4">
          <TableToolbar
            bind:select_mode
            selected_count={selected_specs.size}
            filter_tags_count={filter_tags.length}
            onToggleSelectMode={() => (select_mode = true)}
            onCancelSelection={() => {
              select_mode = false
              selected_specs = new Set()
            }}
            onShowFilterDialog={() => filter_tags_dialog?.show()}
            onShowArchived={has_archived_specs
              ? () => {
                  show_archived = !show_archived
                  filterAndSortSpecs()
                }
              : undefined}
            {show_archived}
            onShowAddTags={show_add_tags_modal}
            onShowRemoveTags={show_remove_tags_modal}
            onShowDelete={archive_action_state === "archive" ||
            archive_action_state === "unarchive"
              ? show_archive_modal
              : undefined}
            action_type="archive"
          />
        </div>
        <div class="overflow-x-auto rounded-lg border">
          <table class="table">
            <thead>
              <tr>
                {#if select_mode}
                  <th>
                    {#key select_summary}
                      <input
                        type="checkbox"
                        class="checkbox checkbox-sm mt-1"
                        checked={select_summary === "all"}
                        indeterminate={select_summary === "some"}
                        on:change={(e) => select_all_clicked(e)}
                      />
                    {/key}
                  </th>
                {/if}
                {#each tableColumns as column}
                  {#if column.sortable && column.sortKey}
                    <th
                      on:click={() => handleColumnClick(column.sortKey)}
                      class="hover:bg-base-200 cursor-pointer"
                    >
                      {column.label}
                      <span class="inline-block w-3 text-center">
                        {sortColumn === column.sortKey
                          ? sortDirection === "asc"
                            ? "▲"
                            : "▼"
                          : "\u200B"}
                      </span>
                    </th>
                  {:else}
                    <th>
                      {column.label}
                    </th>
                  {/if}
                {/each}
              </tr>
            </thead>
            <tbody>
<<<<<<< HEAD
              {#each sorted_specs || [] as spec}
                <tr
                  class="{select_mode
                    ? ''
                    : 'hover'} cursor-pointer {select_mode &&
                  spec.id &&
                  selected_specs.has(spec.id)
                    ? 'bg-base-200'
                    : ''} {spec.status === 'archived'
                    ? 'text-base-content/60'
                    : ''}"
                  on:click={() => {
                    if (select_mode) {
                      toggle_selection(spec.id || "")
                    } else {
                      goto(`/specs/${project_id}/${task_id}/${spec.id}`)
                    }
                  }}
                >
                  {#if select_mode}
=======
              {#each sorted_specs || [] as row}
                {#if row.type === "spec"}
                  {@const spec = row.data}
                  <tr
                    class="{select_mode
                      ? ''
                      : 'hover'} cursor-pointer {select_mode &&
                    spec.id &&
                    selected_specs.has(spec.id)
                      ? 'bg-base-200'
                      : ''} {spec.status === 'archived' ? 'opacity-60' : ''}"
                    on:click={() => {
                      if (select_mode) {
                        toggle_selection(spec.id || "")
                      } else {
                        goto(`/specs/${project_id}/${task_id}/${spec.id}`)
                      }
                    }}
                  >
                    {#if select_mode}
                      <td>
                        <input
                          type="checkbox"
                          class="checkbox checkbox-sm"
                          checked={(spec.id && selected_specs.has(spec.id)) ||
                            false}
                        />
                      </td>
                    {/if}
                    <td class="font-medium">{spec.name}</td>
                    <td class="max-w-md truncate">{spec.definition}</td>
>>>>>>> 87973b84
                    <td>
                      {formatSpecType(spec.properties.spec_type)}
                    </td>
<<<<<<< HEAD
                  {/if}
                  <td class="font-medium">{spec.name}</td>
                  <td class="max-w-md truncate">{spec.definition}</td>
                  <td>
                    {formatSpecType(spec.properties.spec_type)}
                  </td>
                  <td>
                    <EditableSpecField
                      {spec}
                      field="priority"
                      options={getPriorityOptions()}
                      aria_label="Priority"
                      onUpdate={handlePriorityUpdate}
                    />
                  </td>
                  <td>
                    <EditableSpecField
                      {spec}
                      field="status"
                      options={getStatusOptions()}
                      aria_label="Status"
                      onUpdate={handleStatusUpdate}
                    />
                  </td>
                  <td>
                    {#if spec.tags && spec.tags.length > 0}
                      {@const tagDisplay = formatTagsDisplay(spec.tags)}
                      <div
                        class="badge bg-gray-200 text-gray-500 py-3 px-3 max-w-full cursor-pointer hover:bg-gray-300"
                        on:click={(e) => showTagsDialog(spec.tags, e)}
                        role="button"
                        tabindex="0"
                        on:keydown={(e) => {
                          if (e.key === "Enter" || e.key === " ") {
                            e.preventDefault()
                            showTagsDialog(spec.tags, e)
                          }
                        }}
                      >
                        <span class="truncate">{tagDisplay.firstTag}</span>
                        {#if tagDisplay.othersCount > 0}
                          <span class="ml-1 font-medium">
                            +{tagDisplay.othersCount}
                            {tagDisplay.othersCount === 1 ? "other" : "others"}
                          </span>
                        {/if}
                      </div>
                    {:else}
                      <span class="text-gray-500">None</span>
=======
                    <td>{formatPriority(spec.priority)}</td>
                    <td>
                      {capitalize(spec.status)}
                    </td>
                    <td>
                      {#if spec.tags && spec.tags.length > 0}
                        {@const tagDisplay = formatTagsDisplay(spec.tags)}
                        <div
                          class="badge bg-gray-200 text-gray-500 py-3 px-3 max-w-full cursor-pointer hover:bg-gray-300"
                          on:click={(e) => showTagsDialog(spec.tags, e)}
                          role="button"
                          tabindex="0"
                          on:keydown={(e) => {
                            if (e.key === "Enter" || e.key === " ") {
                              e.preventDefault()
                              showTagsDialog(spec.tags, e)
                            }
                          }}
                        >
                          <span class="truncate">{tagDisplay.firstTag}</span>
                          {#if tagDisplay.othersCount > 0}
                            <span class="ml-1 font-medium">
                              +{tagDisplay.othersCount}
                              {tagDisplay.othersCount === 1
                                ? "other"
                                : "others"}
                            </span>
                          {/if}
                        </div>
                      {:else}
                        <span class="text-gray-500">None</span>
                      {/if}
                    </td>
                    <td class="text-sm text-gray-500">
                      {formatDate(spec.created_at)}
                    </td>
                  </tr>
                {:else if row.type === "legacy_eval"}
                  {@const eval_data = row.data}
                  <tr
                    class="{select_mode ? '' : 'hover'} cursor-pointer"
                    on:click={() => {
                      if (!select_mode && eval_data.id) {
                        goto(
                          `/specs/${project_id}/${task_id}/legacy/${eval_data.id}`,
                        )
                      }
                    }}
                  >
                    {#if select_mode}
                      <td></td>
>>>>>>> 87973b84
                    {/if}
                    <td class="font-medium">{eval_data.name}</td>
                    <td class="text-gray-500">N/A</td>
                    <td>Legacy Eval</td>
                    <td class="text-gray-500">N/A</td>
                    <td class="text-gray-500">N/A</td>
                    <td class="text-gray-500">N/A</td>
                    <td class="text-sm text-gray-500">
                      {formatDate(eval_data.created_at)}
                    </td>
                  </tr>
                {/if}
              {/each}
            </tbody>
          </table>
        </div>
      </div>
    {/if}
  </div>
</AppPage>

<Dialog
  bind:this={tags_dialog}
  title="Tags"
  action_buttons={[
    {
      label: "Close",
      isCancel: true,
    },
  ]}
>
  <div class="flex flex-row flex-wrap gap-2">
    {#each selected_spec_tags as tag}
      <div class="badge bg-gray-200 text-gray-500 py-3 px-3 max-w-full">
        <span class="truncate">{tag}</span>
      </div>
    {/each}
  </div>
</Dialog>

<FilterTagsDialog
  bind:this={filter_tags_dialog}
  title="Filter Specs &amp; Evals by Tags"
  {filter_tags}
  {available_filter_tags}
  onRemoveFilterTag={remove_filter_tag}
  onAddFilterTag={add_filter_tag}
/>

<AddTagsDialog
  bind:this={add_tags_dialog}
  title={selected_specs.size > 1
    ? "Add Tags to " + selected_specs.size + " Specs"
    : "Add Tags to Spec"}
  {project_id}
  {task_id}
  tag_type="task_run"
  bind:add_tags
  onTagsChanged={handle_tags_changed}
  onAddTags={add_selected_tags}
/>

<RemoveTagsDialog
  bind:this={remove_tags_dialog}
  title={selected_specs.size > 1
    ? "Remove Tags from " + selected_specs.size + " Specs"
    : "Remove Tags from Spec"}
  bind:remove_tags
  available_tags={removeable_tags}
  onRemoveTag={handle_remove_tag}
  onAddTagToRemove={handle_add_tag_to_remove}
  onRemoveTags={remove_selected_tags}
/>

<Dialog
  bind:this={archive_dialog}
  title={archive_action_state === "unarchive"
    ? selected_specs.size > 1
      ? `Unarchive ${selected_specs.size} Specs`
      : "Unarchive Spec"
    : selected_specs.size > 1
      ? `Archive ${selected_specs.size} Specs`
      : "Archive Spec"}
  action_buttons={[
    { label: "Cancel", isCancel: true },
    {
      label: archive_action_state === "unarchive" ? "Unarchive" : "Archive",
      asyncAction: archive_selected_specs,
      isError: true,
    },
  ]}
>
  <div class="mt-6">
    <p class="text-sm text-gray-500 mt-2">
      {archive_action_state === "unarchive"
        ? "Unarchived specs will be set back to an active state."
        : "Archived specs will be hidden from this list but can be restored later by unarchiving them."}
    </p>
  </div>
</Dialog><|MERGE_RESOLUTION|>--- conflicted
+++ resolved
@@ -279,8 +279,9 @@
         bValue = bData?.properties.spec_type || (bEval ? "legacy_eval" : "")
         break
       case "priority":
-        aValue = aData?.priority ?? null
-        bValue = bData?.priority ?? null
+        // Priority is flipped since P0 is the highest priority
+        aValue = bData?.priority ?? null
+        bValue = aData?.priority ?? null
         break
       case "status":
         aValue = aData ? getStatusSortOrder(aData.status) : null
@@ -633,7 +634,7 @@
 
     updating_priorities.add(spec.id)
     try {
-      const { error } = await client.PATCH(
+      const { data, error } = await client.PATCH(
         "/api/projects/{project_id}/tasks/{task_id}/specs/{spec_id}",
         {
           params: {
@@ -655,7 +656,14 @@
         throw error
       }
 
-      await load_specs()
+      if (data && specs) {
+        const index = specs.findIndex((s) => s.id === spec.id)
+        if (index !== -1) {
+          specs[index] = data
+          specs = specs
+          filterAndSortSpecs()
+        }
+      }
     } catch (error) {
       specs_error = createKilnError(error)
     } finally {
@@ -674,7 +682,7 @@
 
     updating_statuses.add(spec.id)
     try {
-      const { error } = await client.PATCH(
+      const { data, error } = await client.PATCH(
         "/api/projects/{project_id}/tasks/{task_id}/specs/{spec_id}",
         {
           params: {
@@ -696,7 +704,14 @@
         throw error
       }
 
-      await load_specs()
+      if (data && specs) {
+        const index = specs.findIndex((s) => s.id === spec.id)
+        if (index !== -1) {
+          specs[index] = data
+          specs = specs
+          filterAndSortSpecs()
+        }
+      }
     } catch (error) {
       specs_error = createKilnError(error)
     } finally {
@@ -895,28 +910,6 @@
               </tr>
             </thead>
             <tbody>
-<<<<<<< HEAD
-              {#each sorted_specs || [] as spec}
-                <tr
-                  class="{select_mode
-                    ? ''
-                    : 'hover'} cursor-pointer {select_mode &&
-                  spec.id &&
-                  selected_specs.has(spec.id)
-                    ? 'bg-base-200'
-                    : ''} {spec.status === 'archived'
-                    ? 'text-base-content/60'
-                    : ''}"
-                  on:click={() => {
-                    if (select_mode) {
-                      toggle_selection(spec.id || "")
-                    } else {
-                      goto(`/specs/${project_id}/${task_id}/${spec.id}`)
-                    }
-                  }}
-                >
-                  {#if select_mode}
-=======
               {#each sorted_specs || [] as row}
                 {#if row.type === "spec"}
                   {@const spec = row.data}
@@ -948,64 +941,26 @@
                     {/if}
                     <td class="font-medium">{spec.name}</td>
                     <td class="max-w-md truncate">{spec.definition}</td>
->>>>>>> 87973b84
                     <td>
                       {formatSpecType(spec.properties.spec_type)}
                     </td>
-<<<<<<< HEAD
-                  {/if}
-                  <td class="font-medium">{spec.name}</td>
-                  <td class="max-w-md truncate">{spec.definition}</td>
-                  <td>
-                    {formatSpecType(spec.properties.spec_type)}
-                  </td>
-                  <td>
-                    <EditableSpecField
-                      {spec}
-                      field="priority"
-                      options={getPriorityOptions()}
-                      aria_label="Priority"
-                      onUpdate={handlePriorityUpdate}
-                    />
-                  </td>
-                  <td>
-                    <EditableSpecField
-                      {spec}
-                      field="status"
-                      options={getStatusOptions()}
-                      aria_label="Status"
-                      onUpdate={handleStatusUpdate}
-                    />
-                  </td>
-                  <td>
-                    {#if spec.tags && spec.tags.length > 0}
-                      {@const tagDisplay = formatTagsDisplay(spec.tags)}
-                      <div
-                        class="badge bg-gray-200 text-gray-500 py-3 px-3 max-w-full cursor-pointer hover:bg-gray-300"
-                        on:click={(e) => showTagsDialog(spec.tags, e)}
-                        role="button"
-                        tabindex="0"
-                        on:keydown={(e) => {
-                          if (e.key === "Enter" || e.key === " ") {
-                            e.preventDefault()
-                            showTagsDialog(spec.tags, e)
-                          }
-                        }}
-                      >
-                        <span class="truncate">{tagDisplay.firstTag}</span>
-                        {#if tagDisplay.othersCount > 0}
-                          <span class="ml-1 font-medium">
-                            +{tagDisplay.othersCount}
-                            {tagDisplay.othersCount === 1 ? "other" : "others"}
-                          </span>
-                        {/if}
-                      </div>
-                    {:else}
-                      <span class="text-gray-500">None</span>
-=======
-                    <td>{formatPriority(spec.priority)}</td>
                     <td>
-                      {capitalize(spec.status)}
+                      <EditableSpecField
+                        {spec}
+                        field="priority"
+                        options={getPriorityOptions()}
+                        aria_label="Priority"
+                        onUpdate={handlePriorityUpdate}
+                      />
+                    </td>
+                    <td>
+                      <EditableSpecField
+                        {spec}
+                        field="status"
+                        options={getStatusOptions()}
+                        aria_label="Status"
+                        onUpdate={handleStatusUpdate}
+                      />
                     </td>
                     <td>
                       {#if spec.tags && spec.tags.length > 0}
@@ -1054,13 +1009,12 @@
                   >
                     {#if select_mode}
                       <td></td>
->>>>>>> 87973b84
                     {/if}
                     <td class="font-medium">{eval_data.name}</td>
                     <td class="text-gray-500">N/A</td>
                     <td>Legacy Eval</td>
-                    <td class="text-gray-500">N/A</td>
-                    <td class="text-gray-500">N/A</td>
+                    <td class="text-gray-500 pl-6">N/A</td>
+                    <td class="text-gray-500 pl-6">N/A</td>
                     <td class="text-gray-500">N/A</td>
                     <td class="text-sm text-gray-500">
                       {formatDate(eval_data.created_at)}
