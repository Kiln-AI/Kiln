--- conflicted
+++ resolved
@@ -8,12 +8,9 @@
   import type { BulkCreateDocumentsResponse } from "$lib/types"
   import posthog from "posthog-js"
   import { createKilnError, KilnError } from "$lib/utils/error_handlers"
-<<<<<<< HEAD
   import UploadIcon from "$lib/ui/icons/upload_icon.svelte"
   import TrashIcon from "$lib/ui/icons/trash_icon.svelte"
-=======
   import FormElement from "$lib/utils/form_element.svelte"
->>>>>>> cb20be67
 
   export let onUploadCompleted: () => void
 
@@ -408,22 +405,6 @@
         </div>
 
         <!-- Tag selection -->
-<<<<<<< HEAD
-        <div class="space-y-2">
-          <h4 class="font-medium">Tags (Optional)</h4>
-          <div class="text-sm text-gray-500">
-            Add tags to organize your documents
-          </div>
-          <TagPicker
-            tags={selected_tags}
-            tag_type="doc"
-            {project_id}
-            initial_expanded={true}
-            on:tags_changed={(event) => {
-              selected_tags = event.detail.current
-            }}
-          />
-=======
         <div>
           <FormElement
             inputType="header_only"
@@ -434,39 +415,17 @@
             optional={true}
             value=""
           />
-          {#if selected_tags.size > 0}
-            <div class="flex flex-row flex-wrap gap-2 my-2">
-              {#each Array.from(selected_tags).sort() as tag}
-                <div
-                  class="badge bg-gray-200 text-gray-500 py-3 px-3 max-w-full"
-                >
-                  <span class="truncate">{tag}</span>
-                  <button
-                    class="pl-3 font-medium shrink-0"
-                    on:click={() => {
-                      selected_tags.delete(tag)
-                      selected_tags = selected_tags
-                    }}>✕</button
-                  >
-                </div>
-              {/each}
-            </div>
-          {/if}
-          <div class="flex flex-row gap-2 items-center">
-            <TagDropdown
-              bind:tag={current_tag}
-              {project_id}
-              example_tag_set="doc"
-              on_select={(tag) => {
-                selected_tags.add(tag)
-                selected_tags = selected_tags
-                current_tag = ""
-              }}
-              on_escape={() => {}}
-              focus_on_mount={false}
-            />
-          </div>
->>>>>>> cb20be67
+          <TagPicker
+            tags={selected_tags}
+            tag_type="doc"
+            {project_id}
+            initial_expanded={true}
+            hide_dropdown_after_select={false}
+            show_close_button={false}
+            on:tags_changed={(event) => {
+              selected_tags = event.detail.current
+            }}
+          />
         </div>
 
         {#if show_upload_result && upload_result}
