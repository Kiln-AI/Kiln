--- conflicted
+++ resolved
@@ -13,12 +13,9 @@
   import { goto } from "$app/navigation"
   import Output from "../../../../run/output.svelte"
   import { capitalize } from "$lib/utils/formatters"
-  import TagDropdown from "../../../../../../lib/ui/tag_dropdown.svelte"
-<<<<<<< HEAD
+  import TagDropdown from "$lib/ui/tag_dropdown.svelte"
   import { ragProgressStore } from "$lib/stores/rag_progress_store"
-=======
   import InfoTooltip from "$lib/ui/info_tooltip.svelte"
->>>>>>> 2f7f0bd2
 
   let initial_document: KilnDocument | null = null
   let updated_document: KilnDocument | null = null
