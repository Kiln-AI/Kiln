--- conflicted
+++ resolved
@@ -7,13 +7,7 @@
   description: string
   output_scores: EvalOutputScore[]
   default_eval_tag: string
-<<<<<<< HEAD
   default_golden_tag: string | null
   template_properties: Record<string, string | number | boolean | string[]>
-  evaluation_data_type: string
-=======
-  default_golden_tag: string
-  template_properties: Record<string, string | number | boolean>
   evaluation_data_type: EvalDataType
->>>>>>> 95de2115
 }