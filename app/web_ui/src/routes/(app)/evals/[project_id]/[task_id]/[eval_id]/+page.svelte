--- conflicted
+++ resolved
@@ -12,22 +12,15 @@
     model_info,
     load_model_info,
     model_name,
-    prompt_name_from_id,
-    current_task_prompts,
     load_available_models,
   } from "$lib/stores"
-  import type { ProviderModels, PromptResponse } from "$lib/types"
+  import type { ProviderModels } from "$lib/types"
   import { goto } from "$app/navigation"
-  import { prompt_link } from "$lib/utils/link_builder"
   import { progress_ui_state } from "$lib/stores/progress_ui_store"
   import PropertyList from "$lib/ui/property_list.svelte"
   import EditDialog from "$lib/ui/edit_dialog.svelte"
   import type { UiProperty } from "$lib/ui/property_list"
-  import {
-    getDetailedModelName,
-    getDetailedModelNameFromParts,
-    getRunConfigPromptDisplayName,
-  } from "$lib/utils/run_config_formatters"
+  import { getDetailedModelNameFromParts } from "$lib/utils/run_config_formatters"
 
   $: project_id = $page.params.project_id
   $: task_id = $page.params.task_id
@@ -112,7 +105,6 @@
     evaluator: Eval | null,
     eval_progress: EvalProgress | null,
     modelInfo: ProviderModels | null,
-    taskPrompts: PromptResponse | null,
   ): UiProperty[] {
     if (!evaluator) {
       return []
@@ -181,33 +173,6 @@
       })
     }
 
-<<<<<<< HEAD
-=======
-    if (eval_progress?.current_run_method) {
-      properties.push({
-        name: "Run Model",
-        value: getDetailedModelName(
-          eval_progress.current_run_method,
-          modelInfo,
-        ),
-        tooltip: "The model used by your selected run config.",
-      })
-      properties.push({
-        name: "Run Prompt",
-        value: getRunConfigPromptDisplayName(
-          eval_progress.current_run_method,
-          taskPrompts,
-        ),
-        tooltip: "The prompt used by your selected run config.",
-        link: prompt_link(
-          project_id,
-          task_id,
-          eval_progress.current_run_method.run_config_properties.prompt_id,
-        ),
-      })
-    }
-
->>>>>>> a64eda36
     return properties
   }
 
@@ -529,27 +494,8 @@
                       </div>
                     {:else if step == 5}
                       <div class="mb-1">
-<<<<<<< HEAD
                         Compare models, prompts and fine-tunes to find the most
                         effective.
-=======
-                        {#if eval_progress?.current_run_method}
-                          You've selected the model '{model_name(
-                            eval_progress.current_run_method
-                              .run_config_properties.model_name,
-                            $model_info,
-                          )}' with the prompt '{eval_progress.current_run_method
-                            .prompt?.name ||
-                            prompt_name_from_id(
-                              eval_progress.current_run_method
-                                .run_config_properties.prompt_id,
-                              $current_task_prompts,
-                            )}'.
-                        {:else}
-                          Compare models, prompts and fine-tunes to find the
-                          most effective.
-                        {/if}
->>>>>>> a64eda36
                       </div>
                       <div>
                         <button
@@ -575,7 +521,6 @@
               evaluator,
               eval_progress,
               $model_info,
-              $current_task_prompts,
             )}
             title="Evaluator Properties"
           />
