<script lang="ts">
  import AppPage from "../../../../app_page.svelte"
  import SelectEvalTemplate from "./select_eval_template.svelte"
  import type {
    EvalOutputScore,
    EvalTemplateId,
    EvalDataType,
  } from "$lib/types"
  import { type EvalTemplateResult } from "./eval_template"
  import FormContainer from "$lib/utils/form_container.svelte"
  import type { Task } from "$lib/types"
  import FormElement from "$lib/utils/form_element.svelte"
  import FormList from "$lib/utils/form_list.svelte"
  import { load_task, load_rating_options } from "$lib/stores"
  import { KilnError, createKilnError } from "$lib/utils/error_handlers"
  import { onMount } from "svelte"
  import { page } from "$app/stores"
  import Warning from "$lib/ui/warning.svelte"
  import { tick } from "svelte"
  import { client } from "$lib/api_client"
  import { goto } from "$app/navigation"
  import posthog from "posthog-js"

  // Loading
  let loading_task = true
  let loading_error: KilnError | undefined = undefined
  $: loading = loading_task
  let task: Task | null = null
  onMount(async () => {
    // Need to wait for the page params to be available
    await tick()
    try {
      task = await load_task($page.params.project_id, $page.params.task_id)
      eval_dataset_custom_tag = suggested_eval_set_tag
      config_dataset_custom_tag = suggested_config_set_tag
    } catch (e) {
      loading_error = createKilnError(e)
    } finally {
      loading_task = false
    }
  })

  let selected_template: EvalTemplateId | "none" | null = null
  let default_eval_tag: string | undefined = undefined
<<<<<<< HEAD
  let default_golden_tag: string | null = null
  let template_properties: Record<
    string,
    string | number | boolean | string[]
  > = {}
  let evaluation_data_type: string | undefined = undefined
=======
  let default_golden_tag: string | undefined = undefined
  let template_properties: Record<string, string | number | boolean> = {}
  let evaluation_data_type: EvalDataType | undefined = undefined
>>>>>>> 95de2115
  function on_selected_template(template: EvalTemplateResult) {
    // Populate out model from the template
    name = template.name
    description = template.description
    output_scores = template.output_scores
    selected_template = template.template_id
    default_eval_tag = template.default_eval_tag
    default_golden_tag = template.default_golden_tag
    template_properties = template.template_properties
    evaluation_data_type = template.evaluation_data_type
  }

  // Update default tag when a default tag is set
  $: if (default_eval_tag) {
    eval_dataset = "tag::" + default_eval_tag
  }
  $: if (default_golden_tag) {
    config_dataset = "tag::" + default_golden_tag
  }

  // Data for the creation
  let name: string = ""
  let description: string = ""
  let output_scores: EvalOutputScore[] = []
  let eval_dataset: string | undefined = undefined
  let eval_dataset_custom_tag: string = ""
  let config_dataset: string | undefined = undefined
  let config_dataset_custom_tag: string = ""

  // UI State
  let create_evaluator_error: KilnError | undefined = undefined
  let create_evaluator_loading: boolean = false
  // Used to not block the navigation once the evaluator is created
  let complete = false

  async function create_evaluator() {
    create_evaluator_error = undefined
    create_evaluator_loading = true
    try {
      if (!eval_dataset) {
        throw new Error("Please select both evaluation and config datasets")
      }
      let eval_configs_filter_id: string | null = null
      if (selected_template !== "rag") {
        if (!config_dataset) {
          throw new Error("Please select a config dataset")
        }
        eval_configs_filter_id =
          config_dataset === "custom_tag"
            ? "tag::" + config_dataset_custom_tag
            : config_dataset
      }
      let eval_set_filter_id =
        eval_dataset === "custom_tag"
          ? "tag::" + eval_dataset_custom_tag
          : eval_dataset

      const { data: create_evaluator_response, error: post_error } =
        await client.POST(
          "/api/projects/{project_id}/tasks/{task_id}/create_evaluator",
          {
            params: {
              path: {
                project_id: $page.params.project_id,
                task_id: $page.params.task_id,
              },
            },
            body: {
              name,
              description,
              output_scores,
              template: selected_template === "none" ? null : selected_template,
              eval_set_filter_id,
              eval_configs_filter_id,
              template_properties,
<<<<<<< HEAD
              evaluation_data_type: (evaluation_data_type || "final_answer") as
                | "final_answer"
                | "full_trace"
                | "reference_answer",
=======
              evaluation_data_type: evaluation_data_type || "final_answer",
>>>>>>> 95de2115
            },
          },
        )
      if (post_error) {
        throw post_error
      }
      posthog.capture("create_evaluator", {
        template: selected_template,
      })
      // Reload the rating options since the new eval may have added new options
      load_rating_options()
      // Redirect to add an eval config to this new eval
      complete = true
      goto(
        `/evals/${$page.params.project_id}/${$page.params.task_id}/${create_evaluator_response.id}`,
      )
    } catch (e) {
      create_evaluator_error = createKilnError(e)
    } finally {
      create_evaluator_loading = false
    }
  }

  $: suggested_eval_set_tag = default_eval_tag || "eval_set"
  $: suggested_config_set_tag = default_golden_tag || "golden"
</script>

<div class="max-w-[1400px]">
  <AppPage
    title="Create New Evaluator"
    breadcrumbs={[
      {
        label: "Evals",
        href: `/evals/${$page.params.project_id}/${$page.params.task_id}`,
      },
    ]}
  >
    {#if loading}
      <div class="w-full min-h-[50vh] flex justify-center items-center">
        <div class="loading loading-spinner loading-lg"></div>
      </div>
    {:else if loading_error}
      <div
        class="w-full min-h-[50vh] flex flex-col justify-center items-center gap-2"
      >
        <div class="font-medium">Error Loading Task Information</div>
        <div class="text-error text-sm">
          {loading_error?.getMessage() || "An unknown error occurred"}
        </div>
      </div>
    {:else if !selected_template}
      <SelectEvalTemplate
        selected_template_callback={on_selected_template}
        bind:task
      />
    {:else}
      <FormContainer
        submit_label="Create Evaluator"
        on:submit={create_evaluator}
        bind:error={create_evaluator_error}
        bind:submitting={create_evaluator_loading}
        warn_before_unload={!!(
          !complete &&
          (name ||
            description ||
            (output_scores.length > 0 && output_scores[0].name))
        )}
      >
        <div class="text-xl font-bold">Part 1: Evaluator Details</div>
        <FormElement
          label="Evaluator Name"
          description="A short name for your evaluator."
          inputType="input"
          id="name"
          bind:value={name}
        />
        <FormElement
          label="Evaluator Description"
          description="A short description of what this evaluator does."
          info_description="This is just for your reference. It will not be provided to the judge model during evals and is not a prompt."
          inputType="textarea"
          id="description"
          bind:value={description}
        />

        <div class="text-sm font-medium text-left pt-6 flex flex-col gap-1">
          <div class="text-xl font-bold" id="requirements_part">
            Part 2: Evaluator Output Scores
          </div>
          <div class="text-xs text-gray-500">
            Define the scores that the evaluator will output.
          </div>
          {#if selected_template !== "none"}
            <Warning
              warning_message="Since you selected a template, you can't edit these. Use the 'Custom' template to create your own scores."
              warning_color="warning"
              tight={true}
            />
          {/if}
        </div>

        <FormList
          bind:content={output_scores}
          content_label="Output Score"
          let:item_index
          frozen={selected_template !== "none"}
        >
          <div class="flex flex-col gap-3">
            <div class="flex flex-row gap-1">
              <div class="grow flex flex-col gap-1">
                <FormElement
                  label="Score Name"
                  id="score_name_{item_index}"
                  light_label={true}
                  bind:value={output_scores[item_index].name}
                  max_length={32}
                  disabled={selected_template !== "none"}
                />
              </div>
              <div class="flex flex-col gap-1">
                <FormElement
                  label="Rating Type"
                  inputType="select"
                  id="score_type_{item_index}"
                  light_label={true}
                  select_options={[
                    ["five_star", "5 Star"],
                    ["pass_fail", "Pass / Fail"],
                    ["pass_fail_critical", "Pass / Fail / Critical"],
                  ]}
                  bind:value={output_scores[item_index].type}
                  disabled={selected_template !== "none"}
                />
              </div>
            </div>
            <div class="grow flex flex-col gap-1">
              <FormElement
                label="Instructions"
                inputType="textarea"
                id="score_instructions_{item_index}"
                light_label={true}
                bind:value={output_scores[item_index].instruction}
                disabled={selected_template !== "none"}
              />
            </div>
          </div>
        </FormList>

        <div class="text-sm font-medium text-left pt-6 flex flex-col gap-1">
          <div class="text-xl font-bold" id="requirements_part">
            Part 3: Evaluation Dataset
          </div>
          <div class="text-xs text-gray-500">
            Specify which which part of your dataset is used when running your
            eval. You can create this data later.
          </div>
        </div>
        <FormElement
          label="Evaluation Dataset"
          inputType="fancy_select"
          info_description="You can populate this dataset later by adding this tag to samples in your dataset."
          id="automatic_validation"
          fancy_select_options={[
            {
              options: [
                {
                  label:
                    "Filter dataset to the '" +
                    suggested_eval_set_tag +
                    "' tag",
                  value: "tag::" + suggested_eval_set_tag,
                  badge: "Recommended",
                  badge_color: "primary",
                },
                {
                  label: "Filter dataset by a custom tag",
                  value: "custom_tag",
                },
                {
                  label: "Use every dataset item in the evaluation",
                  value: "all",
                  badge: "Not Recommended",
                },
              ],
            },
          ]}
          bind:value={eval_dataset}
        />

        {#if eval_dataset === "custom_tag"}
          <FormElement
            label="Evaluation Dataset Filter Tag"
            description="Your dataset will be filtered to only include items with this tag."
            id="custom_tag_eval_set"
            bind:value={eval_dataset_custom_tag}
          />
        {/if}

        {#if selected_template !== "rag"}
          <div class="text-sm font-medium text-left pt-6 flex flex-col gap-1">
            <div class="text-xl font-bold" id="requirements_part">
              Part 4: Golden Dataset
            </div>
            <div class="text-xs text-gray-500">
              Specify which which part of your dataset is used when trying to
              find the best eval judge. You'll create and rate this data later.
            </div>
          </div>
          <FormElement
            label="Golden Dataset"
            info_description="You can populate this dataset later. We recommend you have a person rate all of the samples in this dataset, so you can find the judge which best matches human preferences."
            inputType="fancy_select"
            id="automatic_validation"
            fancy_select_options={[
              {
                options: [
                  {
                    label:
                      "Filter dataset to the '" +
                      suggested_config_set_tag +
                      "' tag",
                    value: "tag::" + suggested_config_set_tag,
                    badge: "Recommended",
                    badge_color: "primary",
                  },
                  {
                    label: "Filter dataset by a custom tag",
                    value: "custom_tag",
                  },
                  {
                    label: "Use every dataset item in the evaluation",
                    value: "all",
                    badge: "Not Recommended",
                  },
                ],
              },
            ]}
            bind:value={config_dataset}
          />

          {#if config_dataset === "custom_tag"}
            <FormElement
              label="Evaluation Config Dataset Filter Tag"
              description="Your dataset will be filtered to only include items with this tag."
              id="custom_tag_eval_set"
              bind:value={config_dataset_custom_tag}
            />
          {/if}
        {/if}
      </FormContainer>
    {/if}
  </AppPage>
</div><|MERGE_RESOLUTION|>--- conflicted
+++ resolved
@@ -42,18 +42,12 @@
 
   let selected_template: EvalTemplateId | "none" | null = null
   let default_eval_tag: string | undefined = undefined
-<<<<<<< HEAD
   let default_golden_tag: string | null = null
   let template_properties: Record<
     string,
     string | number | boolean | string[]
   > = {}
-  let evaluation_data_type: string | undefined = undefined
-=======
-  let default_golden_tag: string | undefined = undefined
-  let template_properties: Record<string, string | number | boolean> = {}
   let evaluation_data_type: EvalDataType | undefined = undefined
->>>>>>> 95de2115
   function on_selected_template(template: EvalTemplateResult) {
     // Populate out model from the template
     name = template.name
@@ -129,14 +123,7 @@
               eval_set_filter_id,
               eval_configs_filter_id,
               template_properties,
-<<<<<<< HEAD
-              evaluation_data_type: (evaluation_data_type || "final_answer") as
-                | "final_answer"
-                | "full_trace"
-                | "reference_answer",
-=======
               evaluation_data_type: evaluation_data_type || "final_answer",
->>>>>>> 95de2115
             },
           },
         )
