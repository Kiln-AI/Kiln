<script lang="ts">
  import { KilnError, createKilnError } from "$lib/utils/error_handlers"
  import { onMount, tick } from "svelte"
  import type { StructuredOutputMode, AvailableModels } from "$lib/types"
  import { save_new_task_run_config } from "$lib/stores/run_configs_store"
  import {
    load_available_prompts,
    load_available_models,
    available_model_details,
    available_models,
    current_task,
    load_task,
  } from "$lib/stores"
  import Dialog from "$lib/ui/dialog.svelte"
  import AvailableModelsDropdown from "$lib/ui/available_models_dropdown.svelte"
  import PromptTypeSelector from "$lib/ui/prompt_type_selector.svelte"
  import Collapse from "$lib/ui/collapse.svelte"
<<<<<<< HEAD
  import AdvancedRunOptions from "../../../../../run/advanced_run_options.svelte"
  import ToolsSelector from "../../../../../run/tools_selector.svelte"
=======
  import AdvancedRunOptions from "$lib/ui/advanced_run_options.svelte"
>>>>>>> eb604d58
  import type { TaskRunConfig } from "$lib/types"
  import posthog from "posthog-js"

  export let project_id: string
  export let task_id: string
  export let run_method_added: (task_run_config: TaskRunConfig) => void

  onMount(async () => {
    // Wait for page params to load
    await tick()
    // Wait for these 3 to load, as they are needed for better labels. Usually already cached and instant.
    await Promise.all([
      load_available_prompts(),
      load_available_models(),
      load_task(project_id, task_id),
    ])
  })

  let task_run_config_model_name = ""
  let task_run_config_provider_name = ""
  let task_run_config_prompt_method = "simple_prompt_builder"
  let task_run_config_long_prompt_name_provider = ""
  let task_run_config_temperature: number
  let task_run_config_top_p: number
  let task_run_config_structured_output_mode: StructuredOutputMode
  let task_run_config_tools: string[] = []
  $: requires_tool_support = task_run_config_tools.length > 0

  // Update structured_output_mode when model changes
  $: update_structured_output_mode(
    task_run_config_model_name,
    task_run_config_provider_name,
    $available_models,
  )
  function update_structured_output_mode(
    model_name: string,
    provider: string,
    available_models: AvailableModels[],
  ) {
    task_run_config_structured_output_mode =
      available_model_details(model_name, provider, available_models)
        ?.structured_output_mode || "default"
  }

  let add_task_config_dialog: Dialog | null = null
  let add_task_config_error: KilnError | null = null
  async function add_task_config(): Promise<boolean> {
    add_task_config_error = null

    if (
      !task_run_config_model_name ||
      !task_run_config_provider_name ||
      !task_run_config_prompt_method
    ) {
      add_task_config_error = new KilnError("Missing required fields", null)
      return false
    }

    try {
      const data = await save_new_task_run_config(project_id, task_id, {
        model_name: task_run_config_model_name,
        // @ts-expect-error not checking types here, server will check them
        model_provider_name: task_run_config_provider_name,
        prompt_id: task_run_config_prompt_method,
        temperature: task_run_config_temperature,
        top_p: task_run_config_top_p,
        structured_output_mode: task_run_config_structured_output_mode,
        tools_config: {
          tools: task_run_config_tools,
        },
      })
      posthog.capture("add_run_method", {
        model_name: task_run_config_model_name,
        provider_name: task_run_config_provider_name,
        prompt_method: task_run_config_prompt_method,
      })
      // Load the updated list of task run configs after success
      if (run_method_added) {
        run_method_added(data)
      }
    } catch (error) {
      add_task_config_error = createKilnError(error)
      return false
    }
    return true
  }

  export function show() {
    add_task_config_error = null
    add_task_config_dialog?.show()
  }
</script>

<Dialog
  bind:this={add_task_config_dialog}
  title="Add a Task Run Method"
  action_buttons={[
    {
      label: "Cancel",
      isCancel: true,
    },
    {
      label: "Create",
      isPrimary: true,
      asyncAction: add_task_config,
    },
  ]}
>
  <h4 class="text-sm text-gray-500">
    Define a method of running this task (model+prompt).
  </h4>
  <h4 class="text-sm text-gray-500 mt-1">
    Your evaluator can compare multiple run methods to find which one produces
    the highest scores on your eval dataset.
  </h4>
  <div class="flex flex-col gap-2 pt-6">
    <AvailableModelsDropdown
      {task_id}
      bind:model_name={task_run_config_model_name}
      bind:provider_name={task_run_config_provider_name}
      bind:model={task_run_config_long_prompt_name_provider}
      bind:requires_tool_support
    />
    <PromptTypeSelector
      bind:prompt_method={task_run_config_prompt_method}
      bind:linked_model_selection={task_run_config_long_prompt_name_provider}
    />
    <ToolsSelector bind:tools={task_run_config_tools} {project_id} {task_id} />
    <Collapse title="Advanced Options">
      <AdvancedRunOptions
        bind:temperature={task_run_config_temperature}
        bind:top_p={task_run_config_top_p}
        bind:structured_output_mode={task_run_config_structured_output_mode}
        has_structured_output={!!$current_task?.output_json_schema}
      />
    </Collapse>
    {#if add_task_config_error}
      <div class="text-error text-sm">
        {add_task_config_error.getMessage() || "An unknown error occurred"}
      </div>
    {/if}
  </div>
</Dialog><|MERGE_RESOLUTION|>--- conflicted
+++ resolved
@@ -15,12 +15,8 @@
   import AvailableModelsDropdown from "$lib/ui/available_models_dropdown.svelte"
   import PromptTypeSelector from "$lib/ui/prompt_type_selector.svelte"
   import Collapse from "$lib/ui/collapse.svelte"
-<<<<<<< HEAD
-  import AdvancedRunOptions from "../../../../../run/advanced_run_options.svelte"
-  import ToolsSelector from "../../../../../run/tools_selector.svelte"
-=======
   import AdvancedRunOptions from "$lib/ui/advanced_run_options.svelte"
->>>>>>> eb604d58
+  import ToolsSelector from "$lib/ui/tools_selector.svelte"
   import type { TaskRunConfig } from "$lib/types"
   import posthog from "posthog-js"
 
