<script lang="ts">
  import Intro from "$lib/ui/intro.svelte"
  import { client } from "$lib/api_client"
  import { createKilnError, KilnError } from "$lib/utils/error_handlers"
  import type { Eval, FinetuneDatasetInfo } from "$lib/types"
  import Dialog from "$lib/ui/dialog.svelte"
  import MultiIntro from "$lib/ui/multi_intro.svelte"
  import { onMount } from "svelte"
  import { goto } from "$app/navigation"
  import EvalIcon from "$lib/ui/icons/eval_icon.svelte"
  import FinetuneIcon from "$lib/ui/icons/finetune_icon.svelte"
<<<<<<< HEAD
  import QnaIcon from "$lib/ui/icons/qna_icon.svelte"
=======
  import { encode_splits_for_url } from "$lib/utils/splits_util"
>>>>>>> 439f153e

  export let generate_subtopics: () => void
  export let generate_samples: () => void
  export let project_id: string
  export let task_id: string
  export let is_setup: boolean

  onMount(async () => {
    load_finetune_dataset_info()
  })

  let evals_dialog: Dialog | null = null
  let evals_loading: boolean = false
  let evals: Eval[] = []
  let evals_error: KilnError | null = null
  async function get_evals() {
    try {
      evals_loading = true
      evals_error = null
      const { data, error } = await client.GET(
        "/api/projects/{project_id}/tasks/{task_id}/evals",
        {
          params: {
            path: {
              project_id,
              task_id,
            },
          },
        },
      )
      if (error) {
        throw error
      }
      evals = data
    } catch (error) {
      evals_error = createKilnError(error)
    } finally {
      evals_loading = false
    }
  }

  function show_evals_dialog() {
    evals_dialog?.show()
    get_evals()
  }

  function select_eval(evaluator: Eval) {
    const eval_set_filter_id = evaluator.eval_set_filter_id
    const eval_configs_filter_id = evaluator.eval_configs_filter_id
    const splits: Record<string, number> = {}
    if (
      eval_set_filter_id.startsWith("tag::") &&
      eval_configs_filter_id.startsWith("tag::")
    ) {
      const eval_set_tag = eval_set_filter_id.split("::")[1]
      const eval_configs_tag = eval_configs_filter_id.split("::")[1]
      splits[eval_set_tag] = 0.8
      splits[eval_configs_tag] = 0.2
    } else {
      alert(
        "We can't generate synthetic data for this eval as it's eval sets are not defined by tag filters. Select an eval which uses tags to define eval sets.",
      )
      return
    }
    const eval_id = evaluator.id
      ? `${project_id}::${task_id}::${evaluator.id}`
      : null
    const template_id = evaluator.template ?? null

    // build URL with parameters and redirect to synth page
    const params = new URLSearchParams()
    params.set("reason", "eval")
    if (eval_id) {
      params.set("eval_id", eval_id)
    }
    if (template_id) {
      params.set("template_id", template_id)
    }

    // .set will automatically URL encode
    params.set("splits", encode_splits_for_url(splits))

    goto(`/generate/${project_id}/${task_id}/synth?${params.toString()}`)
    evals_dialog?.close()
  }

  let fine_tuning_dialog: Dialog | null = null
  let finetune_dataset_info_loading: boolean = false
  let finetune_dataset_info_error: KilnError | null = null
  let finetuning_tags: Record<string, number> = {}

  async function load_finetune_dataset_info() {
    try {
      finetune_dataset_info_loading = true
      finetune_dataset_info_error = null
      if (!project_id || !task_id) {
        throw new Error("Project or task ID not set.")
      }
      const { data: finetune_dataset_info_response, error: get_error } =
        await client.GET(
          "/api/projects/{project_id}/tasks/{task_id}/finetune_dataset_info",
          {
            params: {
              path: {
                project_id,
                task_id,
              },
            },
          },
        )
      if (get_error) {
        throw get_error
      }
      if (!finetune_dataset_info_response) {
        throw new Error("Invalid response from server")
      }
      finetuning_tags = generate_fine_tuning_tags(
        finetune_dataset_info_response,
      )
    } catch (e) {
      if (e instanceof Error && e.message.includes("Load failed")) {
        finetune_dataset_info_error = new KilnError(
          "Could not load fine-tune dataset info.",
          null,
        )
      } else {
        finetune_dataset_info_error = createKilnError(e)
      }
    } finally {
      finetune_dataset_info_loading = false
    }
  }

  async function show_fine_tuning_dialog() {
    // Special case: if loading or there is an error, show the dialog as it can handle these states. Usually it would alread be loaded by now since it's called onMount.
    if (finetune_dataset_info_loading || finetune_dataset_info_error) {
      fine_tuning_dialog?.show()
      return
    }

    const keys = Object.keys(finetuning_tags)
    if (keys.length === 1 && keys[0] === "fine_tune_data") {
      // Special case: there is only one tag, and it's the fine_tune_data tag.
      // We don't need to show the dialog, just generate the data.
      generate_fine_tuning_data_for_tag("fine_tune_data")
    } else {
      fine_tuning_dialog?.show()
    }
  }

  function generate_fine_tuning_data_for_tag(tag: string) {
    const splits: Record<string, number> = {}
    splits[tag] = 1.0

    // build URL with parameters and redirect to synth page
    const params = new URLSearchParams()
    params.set("reason", "fine_tune")
    params.set("template_id", "fine_tuning")

    // .set will automatically URL encode
    params.set("splits", encode_splits_for_url(splits))

    goto(`/generate/${project_id}/${task_id}/synth?${params.toString()}`)
    fine_tuning_dialog?.close()
  }

  function generate_fine_tuning_tags(dataset_info: FinetuneDatasetInfo | null) {
    // Always include the fine_tune_data tag, even if zero
    let tags: Record<string, number> = {
      fine_tune_data: 0,
    }
    for (const tag of dataset_info?.finetune_tags || []) {
      tags[tag.tag] = tag.count
    }
    tags = Object.fromEntries(Object.entries(tags).sort((a, b) => b[1] - a[1]))
    return tags
  }

  function show_qa_from_documents_dialog() {
    goto(`/generate/${project_id}/${task_id}/qna`)
  }
</script>

<div class="flex flex-col md:flex-row gap-32 justify-center items-center">
  {#if is_setup}
    <div class="flex flex-col items-center justify-center min-h-[50vh] mt-12">
      <Intro
        title="Generate Data"
        description_paragraphs={[]}
        action_buttons={[
          {
            label: "Add Topics",
            onClick: () => generate_subtopics(),
            is_primary: true,
          },
          {
            label: "Generate Model Inputs",
            onClick: () => generate_samples(),
            is_primary: false,
          },
        ]}
      >
        <div slot="description">
          Adding topics will help generate diverse data. They can be nested,
          forming a topic tree. <a
            href="https://docs.kiln.tech/docs/synthetic-data-generation#topic-tree-data-generation"
            target="_blank"
            class="link">Guide</a
          >.
        </div>
        <div slot="icon">
          <!-- Uploaded to: SVG Repo, www.svgrepo.com, Generator: SVG Repo Mixer Tools -->
          <svg
            class="w-12 h-12"
            viewBox="0 0 24 24"
            fill="none"
            xmlns="http://www.w3.org/2000/svg"
          >
            <path
              d="M22 10.5V12C22 16.714 22 19.0711 20.5355 20.5355C19.0711 22 16.714 22 12 22C7.28595 22 4.92893 22 3.46447 20.5355C2 19.0711 2 16.714 2 12C2 7.28595 2 4.92893 3.46447 3.46447C4.92893 2 7.28595 2 12 2H13.5"
              stroke="currentColor"
              stroke-width="1.5"
              stroke-linecap="round"
            />
            <path
              d="M16.652 3.45506L17.3009 2.80624C18.3759 1.73125 20.1188 1.73125 21.1938 2.80624C22.2687 3.88124 22.2687 5.62415 21.1938 6.69914L20.5449 7.34795M16.652 3.45506C16.652 3.45506 16.7331 4.83379 17.9497 6.05032C19.1662 7.26685 20.5449 7.34795 20.5449 7.34795M16.652 3.45506L10.6872 9.41993C10.2832 9.82394 10.0812 10.0259 9.90743 10.2487C9.70249 10.5114 9.52679 10.7957 9.38344 11.0965C9.26191 11.3515 9.17157 11.6225 8.99089 12.1646L8.41242 13.9M20.5449 7.34795L14.5801 13.3128C14.1761 13.7168 13.9741 13.9188 13.7513 14.0926C13.4886 14.2975 13.2043 14.4732 12.9035 14.6166C12.6485 14.7381 12.3775 14.8284 11.8354 15.0091L10.1 15.5876M10.1 15.5876L8.97709 15.9619C8.71035 16.0508 8.41626 15.9814 8.21744 15.7826C8.01862 15.5837 7.9492 15.2897 8.03811 15.0229L8.41242 13.9M10.1 15.5876L8.41242 13.9"
              stroke="currentColor"
              stroke-width="1.5"
            />
          </svg>
        </div>
      </Intro>
    </div>
  {:else}
    <MultiIntro
      intros={[
        {
          title: "Evals",
          description:
            "Generate data to evaluate model performance, including edge cases and challenging scenarios.",
          action_buttons: [
            {
              label: "Generate Eval Data",
              handler: show_evals_dialog,
              primary: true,
            },
          ],
        },
        {
          title: "Fine-Tuning",
          description:
            "Generate high-quality, diverse training examples for fine-tuning.",
          action_buttons: [
            {
              label: "Generate Fine-Tuning Data",
              handler: show_fine_tuning_dialog,
              primary: true,
            },
          ],
        },
        {
          title: "Search Tool Evaluator",
          description:
            "Generate question and answer dataset, using documents from your document library. Useful for creating evaluators which check that that a search tool (RAG) can find relevant answers.",
          action_buttons: [
            {
              label: "Generate Q&A Data",
              handler: show_qa_from_documents_dialog,
              primary: true,
            },
          ],
        },
      ]}
    >
      <div slot="image-0" class="h-12 w-12">
        <EvalIcon />
      </div>
      <div slot="image-1" class="h-12 w-12">
        <FinetuneIcon />
      </div>
      <div slot="image-2" class="h-12 w-12">
        <QnaIcon />
      </div>
    </MultiIntro>
  {/if}
</div>

<Dialog title="Generate Synthetic Eval Data" bind:this={evals_dialog}>
  {#if evals_loading}
    <div class="flex justify-center my-16">
      <div class="loading loading-spinner loading-lg"></div>
    </div>
  {:else if evals_error}
    <div class="font-light">
      There was an error loading the evals. Please try again.
    </div>
    <div class="font-light text-error">
      {evals_error.message ?? "Unknown error"}
    </div>
  {:else if evals.length > 0}
    <div class="flex items-center mt-4">
      <a
        href={`/evals/${project_id}/${task_id}/create_evaluator`}
        class="btn btn-wide btn-outline mx-auto my-4"
      >
        Create a New Eval
      </a>
    </div>
    <div class="flex items-center mt-4">
      <div class="flex-1 border-t border-base-300"></div>
      <div class="px-4 text-sm font-light text-base-content/60">OR</div>
      <div class="flex-1 border-t border-base-300"></div>
    </div>
    <div class="font-medium text-center my-6">Select an Existing Eval</div>
    <div class="flex flex-col gap-3">
      {#each evals as evaluator}
        <button
          on:click={() => select_eval(evaluator)}
          class="card bg-base-100 border border-base-300 hover:border-primary hover:shadow-md transition-all duration-200 cursor-pointer"
        >
          <div class="p-4 text-sm text-left">
            <div class="">{evaluator.name}</div>
            {#if evaluator.description}
              <p class="text-xs text-gray-500 mt-1">
                {evaluator.description}
              </p>
            {/if}
          </div>
        </button>
      {/each}
    </div>
  {:else}
    <div class="font-light">
      <p class="mt-2 mb-6 text-sm">
        Create an evaluator to get started. This helps us understand what
        specific scenarios to generate data for.
      </p>
    </div>
    <div class="flex items-center mt-4">
      <a
        href={`/evals/${project_id}/${task_id}/create_evaluator`}
        class="btn btn-wide btn-primary mx-auto my-4"
      >
        Create a New Eval
      </a>
    </div>
  {/if}
</Dialog>

<Dialog
  title="Generate Synthetic Fine-Tuning Data"
  bind:this={fine_tuning_dialog}
>
  {#if finetune_dataset_info_loading}
    <div class="flex justify-center my-16">
      <div class="loading loading-spinner loading-lg"></div>
    </div>
  {:else if finetune_dataset_info_error}
    <div class="font-light">
      There was an error loading the fine-tune info. Please try again.
    </div>
    <div class="font-light text-error">
      {finetune_dataset_info_error.message ?? "Unknown error"}
    </div>
  {:else if Object.keys(finetuning_tags).length > 0}
    <!-- The single tag case is handled above -->
    <p class="font-light mt-2 mb-6 text-sm">
      Your project has multiple tags used for fine-tuning data. Select one to
      generate training data for:
    </p>
    {#each Object.keys(finetuning_tags) as tag}
      <div class="flex items-center mt-4">
        <button
          class="btn btn-wide mx-auto {tag === 'fine_tune_data'
            ? 'btn-primary'
            : ''}"
          on:click={() => generate_fine_tuning_data_for_tag(tag)}
        >
          Tag: {tag}
        </button>
      </div>
    {/each}
  {/if}
</Dialog><|MERGE_RESOLUTION|>--- conflicted
+++ resolved
@@ -9,11 +9,8 @@
   import { goto } from "$app/navigation"
   import EvalIcon from "$lib/ui/icons/eval_icon.svelte"
   import FinetuneIcon from "$lib/ui/icons/finetune_icon.svelte"
-<<<<<<< HEAD
   import QnaIcon from "$lib/ui/icons/qna_icon.svelte"
-=======
   import { encode_splits_for_url } from "$lib/utils/splits_util"
->>>>>>> 439f153e
 
   export let generate_subtopics: () => void
   export let generate_samples: () => void
