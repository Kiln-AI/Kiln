import {
  writable,
  derived,
  type Writable,
  type Readable,
  get,
} from "svelte/store"
import { client } from "$lib/api_client"
import { indexedDBStore } from "$lib/stores/index_db_store"
import type { KilnDocument, RunConfigProperties } from "$lib/types"
import { createKilnError, type KilnError } from "$lib/utils/error_handlers"

export type StepNumber = 1 | 2 | 3 | 4
export const step_numbers: StepNumber[] = [1, 2, 3, 4]
export const step_names: Record<StepNumber, string> = {
  1: "Select Documents",
  2: "Extraction",
  3: "Generate Q&A",
  4: "Save Data",
}

export const step_descriptions: Record<StepNumber, string> = {
  1: "Choose which documents to generate Q&A pairs from",
  2: "Extract text content from selected documents",
  3: "Generate query and answer pairs from extracted content",
  4: "Save generated Q&A pairs to dataset",
}

export type QnAPair = {
  id: string
  query: string
  answer: string
  generated: boolean
  model_name?: string
  model_provider?: string
  saved_id: string | null
}

export type QnADocPart = {
  id: string
  text_preview: string
  qa_pairs: QnAPair[]
}

type QnADocumentNode = {
  id: string
  name: string
  tags: string[]
  extracted: boolean
  parts: QnADocPart[]
}

export type QnASession = {
  selected_tags: string[]
  extractor_id: string | null
  extraction_complete: boolean
  generation_config: {
    pairs_per_part: number
    guidance: string
    use_full_documents: boolean
    chunk_size_tokens: number | null
    chunk_overlap_tokens: number | null
  }
  documents: QnADocumentNode[]
  splits: Record<string, number>
}

type GenerationTarget =
  | { type: "all" }
  | { type: "document"; document_id: string }
  | { type: "part"; document_id: string; part_id: string }

type GenerationParams = {
  pairsPerPart: number
  guidance: string
  useFullDocuments: boolean
  chunkSizeTokens: number | null
  chunkOverlapTokens: number | null
  runConfigProperties: RunConfigProperties
}

export type ChunkingConfig = {
  use_full_documents: boolean
  chunk_size_tokens: number | null
  chunk_overlap_tokens: number | null
}

export type QnaStore = {
  subscribe: (run: (s: QnASession) => void) => () => void
  status: Readable<"idle" | "running" | "done" | "error">
  progress: Readable<number>
  generatedCount: Readable<number>
  totalCount: Readable<number>
  error: Readable<string | null>
  generationErrors: Readable<KilnError[]>
  currentStep: Readable<StepNumber>
  maxStep: Readable<StepNumber>
<<<<<<< HEAD
  autoStep: Readable<StepNumber>
=======
  selectedTags: Readable<string[]>
>>>>>>> 69bab9b2
  pendingSaveCount: Readable<number>
  saveAllStatus: Readable<{
    running: boolean
    completed: boolean
    errors: KilnError[]
    savedCount: number
  }>
  targetType: Readable<"all" | "document" | "part">
  targetDescription: Readable<string>

  extractorId: Writable<string | null>
  pairsPerPart: Writable<number>
  guidance: Writable<string>
  useFullDocuments: Writable<boolean>
  chunkSizeTokens: Writable<number | null>
  chunkOverlapTokens: Writable<number | null>

  init(defaultGuidance: string): Promise<void>
  destroy(): void
  setPendingTarget(target: GenerationTarget): void
  addDocuments(documents: KilnDocument[], tags: string[]): void
  setExtractor(id: string): void
  markExtractionComplete(id: string): void
  deleteDocument(id: string): void
  setSplits(splits: Record<string, number>): void
  removePair(documentId: string, partId: string, qaId: string): void
  removePart(documentId: string, partId: string): void
  setCurrentStep(step: StepNumber): void
  clearAll(defaultGuidance: string): void
  generate(params: GenerationParams): Promise<void>
  saveAll(sessionId: string): Promise<void>
}

export function createQnaStore(projectId: string, taskId: string): QnaStore {
  const _state = writable<QnASession>({
    selected_tags: [],
    extractor_id: null,
    extraction_complete: false,
    generation_config: {
      pairs_per_part: 5,
      guidance: "",
      use_full_documents: true,
      chunk_size_tokens: null,
      chunk_overlap_tokens: null,
    },
    documents: [],
    splits: {},
  })

  // Progress and statuses
  const status = writable<"idle" | "running" | "done" | "error">("idle")
  const progress = writable<number>(0)
  const generatedCount = writable<number>(0)
  const totalCount = writable<number>(0)
  const error = writable<string | null>(null)
  const pendingTarget = writable<GenerationTarget>({ type: "all" })
  const manualStep = writable<StepNumber | null>(null)
  const _maxStep = writable<StepNumber>(1)

  // Save all
  const _saveAllRunning = writable<boolean>(false)
  const _saveAllCompleted = writable<boolean>(false)
  const _saveAllErrors = writable<KilnError[]>([])
  const _savedCount = writable<number>(0)

  // Generation errors
  const _generateErrors = writable<KilnError[]>([])

  // Generation config
  const selectedTags = writable<string[]>([])
  const extractorId = writable<string | null>(null)
  const pairsPerPart = writable<number>(5)
  const guidance = writable<string>("")
  const useFullDocuments = writable<boolean>(true)
  const chunkSizeTokens = writable<number | null>(null)
  const chunkOverlapTokens = writable<number | null>(null)

  let persistenceUnsubscribe: (() => void) | null = null
  let configUnsubscribes: Array<() => void> = []

  async function init(defaultGuidance: string): Promise<void> {
    /**
     * Load the state from IndexedDB and register subscriptions to the stores
     * and clean up on destroy.
     */
    const key = `qna_data_${projectId}_${taskId}`
    const { store, initialized } = indexedDBStore<QnASession>(key, {
      selected_tags: [],
      extractor_id: null,
      extraction_complete: false,
      generation_config: {
        pairs_per_part: 5,
        guidance: defaultGuidance,
        use_full_documents: true,
        chunk_size_tokens: null,
        chunk_overlap_tokens: null,
      },
      documents: [],
      splits: {},
    })
    await initialized

    const initialValue = get(store)
    if (initialValue) {
      _state.set(initialValue)
      selectedTags.set(initialValue.selected_tags)
      extractorId.set(initialValue.extractor_id)
      pairsPerPart.set(initialValue.generation_config.pairs_per_part)
      guidance.set(initialValue.generation_config.guidance)
      useFullDocuments.set(initialValue.generation_config.use_full_documents)
      chunkSizeTokens.set(initialValue.generation_config.chunk_size_tokens)
      chunkOverlapTokens.set(
        initialValue.generation_config.chunk_overlap_tokens,
      )
    }

    persistenceUnsubscribe = _state.subscribe((value) => {
      ;(store as Writable<QnASession>).set(value)
    })

    configUnsubscribes.push(
      extractorId.subscribe((value) => {
        _state.update((s) => ({ ...s, extractor_id: value }))
      }),
    )
    configUnsubscribes.push(
      pairsPerPart.subscribe((value) => {
        _state.update((s) => ({
          ...s,
          generation_config: { ...s.generation_config, pairs_per_part: value },
        }))
      }),
    )
    configUnsubscribes.push(
      guidance.subscribe((value) => {
        _state.update((s) => ({
          ...s,
          generation_config: { ...s.generation_config, guidance: value },
        }))
      }),
    )
    configUnsubscribes.push(
      useFullDocuments.subscribe((value) => {
        _state.update((s) => ({
          ...s,
          generation_config: {
            ...s.generation_config,
            use_full_documents: value,
          },
        }))
      }),
    )
    configUnsubscribes.push(
      chunkSizeTokens.subscribe((value) => {
        _state.update((s) => ({
          ...s,
          generation_config: {
            ...s.generation_config,
            chunk_size_tokens: value,
          },
        }))
      }),
    )
    configUnsubscribes.push(
      chunkOverlapTokens.subscribe((value) => {
        _state.update((s) => ({
          ...s,
          generation_config: {
            ...s.generation_config,
            chunk_overlap_tokens: value,
          },
        }))
      }),
    )
    configUnsubscribes.push(
      selectedTags.subscribe((value) => {
        _state.update((s) => ({ ...s, selected_tags: value }))
      }),
    )
  }

  function destroy(): void {
    if (persistenceUnsubscribe) {
      persistenceUnsubscribe()
      persistenceUnsubscribe = null
    }
    configUnsubscribes.forEach((unsub) => unsub())
    configUnsubscribes = []
  }

  const autoStep = derived(_state, ($state): StepNumber => {
    const hasQaPairs = $state.documents.some((d) =>
      d.parts.some((p) => p.qa_pairs.length > 0),
    )
    if (hasQaPairs) return 4
    if ($state.extraction_complete) return 3
    if ($state.documents.length > 0) return 2
    return 1
  })

  const currentStep = derived(
    [manualStep, autoStep],
    ([$manual, $auto]): StepNumber => $manual ?? $auto,
  )

  const maxStep = derived(
    [_maxStep, autoStep],
    ([$max, $auto]): StepNumber => Math.max($max, $auto) as StepNumber,
  )

  const pendingSaveCount = derived(_state, ($state): number => {
    let count = 0
    $state.documents.forEach((doc) => {
      doc.parts.forEach((part) => {
        part.qa_pairs.forEach((pair) => {
          if (!pair.saved_id) count++
        })
      })
    })
    return count
  })

  const saveAllStatus = derived(
    [_saveAllRunning, _saveAllCompleted, _saveAllErrors, _savedCount],
    ([$running, $completed, $errors, $saved]) => ({
      running: $running,
      completed: $completed,
      errors: $errors,
      savedCount: $saved,
    }),
  )

  const targetType = derived(
    pendingTarget,
    ($target): "all" | "document" | "part" => $target.type,
  )

  const targetDescription = derived(
    [pendingTarget, _state],
    ([$target, $state]): string => {
      if ($target.type === "all") {
        return "all documents"
      } else if ($target.type === "document") {
        const doc = findDocumentById($state, $target.document_id)
        return doc ? doc.name : "selected document"
      } else if ($target.type === "part") {
        const doc = findDocumentById($state, $target.document_id)
        const partIdx = doc?.parts.findIndex((p) => p.id === $target.part_id)
        return doc && partIdx !== undefined && partIdx >= 0
          ? `${doc.name} - Part ${partIdx + 1}`
          : "selected part"
      }
      return "all documents"
    },
  )

  function setPendingTarget(target: GenerationTarget): void {
    pendingTarget.set(target)
  }

  function addDocuments(documents: KilnDocument[], tags: string[]): void {
    extractorId.set(null)
    _state.update((s) => {
      const newDocuments: QnADocumentNode[] = documents.map((doc) => {
        if (!doc.id) {
          throw new Error("Document ID is required")
        }

        return {
          id: doc.id,
          name: doc.friendly_name,
          tags: doc.tags || [],
          extracted: false,
          parts: [],
        }
      })
      return {
        ...s,
        documents: [...s.documents, ...newDocuments],
        selected_tags: tags,
        extraction_complete: false,
      }
    })
    manualStep.set(null)
    selectedTags.set(tags)
  }

  function setExtractor(extractorConfigId: string): void {
    extractorId.set(extractorConfigId)
  }

  function markExtractionComplete(extractorConfigId: string): void {
    extractorId.set(extractorConfigId)
    _state.update((s) => ({
      ...s,
      extraction_complete: true,
      documents: s.documents.map((doc) => ({ ...doc, extracted: true })),
    }))
  }

  function deleteDocument(documentId: string): void {
    _state.update((s) => {
      const newDocuments = s.documents.filter((doc) => doc.id !== documentId)
      if (newDocuments.length === 0) {
        extractorId.set(null)
        return {
          ...s,
          documents: newDocuments,
          extraction_complete: false,
        }
      }
      return {
        ...s,
        documents: newDocuments,
      }
    })
    if (get(_state).documents.length === 0) {
      manualStep.set(null)
    }
  }

  function setSplits(splits: Record<string, number>): void {
    _state.update((s) => ({ ...s, splits }))
  }

  function removePair(documentId: string, partId: string, qaId: string): void {
    _state.update((s) => {
      const doc = findDocumentById(s, documentId)
      if (!doc) return s

      const part = findPartById(doc, partId)
      if (!part) return s

      const docs = s.documents.map((d) => {
        if (d.id !== documentId) return d
        return {
          ...d,
          parts: d.parts.map((p) => {
            if (p.id !== partId) return p
            return { ...p, qa_pairs: p.qa_pairs.filter((qa) => qa.id !== qaId) }
          }),
        }
      })
      return { ...s, documents: docs }
    })
  }

  function removePart(documentId: string, partId: string): void {
    _state.update((s) => {
      const doc = findDocumentById(s, documentId)
      if (!doc) return s

      const docs = s.documents.map((d) => {
        if (d.id !== documentId) return d
        return { ...d, parts: d.parts.filter((p) => p.id !== partId) }
      })
      return { ...s, documents: docs }
    })
  }

  function setCurrentStep(step: StepNumber): void {
    const currentAutoStep = get(autoStep)
    if (step <= currentAutoStep) {
      manualStep.set(step)
    }
    _maxStep.update((max) => Math.max(max, step) as StepNumber)
  }

  function clearAll(defaultGuidance: string): void {
    manualStep.set(1)
    _maxStep.set(1)
    _state.update((s) => ({
      ...s,
      selected_tags: [],
      extractor_id: null,
      extraction_complete: false,
      generation_config: {
        pairs_per_part: 5,
        guidance: defaultGuidance,
        use_full_documents: true,
        chunk_size_tokens: null,
        chunk_overlap_tokens: null,
      },
      documents: [],
      splits: {},
    }))
  }

  function findDocumentById(
    state: QnASession,
    docId: string,
  ): QnADocumentNode | null {
    return state.documents.find((d) => d.id === docId) ?? null
  }

  function findPartById(
    doc: QnADocumentNode,
    partId: string,
  ): QnADocPart | null {
    return doc.parts.find((p) => p.id === partId) ?? null
  }

  function findPairById(part: QnADocPart, pairId: string): QnAPair | null {
    return part.qa_pairs.find((qa) => qa.id === pairId) ?? null
  }

  async function fetchChunksForDoc(
    docIdx: number,
    extractorId: string,
    chunkSizeTokens: number | null,
    chunkOverlapTokens: number | null,
  ): Promise<void> {
    const state = get(_state)
    const doc = state.documents[docIdx]
    const body = {
      chunk_size: chunkSizeTokens ?? null,
      chunk_overlap: chunkOverlapTokens ?? null,
    }
    const { data, error } = await client.POST(
      "/api/projects/{project_id}/extractor_configs/{extractor_config_id}/documents/{document_id}/ephemeral_split",
      {
        params: {
          path: {
            project_id: projectId,
            extractor_config_id: extractorId,
            document_id: doc.id,
          },
        },
        body,
      },
    )
    if (error) {
      throw createKilnError(error)
    }

    const parts: QnADocPart[] = data.chunks.map((c) => ({
      id: c.id,
      text_preview: c.text,
      qa_pairs: [] as QnAPair[],
    }))
    _state.update((s) => {
      const docs = [...s.documents]
      const d = { ...docs[docIdx] }
      d.parts = parts
      docs[docIdx] = d
      return { ...s, documents: docs }
    })
  }

  async function runChunkingQueue(
    queue: number[],
    extractorId: string,
    chunkSizeTokens: number | null,
    chunkOverlapTokens: number | null,
    concurrency: number = 5,
  ): Promise<void> {
    async function worker() {
      while (queue.length > 0) {
        const idx = queue.shift()!
        await fetchChunksForDoc(
          idx,
          extractorId,
          chunkSizeTokens,
          chunkOverlapTokens,
        )
      }
    }
    const workers = Array(concurrency)
      .fill(null)
      .map(() => worker())
    await Promise.all(workers)
  }

  function getTargetDocumentIds(
    state: QnASession,
    target: GenerationTarget,
  ): string[] {
    if (target.type === "all") {
      return state.documents.map((d) => d.id)
    } else if (target.type === "document") {
      const doc = findDocumentById(state, target.document_id)
      return doc ? [doc.id] : []
    } else if (target.type === "part") {
      const doc = findDocumentById(state, target.document_id)
      return doc ? [doc.id] : []
    }
    return []
  }

  async function ensureDocumentsChunked(
    documentIds: string[],
    extractorId: string | null,
    chunkSizeTokens: number | null,
    chunkOverlapTokens: number | null,
  ): Promise<void> {
    if (!extractorId) return

    const queue: number[] = []
    const state = get(_state)

    documentIds.forEach((docId) => {
      const docIdx = state.documents.findIndex((d) => d.id === docId)
      if (docIdx === -1) return

      const doc = state.documents[docIdx]
      const hasParts = doc.parts && doc.parts.length > 0
      const shouldReplace = hasParts && chunkSizeTokens !== null

      if (!hasParts || shouldReplace) {
        queue.push(docIdx)
      }
    })

    if (queue.length > 0) {
      await runChunkingQueue(
        queue,
        extractorId,
        chunkSizeTokens,
        chunkOverlapTokens,
        5,
      )
    }
  }

  async function callGenerateQnAAPI(
    documentId: string,
    partText: string,
    pairsPerPart: number,
    guidance: string,
    runConfigProperties: RunConfigProperties,
  ): Promise<QnAPair[]> {
    const { data, error: apiError } = await client.POST(
      "/api/projects/{project_id}/tasks/{task_id}/generate_qna",
      {
        body: {
          document_id: documentId,
          part_text: [partText],
          num_samples: pairsPerPart,
          run_config_properties: runConfigProperties,
          guidance: guidance || null,
          tags: null,
        },
        params: { path: { project_id: projectId, task_id: taskId } },
      },
    )
    if (apiError) {
      throw createKilnError(apiError)
    }

    const outputText = data.output.output
    const response = JSON.parse(outputText) as {
      generated_qna_pairs?: Array<{ query: unknown; answer: unknown }>
    }
    const generated = Array.isArray(response.generated_qna_pairs)
      ? response.generated_qna_pairs
      : []

    const modelProvider = runConfigProperties.model_provider_name
    const modelName = runConfigProperties.model_name

    return generated.map((qa) => ({
      id: crypto.randomUUID(),
      query:
        typeof qa?.query === "string"
          ? qa.query
          : JSON.stringify(qa?.query ?? ""),
      answer:
        typeof qa?.answer === "string"
          ? qa.answer
          : JSON.stringify(qa?.answer ?? ""),
      generated: true,
      model_name: modelName,
      model_provider: modelProvider,
      saved_id: null,
    }))
  }

  type PartReference = { documentId: string; partId: string }

  function getPartsForTargetById(
    state: QnASession,
    target: GenerationTarget,
  ): PartReference[] {
    const parts: PartReference[] = []

    if (target.type === "all") {
      state.documents.forEach((doc) => {
        doc.parts.forEach((part) => {
          parts.push({ documentId: doc.id, partId: part.id })
        })
      })
    } else if (target.type === "document") {
      const doc = findDocumentById(state, target.document_id)
      if (doc) {
        doc.parts.forEach((part) => {
          parts.push({ documentId: doc.id, partId: part.id })
        })
      }
    } else if (target.type === "part") {
      const doc = findDocumentById(state, target.document_id)
      if (doc) {
        const part = findPartById(doc, target.part_id)
        if (part) {
          parts.push({ documentId: doc.id, partId: part.id })
        }
      }
    }

    return parts
  }

  async function generateQnAPairsForParts(
    parts: PartReference[],
    pairsPerPart: number,
    guidance: string,
    runConfigProperties: RunConfigProperties,
    useFullDocuments: boolean,
    chunkSizeTokens: number | null,
    chunkOverlapTokens: number | null,
  ): Promise<void> {
    const total = parts.length * pairsPerPart
    totalCount.set(total)
    generatedCount.set(0)

    for (const { documentId, partId } of parts) {
      const state = get(_state)
      const doc = findDocumentById(state, documentId)
      if (!doc) {
        continue
      }

      const part = findPartById(doc, partId)
      if (!part) {
        continue
      }

      try {
        const newPairs = await callGenerateQnAAPI(
          documentId,
          part.text_preview,
          pairsPerPart,
          guidance,
          runConfigProperties,
        )

        _state.update((s) => {
          const docs = s.documents.map((d) => {
            if (d.id !== documentId) return d
            return {
              ...d,
              parts: d.parts.map((p) => {
                if (p.id !== partId) return p
                return { ...p, qa_pairs: [...p.qa_pairs, ...newPairs] }
              }),
            }
          })
          return {
            ...s,
            generation_config: {
              pairs_per_part: pairsPerPart,
              guidance,
              use_full_documents: useFullDocuments,
              chunk_size_tokens: useFullDocuments ? null : chunkSizeTokens,
              chunk_overlap_tokens: useFullDocuments
                ? null
                : chunkOverlapTokens,
            },
            documents: docs,
          }
        })

        generatedCount.update(
          (prevCount: number) => prevCount + newPairs.length,
        )
      } catch (e) {
        const kilnError = createKilnError(e)
        const docName = doc.name || "Unknown document"
        const partIndex =
          doc.parts.findIndex((p) => p.id === partId) + 1 || "Unknown"
        kilnError.message = `${docName} - Part ${partIndex}: ${kilnError.message}`
        _generateErrors.update((arr) => [...arr, kilnError])
      }

      progress.set(Math.round((get(generatedCount) / total) * 100))
    }
  }

  async function generate({
    pairsPerPart,
    guidance,
    runConfigProperties,
    useFullDocuments,
    chunkSizeTokens,
    chunkOverlapTokens,
  }: GenerationParams): Promise<void> {
    status.set("running")
    progress.set(0)
    generatedCount.set(0)
    totalCount.set(0)
    error.set(null)
    _generateErrors.set([])

    try {
      const state = get(_state)
      const targetSel = get(pendingTarget)

      const documentIds = getTargetDocumentIds(state, targetSel)

      if (targetSel.type === "all") {
        _state.update((s) => ({
          ...s,
          documents: s.documents.map((doc) => {
            // we clear the parts for all documents because corpus-wide regeneration can change the chunking
            // and result in totally different chunks
            if (documentIds.includes(doc.id)) {
              return { ...doc, parts: [] }
            }
            return doc
          }),
        }))
      }

      if (targetSel.type === "all" || targetSel.type === "document") {
        await ensureDocumentsChunked(
          documentIds,
          state.extractor_id,
          chunkSizeTokens,
          chunkOverlapTokens,
        )
      }

      const targetParts = getPartsForTargetById(get(_state), targetSel)

      await generateQnAPairsForParts(
        targetParts,
        pairsPerPart,
        guidance,
        runConfigProperties,
        useFullDocuments,
        chunkSizeTokens,
        chunkOverlapTokens,
      )

      setCurrentStep(4)
      status.set("done")
    } catch (e: unknown) {
      console.error("Q&A generation failed", e)
      const message =
        typeof e === "object" && e !== null && "message" in e
          ? String((e as { message: unknown }).message)
          : String(e)
      error.set(message)
      status.set("error")
    }
  }

  type PairReference = {
    documentId: string
    partId: string
    pairId: string
  }

  function buildSaveQueue(state: QnASession): PairReference[] {
    const queue: PairReference[] = []
    state.documents.forEach((doc) => {
      doc.parts.forEach((part) => {
        part.qa_pairs.forEach((pair) => {
          if (!pair.saved_id) {
            queue.push({
              documentId: doc.id,
              partId: part.id,
              pairId: pair.id,
            })
          }
        })
      })
    })
    return queue
  }

  function calculateSplitTag(
    splits: Record<string, number>,
  ): string | undefined {
    const keys = Object.keys(splits)
    if (keys.length === 0) return undefined

    const r = Math.random()
    let acc = 0
    for (const k of keys) {
      acc += splits[k]
      if (r <= acc) return k
    }
    return keys[0]
  }

  async function saveSinglePair(
    ref: PairReference,
    sessionId: string,
  ): Promise<void> {
    const state = get(_state)
    const doc = findDocumentById(state, ref.documentId)
    if (!doc) return

    const part = findPartById(doc, ref.partId)
    if (!part) return

    const pair = findPairById(part, ref.pairId)
    if (!pair) return

    if (!pair.model_name || !pair.model_provider) {
      throw new Error("Model name and provider are required")
    }

    const splitTag = calculateSplitTag(state.splits)

    const { data, error: apiError } = await client.POST(
      "/api/projects/{project_id}/tasks/{task_id}/save_qna_pair",
      {
        params: {
          path: { project_id: projectId, task_id: taskId },
          query: { session_id: sessionId },
        },
        body: {
          query: pair.query,
          answer: pair.answer,
          model_name: pair.model_name,
          model_provider: pair.model_provider,
          tags: splitTag ? [splitTag] : null,
        },
      },
    )
    if (apiError || !data || !data.id)
      throw apiError || new Error("Save failed")

    const savedId = data.id
    _state.update((s) => {
      const docs = s.documents.map((d) => {
        if (d.id !== ref.documentId) return d
        return {
          ...d,
          parts: d.parts.map((p) => {
            if (p.id !== ref.partId) return p
            return {
              ...p,
              qa_pairs: p.qa_pairs.map((qa) => {
                if (qa.id !== ref.pairId) return qa
                return { ...qa, saved_id: savedId }
              }),
            }
          }),
        }
      })
      return { ...s, documents: docs }
    })
    _savedCount.update((c) => c + 1)
  }

  async function saveAll(sessionId: string): Promise<void> {
    try {
      _saveAllRunning.set(true)
      _saveAllCompleted.set(false)
      _saveAllErrors.set([])
      _savedCount.set(0)

      const state = get(_state)
      const queue = buildSaveQueue(state)

      for (const ref of queue) {
        try {
          await saveSinglePair(ref, sessionId)
        } catch (e) {
          _saveAllErrors.update((arr) => [...arr, createKilnError(e)])
        }
      }
    } finally {
      _saveAllRunning.set(false)
      _saveAllCompleted.set(true)
    }
  }

  return {
    subscribe: _state.subscribe,
    status,
    progress,
    generatedCount,
    totalCount,
    error,
    generationErrors: _generateErrors,
    currentStep,
    maxStep,
<<<<<<< HEAD
    autoStep,
=======
    selectedTags,
>>>>>>> 69bab9b2
    pendingSaveCount,
    saveAllStatus,
    targetType,
    targetDescription,
    extractorId,
    pairsPerPart,
    guidance,
    useFullDocuments,
    chunkSizeTokens,
    chunkOverlapTokens,
    init,
    destroy,
    setPendingTarget,
    addDocuments,
    setExtractor,
    markExtractionComplete,
    deleteDocument,
    setSplits,
    removePair,
    removePart,
    setCurrentStep,
    clearAll,
    generate,
    saveAll,
  }
}<|MERGE_RESOLUTION|>--- conflicted
+++ resolved
@@ -95,11 +95,8 @@
   generationErrors: Readable<KilnError[]>
   currentStep: Readable<StepNumber>
   maxStep: Readable<StepNumber>
-<<<<<<< HEAD
   autoStep: Readable<StepNumber>
-=======
   selectedTags: Readable<string[]>
->>>>>>> 69bab9b2
   pendingSaveCount: Readable<number>
   saveAllStatus: Readable<{
     running: boolean
@@ -990,11 +987,8 @@
     generationErrors: _generateErrors,
     currentStep,
     maxStep,
-<<<<<<< HEAD
     autoStep,
-=======
     selectedTags,
->>>>>>> 69bab9b2
     pendingSaveCount,
     saveAllStatus,
     targetType,
