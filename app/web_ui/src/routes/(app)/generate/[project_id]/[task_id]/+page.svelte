<script lang="ts">
  import AppPage from "../../../app_page.svelte"
  import { onMount } from "svelte"
  import { page } from "$app/stores"
  import { goto } from "$app/navigation"
  import DataGenIntro from "./data_gen_intro.svelte"
  import { indexedDBStore } from "$lib/stores/index_db_store"
  import { writable, type Writable } from "svelte/store"

  let loading = true
  $: project_id = $page.params.project_id
  $: task_id = $page.params.task_id

  // we only need gen_type to do the routing, the type-specific data is handled by the
  // mode-specific pages we redirect to
  type SavedDataGenState = {
    gen_type?: "training" | "eval" | null
  }

  let saved_state: Writable<SavedDataGenState> = writable({
    gen_type: null,
  })

  onMount(async () => {
    await handle_routing()
  })

  async function handle_routing() {
    loading = true
    const reason_param = $page.url.searchParams.get("reason")

    // Eval/Fine-tuning modes redirect to synth page - this is when we explicitly link back
    // to the synth page (e.g. via toast UI)
    if (reason_param === "eval" || reason_param === "fine_tune") {
      const params = new URLSearchParams($page.url.searchParams)
      await goto(
        `/generate/${project_id}/${task_id}/synth?${params.toString()}`,
      )
      return
    }

    // user lands on this page without any specific state in the URL, we want to redirect
    // them to wherever they last were (i.e. synth page) if they have any ongoing session
    try {
      const currentSessionGenType = await getCurrentSessionGenType()
      switch (currentSessionGenType) {
        case "training":
          await goto(`/generate/${project_id}/${task_id}/synth`)
          return
        case "eval":
          await goto(`/generate/${project_id}/${task_id}/synth`)
          return
        case null:
          // no ongoing session, stay on this page and show intro
          break
        default: {
          // invalid gen type - typecheck will flag if upstream typing adds a new case
          const value: never = currentSessionGenType
          console.error(`Invalid gen type: ${value}`)
          break
        }
      }
<<<<<<< HEAD
    } catch (e) {
      save_all_error = createKilnError(e)
    } finally {
      save_all_running = false
      save_all_completed = true
      update_status()
      triggerSaveUiState()
    }
  }

  type GenerateSampleResponse = {
    output: TaskRunOutput | null
    error: KilnError | null
  }

  async function generate_sample(
    sample: SampleData,
    topic_path: string[] | undefined,
  ): Promise<GenerateSampleResponse> {
    const run_config_properties =
      run_config_component?.run_options_as_run_config_properties()
    try {
      if (!run_config_properties) {
        throw new KilnError("Run config properties not found")
      }
      const formatted_input = task?.input_json_schema
        ? JSON.parse(sample.input)
        : sample.input
      const save_sample_guidance = guidance_data.guidance_for_type("outputs")
      // Get a random split tag, if splits are defined
      const split_tag = get_random_split_tag()
      const tags = split_tag ? [split_tag] : []
      const {
        error: post_error,
        data,
        response,
      } = await client.POST(
        "/api/projects/{project_id}/tasks/{task_id}/generate_sample",
        {
          params: {
            path: {
              project_id,
              task_id,
            },
            query: {
              session_id,
            },
          },
          body: {
            input: formatted_input,
            input_model_name: sample.model_name,
            input_provider: sample.model_provider,
            run_config_properties: run_config_properties,
            topic_path: topic_path || [],
            guidance: save_sample_guidance ? save_sample_guidance : undefined, // clear empty string
            tags,
          },
        },
      )
      if (post_error) {
        throw post_error
      }
      if (response.status !== 200 || !data.id) {
        throw new KilnError("Failed to save sample")
      }
      posthog.capture("save_synthetic_data", {
        model_name: run_config_properties.model_name,
        provider: run_config_properties.model_provider_name,
        prompt_method: run_config_properties.prompt_id,
        tools: run_config_properties.tools_config?.tools ?? [],
        structured_output_mode: run_config_properties.structured_output_mode,
      })

      return { output: data, error: null }
    } catch (e) {
      const error = createKilnError(e)
      return { output: null, error }
    }
  }

  $: is_empty =
    $saved_state.root_node.samples.length == 0 &&
    $saved_state.root_node.sub_topics.length == 0
  let root_node_component: GeneratedDataNode | null = null

  function get_random_split_tag() {
    const splits = get(guidance_data.splits)
    if (Object.keys(splits).length === 0) return undefined

    const random = Math.random()
    let cumulative = 0

    for (const [tag, probability] of Object.entries(splits)) {
      cumulative += probability
      if (random <= cumulative) {
        return tag
      }
=======
    } catch (error) {
      console.error("Error checking for ongoing session:", error)
>>>>>>> 88dcb4e5
    }

    loading = false
  }

  async function getCurrentSessionGenType(): Promise<
    "training" | "eval" | null
  > {
    const synth_data_key = `synth_data_${project_id}_${task_id}_v2`
    const { store, initialized } = indexedDBStore(synth_data_key, {
      gen_type: null,
      template_id: null,
      eval_id: null,
      splits: {},
      root_node: { topic: "", samples: [], sub_topics: [] },
    })
    // Wait for the store to be initialized, then set the state
    await initialized
    saved_state = store
    return $saved_state.gen_type || null
  }
</script>

<div class="max-w-[1400px]">
  <AppPage
    title="Synthetic Data Generation"
    no_y_padding
    sub_subtitle="Read the Docs"
    sub_subtitle_link="https://docs.kiln.tech/docs/synthetic-data-generation"
    action_buttons={[
      {
        label: "Docs & Guide",
        href: "https://docs.kiln.tech/docs/synthetic-data-generation",
      },
    ]}
  >
    {#if loading}
      <div class="w-full min-h-[50vh] flex justify-center items-center">
        <div class="loading loading-spinner loading-lg"></div>
      </div>
<<<<<<< HEAD
    {:else if error || !task}
      <div
        class="w-full min-h-[50vh] flex flex-col justify-center items-center gap-2"
      >
        <div class="font-medium">Error Loading Task</div>
        <div class="text-error text-sm">
          {error?.getMessage() ||
            "An unknown error occurred loading the task. You may not have access to it."}
        </div>
      </div>
    {:else if task}
      <DataGenDescription bind:guidance_data />
      {#if is_empty}
        <div>
          <DataGenIntro
            generate_subtopics={() => {
              root_node_component?.open_generate_subtopics_modal()
            }}
            generate_samples={() => {
              set_current_step(2)
              root_node_component?.open_generate_samples_modal()
            }}
            {project_id}
            {task_id}
            on_setup={setup}
            bind:is_setup
          />
        </div>
      {:else}
        <div
          class="pb-1 2xl:pt-1 mt-12 mb-4 gap-2 sticky top-0 z-2 backdrop-blur bg-white/70 z-10"
        >
          <div class="flex flex-col">
            <div class="flex justify-center">
              <ul class="steps">
                {#each step_numbers as step}
                  <li class="step {current_step >= step ? 'step-primary' : ''}">
                    <button
                      class="px-4 text-sm md:min-w-[155px] {current_step == step
                        ? 'font-medium cursor-default'
                        : 'text-gray-500 hover:underline hover:text-gray-700'}"
                      on:click={() => set_current_step(step)}
                      aria-label={`Go to step ${step} - ${step_names[step]}`}
                    >
                      {step_names[step]}
                    </button>
                  </li>
                {/each}
              </ul>
            </div>
            <div class="max-w-3xl mx-auto mt-2 2xl:mt-4 text-center">
              <div class="font-light">
                <span class="font-medium">Step {current_step}:</span>
                {step_descriptions[current_step]}
                {#if learn_more_step_links[current_step]}
                  <a
                    href={learn_more_step_links[current_step]}
                    target="_blank"
                    class="link pl-1">Learn More</a
                  >
                {/if}
              </div>
              <div class="mt-1 2xl:mt-2">
                {#if current_step == 1}
                  {@const has_topics =
                    $saved_state.root_node.sub_topics.length > 0}
                  <button
                    class="btn btn-sm btn-primary mr-2 {has_topics
                      ? 'btn-outline'
                      : ''}"
                    on:click={() =>
                      root_node_component?.open_generate_subtopics_modal()}
                  >
                    Add Topics
                  </button>
                  <button
                    class="btn btn-sm btn-primary {has_topics
                      ? ''
                      : 'btn-outline'}"
                    on:click={() => set_current_step(2)}
                  >
                    Next Step
                  </button>
                {:else if current_step == 2}
                  {@const done_generating =
                    input_generated_count > 0 &&
                    leaf_topics_missing_inputs === 0}
                  {#if leaf_topics_missing_inputs > 0 && leaf_topics_has_inputs > 0}
                    <!-- Only show the error if partly populated but missing some. New/empty shouldn't be an error. -->
                    <div class="flex justify-center mb-2">
                      <Warning
                        warning_message={`${leaf_topics_missing_inputs} ${leaf_topics_missing_inputs === 1 ? "topic has" : "topics have"} no inputs`}
                        warning_color="warning"
                        warning_icon="exclaim"
                        tight
                      />
                    </div>
                  {/if}
                  {#if !done_generating}
                    <button
                      class="btn btn-sm btn-primary"
                      on:click={() => {
                        root_node_component?.open_generate_samples_modal(true)
                      }}
                    >
                      Generate Inputs
                    </button>
                    <button
                      class="btn btn-sm ml-2 btn-primary {leaf_topics_has_inputs >
                      0
                        ? 'btn-outline'
                        : 'btn-disabled'}"
                      on:click={() => set_current_step(3)}
                    >
                      Next Step
                    </button>
                  {:else}
                    <button
                      class="btn btn-sm btn-primary btn-outline"
                      on:click={() => {
                        root_node_component?.open_generate_samples_modal(true)
                      }}
                    >
                      Generate Additional Inputs
                    </button>
                    <button
                      class="btn btn-sm btn-primary"
                      on:click={() => set_current_step(3)}
                    >
                      Next Step
                    </button>
                  {/if}
                {:else if current_step == 3}
                  {@const no_inputs = input_generated_count === 0}
                  {@const output_gen_complete =
                    samples_to_generate.length === 0}
                  {#if no_inputs}
                    <div class="flex justify-center mb-2">
                      <button on:click={() => set_current_step(2)} class="link">
                        <Warning
                          warning_message="No inputs available. Return to step 2 to add inputs."
                          warning_color="error"
                          warning_icon="exclaim"
                          tight
                        />
                      </button>
                    </div>
                  {:else if output_gen_complete}
                    <button class="btn btn-sm btn-disabled">
                      Generate Outputs
                    </button>
                    <button
                      class="btn btn-sm btn-primary ml-2"
                      on:click={() => set_current_step(4)}
                    >
                      Next Step
                    </button>
                  {:else}
                    <button
                      class="btn btn-sm btn-primary {output_gen_complete
                        ? 'hidden'
                        : ''}"
                      on:click={show_generate_all_modal}
                    >
                      Generate Outputs
                    </button>
                    <button class="btn btn-sm btn-disabled ml-2">
                      Next Step
                    </button>
                  {/if}
                {:else if current_step == 4}
                  <!-- error message if no content to save -->
                  {#if samples_to_generate.length > 0}
                    <div class="flex justify-center mb-2">
                      <button on:click={() => set_current_step(3)} class="link">
                        <Warning
                          warning_message={`${samples_to_generate.length} ${samples_to_generate.length === 1 ? "item is" : "items are"} missing outputs. Return to step 3 to generate outputs.`}
                          warning_color={samples_to_save.length > 0
                            ? "warning"
                            : "error"}
                          warning_icon="exclaim"
                          tight
                        />
                      </button>
                    </div>
                  {:else if samples_to_save.length === 0 && already_saved_count === 0}
                    <div class="flex justify-center mb-2">
                      <button on:click={() => set_current_step(2)} class="link">
                        <Warning
                          warning_message="No items to save. Return to step 2 to generate data."
                          warning_color="error"
                          warning_icon="exclaim"
                          tight
                        />
                      </button>
                    </div>
                  {/if}
                  {#if samples_to_save.length > 0}
                    <button
                      class="btn btn-sm btn-primary"
                      on:click={show_save_all_modal}
                    >
                      Save All ({samples_to_save.length})
                    </button>
                  {:else if already_saved_count > 0 && samples_to_generate.length === 0}
                    <div class="flex flex-row justify-center">
                      <Warning
                        warning_message="All items saved into the dataset!"
                        warning_color="success"
                        warning_icon="check"
                        tight
                      />
                    </div>
                  {/if}
                {/if}
              </div>
            </div>
          </div>
        </div>
      {/if}
      <div class={is_empty ? "" : "rounded-lg border"}>
        <table class={is_empty ? "" : "table table-fixed"}>
          <thead
            class="{is_empty ? 'hidden' : ''} {input_generated_count === 0
              ? 'hidden-header'
              : ''}"
          >
            <tr>
              <!-- 70 + 110 = 180 (the width of the last two columns)-->
              <th style="width: calc(50% - 70px)"
                >Input <InfoTooltip
                  tooltip_text="The input to the task. This will be passed to the task to generate the output."
                  position="bottom"
                /></th
              >
              <th style="width: calc(50% - 110px)"
                >Output <InfoTooltip
                  tooltip_text="The output from the task. This is the data that was generated by the task."
                  position="bottom"
                /></th
              >
              <th style="width: 140px">Status</th>
              <th style="width: 40px"></th>
            </tr>
          </thead>
          <tbody>
            <GeneratedDataNode
              data={$saved_state.root_node}
              path={[]}
              {guidance_data}
              triggerSave={saveUiStateAndUpdateStatus}
              bind:num_subtopics_to_generate
              bind:num_samples_to_generate
              bind:this={root_node_component}
            />
          </tbody>
        </table>
      </div>
      {#if !is_empty}
        <div class="font-light my-6 text-center">
          <button
            class="link"
            on:click={() =>
              root_node_component?.open_generate_subtopics_modal()}
          >
            Add topics
          </button>
          or
          <button
            class="link"
            on:click={() => root_node_component?.open_generate_samples_modal()}
          >
            add inputs
          </button> to the top level.
        </div>
      {/if}
    {/if}
  </AppPage>
</div>

<dialog id="generate_all_dialog" class="modal">
  <div class="modal-box">
    <form method="dialog">
      <button
        class="btn btn-sm text-xl btn-circle btn-ghost absolute right-2 top-2 focus:outline-none"
        >✕</button
      >
    </form>

    {#if generate_all_running}
      <div class="min-h-[200px] flex flex-col justify-center items-center">
        <div class="loading loading-spinner loading-lg mb-6 text-success"></div>
        <progress
          class="progress w-56 progress-success"
          value={generated_count}
          max={samples_to_generate.length}
        ></progress>
        <div class="font-light text-xs text-center mt-1">
          {generated_count} of {samples_to_generate.length}
          {#if generate_all_sub_errors && generate_all_sub_errors.length > 0}
            complete — {generate_all_sub_errors.length} failed
          {/if}
        </div>
      </div>
    {:else if generate_all_completed}
      <div
        class="text-center flex flex-col items-center justify-center min-h-[150px] p-12"
      >
        {#if generated_count > 0}
          <!-- Uploaded to: SVG Repo, www.svgrepo.com, Generator: SVG Repo Mixer Tools -->
          <svg
            fill="currentColor"
            class="size-10 text-success mb-2"
            viewBox="0 0 56 56"
            xmlns="http://www.w3.org/2000/svg"
            ><path
              d="M 27.9999 51.9063 C 41.0546 51.9063 51.9063 41.0781 51.9063 28 C 51.9063 14.9453 41.0312 4.0937 27.9765 4.0937 C 14.8983 4.0937 4.0937 14.9453 4.0937 28 C 4.0937 41.0781 14.9218 51.9063 27.9999 51.9063 Z M 27.9999 47.9219 C 16.9374 47.9219 8.1014 39.0625 8.1014 28 C 8.1014 16.9609 16.9140 8.0781 27.9765 8.0781 C 39.0155 8.0781 47.8983 16.9609 47.9219 28 C 47.9454 39.0625 39.0390 47.9219 27.9999 47.9219 Z M 25.0468 39.7188 C 25.8202 39.7188 26.4530 39.3437 26.9452 38.6172 L 38.5234 20.4063 C 38.8046 19.9375 39.0858 19.3984 39.0858 18.8828 C 39.0858 17.8047 38.1483 17.1484 37.1640 17.1484 C 36.5312 17.1484 35.9452 17.5 35.5234 18.2031 L 24.9296 35.1484 L 19.4921 28.1172 C 18.9765 27.4141 18.4140 27.1563 17.7812 27.1563 C 16.7499 27.1563 15.9296 28 15.9296 29.0547 C 15.9296 29.5703 16.1405 30.0625 16.4687 30.5078 L 23.0312 38.6172 C 23.6640 39.3906 24.2733 39.7188 25.0468 39.7188 Z"
            /></svg
          >
        {/if}
        <div class="font-medium">Generated {generated_count} new items</div>
        <div class="font-light text-sm">
          You can view them and delete any you don't want to save. Once ready,
          select "Save All".
        </div>
        {#if generate_all_sub_errors.length > 0}
          <div class="text-error font-light text-sm mt-4">
            {generate_all_sub_errors.length} samples failed to generate. Running
            again may resolve transient issues.
            <button
              class="link"
              on:click={() => (ui_show_errors = !ui_show_errors)}
            >
              {ui_show_errors ? "Hide Errors" : "Show Errors"}
            </button>
          </div>
          <div
            class="flex flex-col gap-2 mt-4 text-xs text-error {ui_show_errors
              ? ''
              : 'hidden'}"
          >
            {#each generate_all_sub_errors as error}
              <div>{error.getMessage()}</div>
            {/each}
          </div>
        {/if}
        {#if generate_all_error}
          <div class="text-error font-light text-sm mt-4">
            Error message: {generate_all_error.getMessage() ||
              "An unknown error occurred"}
          </div>
        {/if}
      </div>
    {:else if samples_to_generate.length == 0}
      <div
        class="flex flex-col items-center justify-center min-h-[150px] gap-2"
      >
        <div class="font-medium">No Inputs</div>
        <div class="font-light">Generate inputs before generating outputs.</div>
        {#if already_generated_count > 0}
          <div class="font-light text-sm">
            {already_generated_count} existing items already generated.
          </div>
        {/if}
      </div>
    {:else}
      <h3 class="text-lg font-bold">Generate Outputs</h3>
      <p class="text-sm font-light mb-5">
        Run your task on each input to generate outputs.
      </p>
      <FormContainer
        submit_label="Generate"
        bind:submitting={generate_all_running}
        bind:error={generate_all_error}
        on:submit={generate_all_samples}
      >
        <div>
          <div class="font-medium text-sm">Status</div>
          <div class="font-light">
            {samples_to_generate.length} items pending
            {#if already_generated_count > 0}
              / {already_generated_count} already generated
            {/if}
          </div>
        </div>
        <div>
          <SynthDataGuidance guidance_type="outputs" {guidance_data} />
        </div>
        {#if task}
          <RunConfigComponent
            bind:this={run_config_component}
            {project_id}
            current_task={task}
            requires_structured_output={!!task.output_json_schema}
            model_dropdown_settings={{
              requires_structured_output: task.output_json_schema
                ? true
                : false,
              requires_data_gen: true,
              requires_uncensored_data_gen:
                guidance_data.suggest_uncensored($selected_template),
              suggested_mode: guidance_data.suggest_uncensored(
                $selected_template,
              )
                ? "uncensored_data_gen"
                : "data_gen",
            }}
          />
        {/if}
      </FormContainer>
    {/if}
  </div>
  <form method="dialog" class="modal-backdrop">
    <button>close</button>
  </form>
</dialog>

<dialog id="save_all_dialog" class="modal">
  <div class="modal-box">
    <form method="dialog">
      <button
        class="btn btn-sm text-xl btn-circle btn-ghost absolute right-2 top-2 focus:outline-none"
        >✕</button
      >
    </form>

    {#if save_all_running}
      <div class="min-h-[200px] flex flex-col justify-center items-center">
        <div class="loading loading-spinner loading-lg mb-6 text-success"></div>
        <progress
          class="progress w-56 progress-success"
          value={saved_count}
          max={samples_to_save.length}
        ></progress>
        <div class="font-light text-xs text-center mt-1">
          {saved_count} of {samples_to_save.length}
          {#if save_all_sub_errors && save_all_sub_errors.length > 0}
            complete — {save_all_sub_errors.length} failed
          {/if}
        </div>
      </div>
    {:else if save_all_completed}
      <div
        class="text-center flex flex-col items-center justify-center min-h-[150px] p-12"
      >
        {#if saved_count > 0}
          <!-- Uploaded to: SVG Repo, www.svgrepo.com, Generator: SVG Repo Mixer Tools -->
          <svg
            fill="currentColor"
            class="size-10 text-success mb-2"
            viewBox="0 0 56 56"
            xmlns="http://www.w3.org/2000/svg"
            ><path
              d="M 27.9999 51.9063 C 41.0546 51.9063 51.9063 41.0781 51.9063 28 C 51.9063 14.9453 41.0312 4.0937 27.9765 4.0937 C 14.8983 4.0937 4.0937 14.9453 4.0937 28 C 4.0937 41.0781 14.9218 51.9063 27.9999 51.9063 Z M 27.9999 47.9219 C 16.9374 47.9219 8.1014 39.0625 8.1014 28 C 8.1014 16.9609 16.9140 8.0781 27.9765 8.0781 C 39.0155 8.0781 47.8983 16.9609 47.9219 28 C 47.9454 39.0625 39.0390 47.9219 27.9999 47.9219 Z M 25.0468 39.7188 C 25.8202 39.7188 26.4530 39.3437 26.9452 38.6172 L 38.5234 20.4063 C 38.8046 19.9375 39.0858 19.3984 39.0858 18.8828 C 39.0858 17.8047 38.1483 17.1484 37.1640 17.1484 C 36.5312 17.1484 35.9452 17.5 35.5234 18.2031 L 24.9296 35.1484 L 19.4921 28.1172 C 18.9765 27.4141 18.4140 27.1563 17.7812 27.1563 C 16.7499 27.1563 15.9296 28 15.9296 29.0547 C 15.9296 29.5703 16.1405 30.0625 16.4687 30.5078 L 23.0312 38.6172 C 23.6640 39.3906 24.2733 39.7188 25.0468 39.7188 Z"
            /></svg
          >
        {/if}
        <div class="font-medium">Saved {saved_count} new items.</div>
        <div class="font-light text-sm">
          These are now available in the <a
            href={`/dataset/${project_id}/${task_id}`}
            class="link">dataset tab</a
          >.
        </div>
        <div class="font-light text-xs mt-4 text-gray-500">
          All items are tagged with &quot;synthetic_session_{session_id}&quot;
        </div>
        {#if save_all_sub_errors.length > 0}
          <div class="text-error font-light text-sm mt-4">
            {save_all_sub_errors.length} samples failed to save. Running again may
            resolve transient issues.
            <button
              class="link"
              on:click={() => (ui_show_errors = !ui_show_errors)}
            >
              {ui_show_errors ? "Hide Errors" : "Show Errors"}
            </button>
          </div>
          <div
            class="flex flex-col gap-2 mt-4 text-xs text-error {ui_show_errors
              ? ''
              : 'hidden'}"
          >
            {#each save_all_sub_errors as error}
              <div>{error.getMessage()}</div>
            {/each}
          </div>
        {/if}
        {#if save_all_error}
          <div class="text-error font-light text-sm mt-4">
            Error message: {save_all_error.getMessage() ||
              "An unknown error occurred"}
          </div>
        {/if}
      </div>
    {:else if samples_to_save.length == 0}
      <div
        class="flex flex-col items-center justify-center min-h-[150px] gap-2"
      >
        <div class="font-medium">No Items to Save</div>
        <div class="font-light">
          Generate synthetic inputs and outputs before attempting to save.
        </div>
        {#if already_saved_count > 0}
          <div class="font-light text-sm">
            {already_saved_count} existing items already saved.
          </div>
        {/if}
      </div>
=======
>>>>>>> 88dcb4e5
    {:else}
      <DataGenIntro
        generate_subtopics={() => {}}
        generate_samples={() => {}}
        {project_id}
        {task_id}
        is_setup={false}
      />
    {/if}
  </AppPage>
</div><|MERGE_RESOLUTION|>--- conflicted
+++ resolved
@@ -60,108 +60,8 @@
           break
         }
       }
-<<<<<<< HEAD
-    } catch (e) {
-      save_all_error = createKilnError(e)
-    } finally {
-      save_all_running = false
-      save_all_completed = true
-      update_status()
-      triggerSaveUiState()
-    }
-  }
-
-  type GenerateSampleResponse = {
-    output: TaskRunOutput | null
-    error: KilnError | null
-  }
-
-  async function generate_sample(
-    sample: SampleData,
-    topic_path: string[] | undefined,
-  ): Promise<GenerateSampleResponse> {
-    const run_config_properties =
-      run_config_component?.run_options_as_run_config_properties()
-    try {
-      if (!run_config_properties) {
-        throw new KilnError("Run config properties not found")
-      }
-      const formatted_input = task?.input_json_schema
-        ? JSON.parse(sample.input)
-        : sample.input
-      const save_sample_guidance = guidance_data.guidance_for_type("outputs")
-      // Get a random split tag, if splits are defined
-      const split_tag = get_random_split_tag()
-      const tags = split_tag ? [split_tag] : []
-      const {
-        error: post_error,
-        data,
-        response,
-      } = await client.POST(
-        "/api/projects/{project_id}/tasks/{task_id}/generate_sample",
-        {
-          params: {
-            path: {
-              project_id,
-              task_id,
-            },
-            query: {
-              session_id,
-            },
-          },
-          body: {
-            input: formatted_input,
-            input_model_name: sample.model_name,
-            input_provider: sample.model_provider,
-            run_config_properties: run_config_properties,
-            topic_path: topic_path || [],
-            guidance: save_sample_guidance ? save_sample_guidance : undefined, // clear empty string
-            tags,
-          },
-        },
-      )
-      if (post_error) {
-        throw post_error
-      }
-      if (response.status !== 200 || !data.id) {
-        throw new KilnError("Failed to save sample")
-      }
-      posthog.capture("save_synthetic_data", {
-        model_name: run_config_properties.model_name,
-        provider: run_config_properties.model_provider_name,
-        prompt_method: run_config_properties.prompt_id,
-        tools: run_config_properties.tools_config?.tools ?? [],
-        structured_output_mode: run_config_properties.structured_output_mode,
-      })
-
-      return { output: data, error: null }
-    } catch (e) {
-      const error = createKilnError(e)
-      return { output: null, error }
-    }
-  }
-
-  $: is_empty =
-    $saved_state.root_node.samples.length == 0 &&
-    $saved_state.root_node.sub_topics.length == 0
-  let root_node_component: GeneratedDataNode | null = null
-
-  function get_random_split_tag() {
-    const splits = get(guidance_data.splits)
-    if (Object.keys(splits).length === 0) return undefined
-
-    const random = Math.random()
-    let cumulative = 0
-
-    for (const [tag, probability] of Object.entries(splits)) {
-      cumulative += probability
-      if (random <= cumulative) {
-        return tag
-      }
-=======
     } catch (error) {
       console.error("Error checking for ongoing session:", error)
->>>>>>> 88dcb4e5
     }
 
     loading = false
@@ -202,518 +102,6 @@
       <div class="w-full min-h-[50vh] flex justify-center items-center">
         <div class="loading loading-spinner loading-lg"></div>
       </div>
-<<<<<<< HEAD
-    {:else if error || !task}
-      <div
-        class="w-full min-h-[50vh] flex flex-col justify-center items-center gap-2"
-      >
-        <div class="font-medium">Error Loading Task</div>
-        <div class="text-error text-sm">
-          {error?.getMessage() ||
-            "An unknown error occurred loading the task. You may not have access to it."}
-        </div>
-      </div>
-    {:else if task}
-      <DataGenDescription bind:guidance_data />
-      {#if is_empty}
-        <div>
-          <DataGenIntro
-            generate_subtopics={() => {
-              root_node_component?.open_generate_subtopics_modal()
-            }}
-            generate_samples={() => {
-              set_current_step(2)
-              root_node_component?.open_generate_samples_modal()
-            }}
-            {project_id}
-            {task_id}
-            on_setup={setup}
-            bind:is_setup
-          />
-        </div>
-      {:else}
-        <div
-          class="pb-1 2xl:pt-1 mt-12 mb-4 gap-2 sticky top-0 z-2 backdrop-blur bg-white/70 z-10"
-        >
-          <div class="flex flex-col">
-            <div class="flex justify-center">
-              <ul class="steps">
-                {#each step_numbers as step}
-                  <li class="step {current_step >= step ? 'step-primary' : ''}">
-                    <button
-                      class="px-4 text-sm md:min-w-[155px] {current_step == step
-                        ? 'font-medium cursor-default'
-                        : 'text-gray-500 hover:underline hover:text-gray-700'}"
-                      on:click={() => set_current_step(step)}
-                      aria-label={`Go to step ${step} - ${step_names[step]}`}
-                    >
-                      {step_names[step]}
-                    </button>
-                  </li>
-                {/each}
-              </ul>
-            </div>
-            <div class="max-w-3xl mx-auto mt-2 2xl:mt-4 text-center">
-              <div class="font-light">
-                <span class="font-medium">Step {current_step}:</span>
-                {step_descriptions[current_step]}
-                {#if learn_more_step_links[current_step]}
-                  <a
-                    href={learn_more_step_links[current_step]}
-                    target="_blank"
-                    class="link pl-1">Learn More</a
-                  >
-                {/if}
-              </div>
-              <div class="mt-1 2xl:mt-2">
-                {#if current_step == 1}
-                  {@const has_topics =
-                    $saved_state.root_node.sub_topics.length > 0}
-                  <button
-                    class="btn btn-sm btn-primary mr-2 {has_topics
-                      ? 'btn-outline'
-                      : ''}"
-                    on:click={() =>
-                      root_node_component?.open_generate_subtopics_modal()}
-                  >
-                    Add Topics
-                  </button>
-                  <button
-                    class="btn btn-sm btn-primary {has_topics
-                      ? ''
-                      : 'btn-outline'}"
-                    on:click={() => set_current_step(2)}
-                  >
-                    Next Step
-                  </button>
-                {:else if current_step == 2}
-                  {@const done_generating =
-                    input_generated_count > 0 &&
-                    leaf_topics_missing_inputs === 0}
-                  {#if leaf_topics_missing_inputs > 0 && leaf_topics_has_inputs > 0}
-                    <!-- Only show the error if partly populated but missing some. New/empty shouldn't be an error. -->
-                    <div class="flex justify-center mb-2">
-                      <Warning
-                        warning_message={`${leaf_topics_missing_inputs} ${leaf_topics_missing_inputs === 1 ? "topic has" : "topics have"} no inputs`}
-                        warning_color="warning"
-                        warning_icon="exclaim"
-                        tight
-                      />
-                    </div>
-                  {/if}
-                  {#if !done_generating}
-                    <button
-                      class="btn btn-sm btn-primary"
-                      on:click={() => {
-                        root_node_component?.open_generate_samples_modal(true)
-                      }}
-                    >
-                      Generate Inputs
-                    </button>
-                    <button
-                      class="btn btn-sm ml-2 btn-primary {leaf_topics_has_inputs >
-                      0
-                        ? 'btn-outline'
-                        : 'btn-disabled'}"
-                      on:click={() => set_current_step(3)}
-                    >
-                      Next Step
-                    </button>
-                  {:else}
-                    <button
-                      class="btn btn-sm btn-primary btn-outline"
-                      on:click={() => {
-                        root_node_component?.open_generate_samples_modal(true)
-                      }}
-                    >
-                      Generate Additional Inputs
-                    </button>
-                    <button
-                      class="btn btn-sm btn-primary"
-                      on:click={() => set_current_step(3)}
-                    >
-                      Next Step
-                    </button>
-                  {/if}
-                {:else if current_step == 3}
-                  {@const no_inputs = input_generated_count === 0}
-                  {@const output_gen_complete =
-                    samples_to_generate.length === 0}
-                  {#if no_inputs}
-                    <div class="flex justify-center mb-2">
-                      <button on:click={() => set_current_step(2)} class="link">
-                        <Warning
-                          warning_message="No inputs available. Return to step 2 to add inputs."
-                          warning_color="error"
-                          warning_icon="exclaim"
-                          tight
-                        />
-                      </button>
-                    </div>
-                  {:else if output_gen_complete}
-                    <button class="btn btn-sm btn-disabled">
-                      Generate Outputs
-                    </button>
-                    <button
-                      class="btn btn-sm btn-primary ml-2"
-                      on:click={() => set_current_step(4)}
-                    >
-                      Next Step
-                    </button>
-                  {:else}
-                    <button
-                      class="btn btn-sm btn-primary {output_gen_complete
-                        ? 'hidden'
-                        : ''}"
-                      on:click={show_generate_all_modal}
-                    >
-                      Generate Outputs
-                    </button>
-                    <button class="btn btn-sm btn-disabled ml-2">
-                      Next Step
-                    </button>
-                  {/if}
-                {:else if current_step == 4}
-                  <!-- error message if no content to save -->
-                  {#if samples_to_generate.length > 0}
-                    <div class="flex justify-center mb-2">
-                      <button on:click={() => set_current_step(3)} class="link">
-                        <Warning
-                          warning_message={`${samples_to_generate.length} ${samples_to_generate.length === 1 ? "item is" : "items are"} missing outputs. Return to step 3 to generate outputs.`}
-                          warning_color={samples_to_save.length > 0
-                            ? "warning"
-                            : "error"}
-                          warning_icon="exclaim"
-                          tight
-                        />
-                      </button>
-                    </div>
-                  {:else if samples_to_save.length === 0 && already_saved_count === 0}
-                    <div class="flex justify-center mb-2">
-                      <button on:click={() => set_current_step(2)} class="link">
-                        <Warning
-                          warning_message="No items to save. Return to step 2 to generate data."
-                          warning_color="error"
-                          warning_icon="exclaim"
-                          tight
-                        />
-                      </button>
-                    </div>
-                  {/if}
-                  {#if samples_to_save.length > 0}
-                    <button
-                      class="btn btn-sm btn-primary"
-                      on:click={show_save_all_modal}
-                    >
-                      Save All ({samples_to_save.length})
-                    </button>
-                  {:else if already_saved_count > 0 && samples_to_generate.length === 0}
-                    <div class="flex flex-row justify-center">
-                      <Warning
-                        warning_message="All items saved into the dataset!"
-                        warning_color="success"
-                        warning_icon="check"
-                        tight
-                      />
-                    </div>
-                  {/if}
-                {/if}
-              </div>
-            </div>
-          </div>
-        </div>
-      {/if}
-      <div class={is_empty ? "" : "rounded-lg border"}>
-        <table class={is_empty ? "" : "table table-fixed"}>
-          <thead
-            class="{is_empty ? 'hidden' : ''} {input_generated_count === 0
-              ? 'hidden-header'
-              : ''}"
-          >
-            <tr>
-              <!-- 70 + 110 = 180 (the width of the last two columns)-->
-              <th style="width: calc(50% - 70px)"
-                >Input <InfoTooltip
-                  tooltip_text="The input to the task. This will be passed to the task to generate the output."
-                  position="bottom"
-                /></th
-              >
-              <th style="width: calc(50% - 110px)"
-                >Output <InfoTooltip
-                  tooltip_text="The output from the task. This is the data that was generated by the task."
-                  position="bottom"
-                /></th
-              >
-              <th style="width: 140px">Status</th>
-              <th style="width: 40px"></th>
-            </tr>
-          </thead>
-          <tbody>
-            <GeneratedDataNode
-              data={$saved_state.root_node}
-              path={[]}
-              {guidance_data}
-              triggerSave={saveUiStateAndUpdateStatus}
-              bind:num_subtopics_to_generate
-              bind:num_samples_to_generate
-              bind:this={root_node_component}
-            />
-          </tbody>
-        </table>
-      </div>
-      {#if !is_empty}
-        <div class="font-light my-6 text-center">
-          <button
-            class="link"
-            on:click={() =>
-              root_node_component?.open_generate_subtopics_modal()}
-          >
-            Add topics
-          </button>
-          or
-          <button
-            class="link"
-            on:click={() => root_node_component?.open_generate_samples_modal()}
-          >
-            add inputs
-          </button> to the top level.
-        </div>
-      {/if}
-    {/if}
-  </AppPage>
-</div>
-
-<dialog id="generate_all_dialog" class="modal">
-  <div class="modal-box">
-    <form method="dialog">
-      <button
-        class="btn btn-sm text-xl btn-circle btn-ghost absolute right-2 top-2 focus:outline-none"
-        >✕</button
-      >
-    </form>
-
-    {#if generate_all_running}
-      <div class="min-h-[200px] flex flex-col justify-center items-center">
-        <div class="loading loading-spinner loading-lg mb-6 text-success"></div>
-        <progress
-          class="progress w-56 progress-success"
-          value={generated_count}
-          max={samples_to_generate.length}
-        ></progress>
-        <div class="font-light text-xs text-center mt-1">
-          {generated_count} of {samples_to_generate.length}
-          {#if generate_all_sub_errors && generate_all_sub_errors.length > 0}
-            complete — {generate_all_sub_errors.length} failed
-          {/if}
-        </div>
-      </div>
-    {:else if generate_all_completed}
-      <div
-        class="text-center flex flex-col items-center justify-center min-h-[150px] p-12"
-      >
-        {#if generated_count > 0}
-          <!-- Uploaded to: SVG Repo, www.svgrepo.com, Generator: SVG Repo Mixer Tools -->
-          <svg
-            fill="currentColor"
-            class="size-10 text-success mb-2"
-            viewBox="0 0 56 56"
-            xmlns="http://www.w3.org/2000/svg"
-            ><path
-              d="M 27.9999 51.9063 C 41.0546 51.9063 51.9063 41.0781 51.9063 28 C 51.9063 14.9453 41.0312 4.0937 27.9765 4.0937 C 14.8983 4.0937 4.0937 14.9453 4.0937 28 C 4.0937 41.0781 14.9218 51.9063 27.9999 51.9063 Z M 27.9999 47.9219 C 16.9374 47.9219 8.1014 39.0625 8.1014 28 C 8.1014 16.9609 16.9140 8.0781 27.9765 8.0781 C 39.0155 8.0781 47.8983 16.9609 47.9219 28 C 47.9454 39.0625 39.0390 47.9219 27.9999 47.9219 Z M 25.0468 39.7188 C 25.8202 39.7188 26.4530 39.3437 26.9452 38.6172 L 38.5234 20.4063 C 38.8046 19.9375 39.0858 19.3984 39.0858 18.8828 C 39.0858 17.8047 38.1483 17.1484 37.1640 17.1484 C 36.5312 17.1484 35.9452 17.5 35.5234 18.2031 L 24.9296 35.1484 L 19.4921 28.1172 C 18.9765 27.4141 18.4140 27.1563 17.7812 27.1563 C 16.7499 27.1563 15.9296 28 15.9296 29.0547 C 15.9296 29.5703 16.1405 30.0625 16.4687 30.5078 L 23.0312 38.6172 C 23.6640 39.3906 24.2733 39.7188 25.0468 39.7188 Z"
-            /></svg
-          >
-        {/if}
-        <div class="font-medium">Generated {generated_count} new items</div>
-        <div class="font-light text-sm">
-          You can view them and delete any you don't want to save. Once ready,
-          select "Save All".
-        </div>
-        {#if generate_all_sub_errors.length > 0}
-          <div class="text-error font-light text-sm mt-4">
-            {generate_all_sub_errors.length} samples failed to generate. Running
-            again may resolve transient issues.
-            <button
-              class="link"
-              on:click={() => (ui_show_errors = !ui_show_errors)}
-            >
-              {ui_show_errors ? "Hide Errors" : "Show Errors"}
-            </button>
-          </div>
-          <div
-            class="flex flex-col gap-2 mt-4 text-xs text-error {ui_show_errors
-              ? ''
-              : 'hidden'}"
-          >
-            {#each generate_all_sub_errors as error}
-              <div>{error.getMessage()}</div>
-            {/each}
-          </div>
-        {/if}
-        {#if generate_all_error}
-          <div class="text-error font-light text-sm mt-4">
-            Error message: {generate_all_error.getMessage() ||
-              "An unknown error occurred"}
-          </div>
-        {/if}
-      </div>
-    {:else if samples_to_generate.length == 0}
-      <div
-        class="flex flex-col items-center justify-center min-h-[150px] gap-2"
-      >
-        <div class="font-medium">No Inputs</div>
-        <div class="font-light">Generate inputs before generating outputs.</div>
-        {#if already_generated_count > 0}
-          <div class="font-light text-sm">
-            {already_generated_count} existing items already generated.
-          </div>
-        {/if}
-      </div>
-    {:else}
-      <h3 class="text-lg font-bold">Generate Outputs</h3>
-      <p class="text-sm font-light mb-5">
-        Run your task on each input to generate outputs.
-      </p>
-      <FormContainer
-        submit_label="Generate"
-        bind:submitting={generate_all_running}
-        bind:error={generate_all_error}
-        on:submit={generate_all_samples}
-      >
-        <div>
-          <div class="font-medium text-sm">Status</div>
-          <div class="font-light">
-            {samples_to_generate.length} items pending
-            {#if already_generated_count > 0}
-              / {already_generated_count} already generated
-            {/if}
-          </div>
-        </div>
-        <div>
-          <SynthDataGuidance guidance_type="outputs" {guidance_data} />
-        </div>
-        {#if task}
-          <RunConfigComponent
-            bind:this={run_config_component}
-            {project_id}
-            current_task={task}
-            requires_structured_output={!!task.output_json_schema}
-            model_dropdown_settings={{
-              requires_structured_output: task.output_json_schema
-                ? true
-                : false,
-              requires_data_gen: true,
-              requires_uncensored_data_gen:
-                guidance_data.suggest_uncensored($selected_template),
-              suggested_mode: guidance_data.suggest_uncensored(
-                $selected_template,
-              )
-                ? "uncensored_data_gen"
-                : "data_gen",
-            }}
-          />
-        {/if}
-      </FormContainer>
-    {/if}
-  </div>
-  <form method="dialog" class="modal-backdrop">
-    <button>close</button>
-  </form>
-</dialog>
-
-<dialog id="save_all_dialog" class="modal">
-  <div class="modal-box">
-    <form method="dialog">
-      <button
-        class="btn btn-sm text-xl btn-circle btn-ghost absolute right-2 top-2 focus:outline-none"
-        >✕</button
-      >
-    </form>
-
-    {#if save_all_running}
-      <div class="min-h-[200px] flex flex-col justify-center items-center">
-        <div class="loading loading-spinner loading-lg mb-6 text-success"></div>
-        <progress
-          class="progress w-56 progress-success"
-          value={saved_count}
-          max={samples_to_save.length}
-        ></progress>
-        <div class="font-light text-xs text-center mt-1">
-          {saved_count} of {samples_to_save.length}
-          {#if save_all_sub_errors && save_all_sub_errors.length > 0}
-            complete — {save_all_sub_errors.length} failed
-          {/if}
-        </div>
-      </div>
-    {:else if save_all_completed}
-      <div
-        class="text-center flex flex-col items-center justify-center min-h-[150px] p-12"
-      >
-        {#if saved_count > 0}
-          <!-- Uploaded to: SVG Repo, www.svgrepo.com, Generator: SVG Repo Mixer Tools -->
-          <svg
-            fill="currentColor"
-            class="size-10 text-success mb-2"
-            viewBox="0 0 56 56"
-            xmlns="http://www.w3.org/2000/svg"
-            ><path
-              d="M 27.9999 51.9063 C 41.0546 51.9063 51.9063 41.0781 51.9063 28 C 51.9063 14.9453 41.0312 4.0937 27.9765 4.0937 C 14.8983 4.0937 4.0937 14.9453 4.0937 28 C 4.0937 41.0781 14.9218 51.9063 27.9999 51.9063 Z M 27.9999 47.9219 C 16.9374 47.9219 8.1014 39.0625 8.1014 28 C 8.1014 16.9609 16.9140 8.0781 27.9765 8.0781 C 39.0155 8.0781 47.8983 16.9609 47.9219 28 C 47.9454 39.0625 39.0390 47.9219 27.9999 47.9219 Z M 25.0468 39.7188 C 25.8202 39.7188 26.4530 39.3437 26.9452 38.6172 L 38.5234 20.4063 C 38.8046 19.9375 39.0858 19.3984 39.0858 18.8828 C 39.0858 17.8047 38.1483 17.1484 37.1640 17.1484 C 36.5312 17.1484 35.9452 17.5 35.5234 18.2031 L 24.9296 35.1484 L 19.4921 28.1172 C 18.9765 27.4141 18.4140 27.1563 17.7812 27.1563 C 16.7499 27.1563 15.9296 28 15.9296 29.0547 C 15.9296 29.5703 16.1405 30.0625 16.4687 30.5078 L 23.0312 38.6172 C 23.6640 39.3906 24.2733 39.7188 25.0468 39.7188 Z"
-            /></svg
-          >
-        {/if}
-        <div class="font-medium">Saved {saved_count} new items.</div>
-        <div class="font-light text-sm">
-          These are now available in the <a
-            href={`/dataset/${project_id}/${task_id}`}
-            class="link">dataset tab</a
-          >.
-        </div>
-        <div class="font-light text-xs mt-4 text-gray-500">
-          All items are tagged with &quot;synthetic_session_{session_id}&quot;
-        </div>
-        {#if save_all_sub_errors.length > 0}
-          <div class="text-error font-light text-sm mt-4">
-            {save_all_sub_errors.length} samples failed to save. Running again may
-            resolve transient issues.
-            <button
-              class="link"
-              on:click={() => (ui_show_errors = !ui_show_errors)}
-            >
-              {ui_show_errors ? "Hide Errors" : "Show Errors"}
-            </button>
-          </div>
-          <div
-            class="flex flex-col gap-2 mt-4 text-xs text-error {ui_show_errors
-              ? ''
-              : 'hidden'}"
-          >
-            {#each save_all_sub_errors as error}
-              <div>{error.getMessage()}</div>
-            {/each}
-          </div>
-        {/if}
-        {#if save_all_error}
-          <div class="text-error font-light text-sm mt-4">
-            Error message: {save_all_error.getMessage() ||
-              "An unknown error occurred"}
-          </div>
-        {/if}
-      </div>
-    {:else if samples_to_save.length == 0}
-      <div
-        class="flex flex-col items-center justify-center min-h-[150px] gap-2"
-      >
-        <div class="font-medium">No Items to Save</div>
-        <div class="font-light">
-          Generate synthetic inputs and outputs before attempting to save.
-        </div>
-        {#if already_saved_count > 0}
-          <div class="font-light text-sm">
-            {already_saved_count} existing items already saved.
-          </div>
-        {/if}
-      </div>
-=======
->>>>>>> 88dcb4e5
     {:else}
       <DataGenIntro
         generate_subtopics={() => {}}
