--- conflicted
+++ resolved
@@ -17,12 +17,8 @@
   $: is_empty =
     !demo_tools_enabled &&
     (!tools || tools.length == 0) &&
-<<<<<<< HEAD
-    kiln_task_tools_count === 0 &&
+    kiln_task_tools_count === 0 && // TODO: store kiln_tools?
     (!search_tools || search_tools.length === 0)
-=======
-    (!search_tools || search_tools.length == 0)
->>>>>>> f6362b89
 
   let tools: KilnToolServerDescription[] | null = null
   let demo_tools_enabled: boolean | null = null
