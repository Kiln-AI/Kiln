--- conflicted
+++ resolved
@@ -8,11 +8,8 @@
   import { goto } from "$app/navigation"
   import { KilnError, createKilnError } from "$lib/utils/error_handlers"
   import { onMount } from "svelte"
-<<<<<<< HEAD
   import type { McpServerKeyValuePair } from "$lib/tools"
-=======
   import { uncache_available_tools } from "$lib/stores"
->>>>>>> fadf6e5d
 
   // Form fields
   let name = ""
