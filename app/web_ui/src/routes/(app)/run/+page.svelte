--- conflicted
+++ resolved
@@ -214,14 +214,10 @@
           bind:this={model_dropdown}
         />
         {#if $current_project?.id}
-<<<<<<< HEAD
-          <Collapse title="Advanced Options">
-=======
           <Collapse
             title="Advanced Options"
             badge={tools.length > 0 ? "" + tools.length : null}
           >
->>>>>>> b05ad765
             <RunOptions
               bind:tools
               bind:temperature
@@ -229,10 +225,7 @@
               bind:structured_output_mode
               has_structured_output={requires_structured_output}
               project_id={$current_project?.id}
-<<<<<<< HEAD
-=======
               task_id={$current_task?.id || ""}
->>>>>>> b05ad765
             />
           </Collapse>
         {/if}
