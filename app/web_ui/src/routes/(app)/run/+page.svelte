<script lang="ts">
  import AppPage from "../app_page.svelte"
  import { current_task, current_project } from "$lib/stores"
  import { createKilnError } from "$lib/utils/error_handlers"
  import FormContainer from "$lib/utils/form_container.svelte"
  import { KilnError } from "$lib/utils/error_handlers"
  import Run from "./run.svelte"
  import { client } from "$lib/api_client"
  import type { TaskRun } from "$lib/types"
  import RunInputForm from "./run_input_form.svelte"
  import posthog from "posthog-js"
  import { tick } from "svelte"
  import RunConfigComponent from "$lib/ui/run_config_component/run_config_component.svelte"

  let run_error: KilnError | null = null
  let submitting = false
  let run_complete = false

  let input_form: RunInputForm
  let output_section: HTMLElement | null = null
  let model_name: string = ""
  let provider: string = ""
  let run_config_component: RunConfigComponent

  let response: TaskRun | null = null
  $: run_focus = !response

  $: project_id = $current_project?.id ?? ""
  $: task_id = $current_task?.id ?? ""
  $: input_schema = $current_task?.input_json_schema
  $: requires_structured_output = !!$current_task?.output_json_schema

  $: subtitle = $current_task ? "Task: " + $current_task.name : ""

  async function run_task() {
    try {
      submitting = true
      run_error = null
      response = null
      run_complete = false
      if (!run_config_component) {
        throw new Error(
          "Task configuration is still loading. Please wait a moment and try again.",
        )
      }
      run_config_component.clear_model_dropdown_error()
      if (!run_config_component.get_selected_model()) {
        run_config_component.set_model_dropdown_error("Required")
        throw new Error("You must select a model before running")
      }
      const {
        data, // only present if 2XX response
        error: fetch_error, // only present if 4XX or 5XX response
      } = await client.POST("/api/projects/{project_id}/tasks/{task_id}/run", {
        params: {
          path: {
            project_id: project_id,
            task_id: task_id,
          },
        },
        body: {
          run_config_properties:
            run_config_component.run_options_as_run_config_properties(),
          plaintext_input: input_form.get_plaintext_input_data(),
          structured_input: input_form.get_structured_input_data(),
          tags: ["manual_run"],
        },
      })
      if (fetch_error) {
        throw fetch_error
      }
      posthog.capture("run_task", {
        model_name: model_name,
        provider: provider,
<<<<<<< HEAD
        prompt_method: run_config_component.get_prompt_method(),
=======
        prompt_method: prompt_method,
        tool_count: tools.length,
        search_tools: tools.filter((tool) =>
          tool.startsWith("kiln_tool::rag::"),
        ).length,
        mcp_tools: tools.filter((tool) => tool.startsWith("mcp::")).length,
>>>>>>> d38a64b5
      })
      response = data
    } catch (e) {
      run_error = createKilnError(e)
    } finally {
      submitting = false
      await tick() // ensure {#if !submitting && response} has rendered
      if (response) scroll_to_output_if_needed()
    }
  }

  function clear_all() {
    input_form.clear_input()
    response = null
    run_complete = false
  }

  function next_task_run() {
    // Keep the input, but clear the response
    response = null
    run_complete = false
    clear_all()
  }

  // Check if the Output section headers are visible in the viewport
  // We only care about the top portion being visible (headers + some buffer)
  function is_element_partially_visible(element: HTMLElement): boolean {
    const rect = element.getBoundingClientRect()
    const viewportHeight =
      window.innerHeight || document.documentElement.clientHeight

    // Check if the top of the element is visible and there's enough buffer
    // We want to see the headers (roughly 100px from top) plus some buffer
    // If the element is smaller than 100px, just check if it's fully visible
    const bufferSize = Math.min(100, rect.height)
    return rect.top >= 0 && rect.top <= viewportHeight - bufferSize
  }

  // Smooth scroll to output section if it's not visible
  function scroll_to_output_if_needed() {
    if (output_section && !is_element_partially_visible(output_section)) {
      // Calculate the target scroll position to show just the headers + buffer
      const rect = output_section.getBoundingClientRect()
      const currentScrollTop =
        window.pageYOffset || document.documentElement.scrollTop
      const viewportHeight =
        window.innerHeight || document.documentElement.clientHeight

      // Position the Output section so that 200px of it is visible from the top
      // This shows the headers and some buffer, but not the entire section
      // If the element is smaller than 200px, show the entire element
      const visibleHeight = Math.min(200, rect.height)
      const targetScrollTop =
        currentScrollTop + rect.top - (viewportHeight - visibleHeight)

      window.scrollTo({
        top: targetScrollTop,
        behavior: "smooth",
      })
    }
  }
</script>

<div class="max-w-[1400px]">
  <AppPage
    title="Run"
    bind:subtitle
    action_buttons={[{ label: "Clear All", handler: clear_all }]}
  >
    <div class="flex flex-col xl:flex-row gap-8 xl:gap-16">
      <div class="grow">
        <div class="text-xl font-bold mb-4">Input</div>
        <FormContainer
          submit_label="Run"
          on:submit={run_task}
          bind:error={run_error}
          bind:submitting
          bind:primary={run_focus}
          bind:keyboard_submit={run_focus}
        >
          <RunInputForm bind:input_schema bind:this={input_form} />
        </FormContainer>
      </div>
      {#if $current_task}
        <RunConfigComponent
          bind:this={run_config_component}
          {project_id}
          current_task={$current_task}
          {requires_structured_output}
        />
      {/if}
    </div>
    {#if $current_task && !submitting && response != null && project_id}
      <div class="mt-8 xl:mt-12" bind:this={output_section} id="output-section">
        <Run
          initial_run={response}
          task={$current_task}
          {project_id}
          bind:model_name
          bind:provider
          bind:run_complete
          focus_repair_on_appear={true}
        />
      </div>
    {/if}
    {#if run_complete}
      <div class="flex flex-col md:flex-row gap-6 place-content-center mt-10">
        <button
          class="btn btn-primary mt-2 min-w-48"
          on:click={() => next_task_run()}
        >
          Next Run
        </button>
      </div>
    {/if}
  </AppPage>
</div><|MERGE_RESOLUTION|>--- conflicted
+++ resolved
@@ -72,16 +72,14 @@
       posthog.capture("run_task", {
         model_name: model_name,
         provider: provider,
-<<<<<<< HEAD
         prompt_method: run_config_component.get_prompt_method(),
-=======
-        prompt_method: prompt_method,
-        tool_count: tools.length,
-        search_tools: tools.filter((tool) =>
-          tool.startsWith("kiln_tool::rag::"),
-        ).length,
-        mcp_tools: tools.filter((tool) => tool.startsWith("mcp::")).length,
->>>>>>> d38a64b5
+        tool_count: run_config_component.get_tools().length,
+        search_tools: run_config_component
+          .get_tools()
+          .filter((tool) => tool.startsWith("kiln_tool::rag::")).length,
+        mcp_tools: run_config_component
+          .get_tools()
+          .filter((tool) => tool.startsWith("mcp::")).length,
       })
       response = data
     } catch (e) {
