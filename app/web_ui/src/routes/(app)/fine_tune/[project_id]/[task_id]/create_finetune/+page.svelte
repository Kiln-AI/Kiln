<script lang="ts">
  import AppPage from "../../../../app_page.svelte"
  import FormContainer from "$lib/utils/form_container.svelte"
  import FormElement from "$lib/utils/form_element.svelte"
  import { page } from "$app/stores"
  import { client, base_url } from "$lib/api_client"
  import { KilnError, createKilnError } from "$lib/utils/error_handlers"
  import { onMount } from "svelte"
  import type { ChatStrategy } from "$lib/types"
  import Warning from "$lib/ui/warning.svelte"
  import Completed from "$lib/ui/completed.svelte"
  import PromptTypeSelector from "$lib/ui/run_config_component/prompt_type_selector.svelte"
  import { fine_tune_target_model as model_provider } from "$lib/stores"
  import {
    available_tuning_models,
    available_models_error,
    available_models_loading,
    get_available_models,
  } from "$lib/stores/fine_tune_store"
  import { progress_ui_state } from "$lib/stores/progress_ui_store"
  import { goto } from "$app/navigation"
  import posthog from "posthog-js"

  import type {
    FinetuneProvider,
    DatasetSplit,
    Finetune,
    FineTuneParameter,
    RunConfigProperties,
    ModelProviderName,
  } from "$lib/types"
  import SelectFinetuneDataset from "./select_finetune_dataset.svelte"
  import InfoTooltip from "$lib/ui/info_tooltip.svelte"
  import RunConfigComponent from "$lib/ui/run_config_component/run_config_component.svelte"
  import type { OptionGroup, Option } from "$lib/ui/fancy_select_types"
  import Collapse from "$lib/ui/collapse.svelte"
  import { indexedDBStore } from "$lib/stores/index_db_store"
  import { writable, type Writable } from "svelte/store"
  import { load_task_run_configs } from "$lib/stores/run_configs_store"
  let finetune_description = ""
  let finetune_name = ""
  const disabled_header = "disabled_header"
  let data_strategy: ChatStrategy = "final_only"
  let finetune_custom_system_prompt = ""
  let finetune_custom_thinking_instructions =
    "Think step by step, explaining your reasoning."
  let system_prompt_method = "simple_prompt_builder"

  $: project_id = $page.params.project_id
  $: task_id = $page.params.task_id

  let run_config_component: RunConfigComponent | null = null

  let provider_id: ModelProviderName | null = null
  $: provider_id = $model_provider?.includes("/")
    ? ($model_provider?.split("/")[0] as ModelProviderName)
    : null
  $: base_model_id = $model_provider?.includes("/")
    ? $model_provider?.split("/").slice(1).join("/")
    : null

  $: selected_model = $available_tuning_models
    ?.flatMap((provider) =>
      provider.models.map((model) => ({
        provider,
        model,
      })),
    )
    .find(
      ({ provider, model }) =>
        provider.id === provider_id && model.id === base_model_id,
    )

  $: if (
    selected_model &&
    !selected_model.model.supports_function_calling &&
    run_config_component
  ) {
    // Clear tools if the model doesn't support function calling
    run_config_component.clear_tools()
  }

  $: disabled_tools_selector =
    selected_model && !selected_model.model.supports_function_calling

  let selected_tool_ids: string[] = []

  let available_model_select: OptionGroup[] = []

  let selected_dataset: DatasetSplit | null = null

  interface SavedFinetuneState {
    name?: string
    description?: string
    provider?: string
    base_model_id?: string
    dataset_split_id?: string
    parameters?: Record<string, string>
    system_message?: string
    thinking_instructions?: string
    data_strategy?: ChatStrategy
    system_prompt_method?: string
    tools?: string[]
  }

  // IndexedDB-backed store for persisting form state
  let saved_state: Writable<SavedFinetuneState> = writable({})
  let state_initialized = false
  let saved_dataset_id: string | null = null

  // Track saved dataset ID reactively, this is used to restore the selected dataset when user leaves the page.
  $: saved_dataset_id = $saved_state.dataset_split_id || null

  // Initialize form from saved state
  export function initialize_from_finetune(state: SavedFinetuneState) {
    // Model selection (via store)
    if (state.provider && state.base_model_id) {
      $model_provider = `${state.provider}/${state.base_model_id}`
    }

    // Name and description
    finetune_name = state.name || ""
    finetune_description = state.description || ""

    // System prompt - restore the method that was selected
    if (state.system_prompt_method) {
      system_prompt_method = state.system_prompt_method
    }
    if (state.system_message) {
      finetune_custom_system_prompt = state.system_message
    }
    if (state.thinking_instructions) {
      finetune_custom_thinking_instructions = state.thinking_instructions
    }

    // Data strategy
    data_strategy = state.data_strategy || "final_only"

    // Hyperparameters
    hyperparameter_values = {}
    if (state.parameters) {
      for (const [key, value] of Object.entries(state.parameters)) {
        hyperparameter_values[key] = String(value)
      }
    }

    // Tools
    selected_tool_ids = state.tools || []
  }

  // Reactively update saved_state when form values change
  $: if (state_initialized) {
    saved_state.set({
      name: finetune_name || undefined,
      description: finetune_description || undefined,
      provider: provider_id || undefined,
      base_model_id: base_model_id || undefined,
      dataset_split_id: selected_dataset?.id || undefined,
      parameters:
        Object.keys(hyperparameter_values).length > 0
          ? hyperparameter_values
          : undefined,
      system_message: finetune_custom_system_prompt || undefined,
      thinking_instructions: finetune_custom_thinking_instructions || undefined,
      system_prompt_method: system_prompt_method,
      data_strategy: data_strategy,
      tools: selected_tool_ids.length > 0 ? selected_tool_ids : undefined,
    })
  }

  function clear_and_reload() {
    let msg =
      "Are you sure you want to clear current selections? This cannot be undone."

    if (confirm(msg)) {
      clear_saved_state()
      // reload the window keeping the same URL
      window.location.reload()
    }
  }

  function clear_saved_state() {
    // Prevent the reactive block from immediately repopulating the store
    state_initialized = false

    // Clear the saved state in IndexedDB by saving the defaults
    saved_state.update((s) => ({
      ...s,
      name: undefined,
      description: undefined,
      provider: undefined,
      base_model_id: undefined,
      dataset_split_id: undefined,
      parameters: undefined,
      system_message: undefined,
      thinking_instructions: undefined,
      data_strategy: "final_only",
      system_prompt_method: "simple_prompt_builder",
      tools: undefined,
    }))
  }

  $: selecting_thinking_dataset =
    selected_dataset?.filter?.includes("thinking_model")
  $: selected_dataset_has_val = selected_dataset?.splits?.find(
    (s) => s.name === "val",
  )
  $: selected_dataset_training_set_name = selected_dataset?.split_contents[
    "train"
  ]
    ? "train"
    : selected_dataset?.split_contents["all"]
      ? "all"
      : null

  $: step_3_visible =
    ($model_provider && $model_provider !== disabled_header) ||
    !!selected_dataset ||
    !!saved_dataset_id
  $: step_4_visible =
    $model_provider && $model_provider !== disabled_header && !!selected_dataset
  $: is_download = !!$model_provider?.startsWith("download_")
  $: step_5_download_visible = step_4_visible && is_download
  $: submit_visible = !!(step_4_visible && !is_download)

  onMount(async () => {
    get_available_models()

    // Initialize IndexedDB-backed store for state persistence
    const state_key = `create_finetune_state_${project_id}_${task_id}`
    const { store, initialized } = indexedDBStore<SavedFinetuneState>(
      state_key,
      {},
    )
    await initialized
    saved_state = store

    // Load saved state if it exists
    if ($saved_state && Object.keys($saved_state).length > 0) {
      initialize_from_finetune($saved_state)
    }

    state_initialized = true
  })

  $: build_available_model_select($available_tuning_models)

  function build_available_model_select(models: FinetuneProvider[] | null) {
    if (!models) {
      return
    }
    available_model_select = []

    const models_with_tools: Option[] = []
    const models_without_tools: Option[] = []
    const disabled_providers: Option[] = []

    for (const provider of models) {
      for (const model of provider.models) {
        const model_key =
          (provider.enabled ? "" : "disabled_") + provider.id + "/" + model.id
        const model_label = provider.name + ": " + model.name

        const option: Option = {
          value: model_key,
          label: model_label,
        }

        if (!provider.enabled) {
          // if the provider is disabled, add a badge
          option.badge = "Requires API Key"
          option.badge_color = "primary"
          option.disabled = true
          disabled_providers.push(option)
        } else if (!model.supports_function_calling) {
          models_without_tools.push(option)
        } else {
          models_with_tools.push(option)
        }
      }

      if (!provider.enabled && provider.models.length === 0) {
        disabled_providers.push({
          value: "disabled_" + provider.id,
          label: provider.name,
          badge: "Requires API Key",
          badge_color: "primary",
          disabled: true,
        })
      }
    }

    if (models_with_tools.length > 0) {
      available_model_select.push({
        label: "Models with Tool Calling Support",
        options: models_with_tools,
      })
    }

    if (models_without_tools.length > 0) {
      available_model_select.push({
        label: "Models without Tool Calling Support",
        options: models_without_tools,
      })
    }

    if (disabled_providers.length > 0) {
      available_model_select.push({
        label: "Requires API Key Configuration",
        options: disabled_providers,
      })
    }

    available_model_select.push({
      label: "Download Dataset",
      options: [
        {
          value: "download_jsonl_msg",
          label: "OpenAI chat format (JSONL)",
        },
        {
          value: "download_jsonl_json_schema_msg",
          label: "OpenAI chat format with JSON response (JSONL)",
        },
        {
          value: "download_jsonl_toolcall",
          label: "OpenAI chat format with tool call response (JSONL)",
        },
        {
          value: "download_huggingface_chat_template",
          label: "HuggingFace chat template (JSONL)",
        },
        {
          value: "download_huggingface_chat_template_toolcall",
          label: "HuggingFace chat template with tool calls (JSONL)",
        },
        {
          value: "download_vertex_gemini",
          label: "Google Vertex-AI Gemini format (JSONL)",
        },
      ],
    })

    // Check if the model provider is in the available model select
    // If not, reset to disabled header. The list can change over time.
    const all_values = available_model_select.flatMap((g) =>
      g.options.map((o) => o.value),
    )
    if (!all_values.includes($model_provider)) {
      $model_provider = disabled_header
    }
  }

  const download_model_select_options: Record<string, string> = {
    download_jsonl_msg: "openai_chat_jsonl",
    download_jsonl_json_schema_msg: "openai_chat_json_schema_jsonl",
    download_jsonl_toolcall: "openai_chat_toolcall_jsonl",
    download_huggingface_chat_template: "huggingface_chat_template_jsonl",
    download_huggingface_chat_template_toolcall:
      "huggingface_chat_template_toolcall_jsonl",
    download_vertex_gemini: "vertex_gemini",
  }

  $: get_hyperparameters(provider_id)

  let hyperparameters: FineTuneParameter[] | null = null
  let hyperparameters_error: KilnError | null = null
  let hyperparameters_loading = true
  let hyperparameter_values: Record<string, string> = {}
  async function get_hyperparameters(provider_id: string | null) {
    if (!provider_id || provider_id === disabled_header) {
      return
    }
    try {
      hyperparameters_loading = true
      hyperparameters = null
      hyperparameter_values = {}
      if (is_download) {
        // No hyperparameters for download options
        return
      }
      const { data: hyperparameters_response, error: get_error } =
        await client.GET("/api/finetune/hyperparameters/{provider_id}", {
          params: {
            path: {
              provider_id,
            },
          },
        })
      if (get_error) {
        throw get_error
      }
      if (!hyperparameters_response) {
        throw new Error("Invalid response from server")
      }
      hyperparameters = hyperparameters_response
    } catch (e) {
      if (e instanceof Error && e.message.includes("Load failed")) {
        hyperparameters_error = new KilnError(
          "Could not load hyperparameters for fine-tuning.",
          null,
        )
      } else {
        hyperparameters_error = createKilnError(e)
      }
    } finally {
      hyperparameters_loading = false
    }
  }

  const type_strings: Record<FineTuneParameter["type"], string> = {
    int: "Integer",
    float: "Float",
    bool: "Boolean - 'true' or 'false'",
    string: "String",
  }

  function get_system_prompt_method_param(): string | undefined {
    return system_prompt_method === "custom" ? undefined : system_prompt_method
  }
  function get_custom_system_prompt_param(): string | undefined {
    return system_prompt_method === "custom"
      ? finetune_custom_system_prompt
      : undefined
  }
  function get_custom_thinking_instructions_param(): string | undefined {
    return system_prompt_method === "custom" &&
      data_strategy === "two_message_cot"
      ? finetune_custom_thinking_instructions
      : undefined
  }

  let create_finetune_error: KilnError | null = null
  let create_finetune_loading = false
  let created_finetune: Finetune | null = null
  async function create_finetune() {
    try {
      create_finetune_loading = true
      created_finetune = null
      if (!provider_id || !base_model_id) {
        throw new Error("Invalid model or provider")
      }

      // Filter out empty strings from hyperparameter_values, and parse/validate types
      const hyperparameter_values = build_parsed_hyperparameters()

      // Create a run config object based on the UI
      // Extract just the model name from the full path (e.g., "accounts/fireworks/models/qwen3-1p7b" -> "qwen3-1p7b")
      const model_name = base_model_id?.split("/").pop() || base_model_id
      const run_config_properties: RunConfigProperties | undefined =
        run_config_component && model_name && provider_id
          ? {
              ...run_config_component.run_options_as_run_config_properties(),
              model_name: model_name,
              model_provider_name: provider_id,
            }
          : undefined

      const { data: create_finetune_response, error: post_error } =
        await client.POST(
          "/api/projects/{project_id}/tasks/{task_id}/finetunes",
          {
            params: {
              path: {
                project_id,
                task_id,
              },
            },
            body: {
              dataset_id: selected_dataset?.id || "",
              provider: provider_id,
              base_model_id: base_model_id,
              train_split_name: selected_dataset_training_set_name || "",
              name: finetune_name ? finetune_name : undefined,
              description: finetune_description
                ? finetune_description
                : undefined,
              system_message_generator: get_system_prompt_method_param(),
              custom_system_message: get_custom_system_prompt_param(),
              custom_thinking_instructions:
                get_custom_thinking_instructions_param(),
              parameters: hyperparameter_values,
              data_strategy: data_strategy,
              validation_split_name: selected_dataset_has_val
                ? "val"
                : undefined,
              run_config_properties: run_config_properties,
            },
          },
        )
      if (post_error) {
        throw post_error
      }
      if (!create_finetune_response || !create_finetune_response.id) {
        throw new Error("Invalid response from server")
      }
      posthog.capture("create_finetune", {
        base_model: base_model_id,
        provider: provider_id,
        prompt_method: system_prompt_method,
        supports_tools: disabled_tools_selector ? "no" : "yes",
        tool_count: selected_tool_ids.length,
      })
      created_finetune = create_finetune_response

      // Reload run configs to include the new finetune run config
      load_task_run_configs(project_id, task_id, true).catch((err) => {
        console.warn(
          "Failed to reload run configs store after finetune creation",
          err,
        )
      })

      // Clear the saved state now that fine-tune is created
      clear_saved_state()
      progress_ui_state.set({
        title: "Creating Fine-Tune",
        body: "In progress,  ",
        link: `/fine_tune/${project_id}/${task_id}/fine_tune/${created_finetune?.id}`,
        cta: "view job status",
        progress: null,
        step_count: 4,
        current_step: 3,
      })
    } catch (e) {
      if (e instanceof Error && e.message.includes("Load failed")) {
        create_finetune_error = new KilnError(
          "Could not create a dataset split for fine-tuning.",
          null,
        )
      } else {
        create_finetune_error = createKilnError(e)
      }
    } finally {
      create_finetune_loading = false
    }
  }

  function build_parsed_hyperparameters() {
    let parsed_hyperparameters: Record<string, string | number | boolean> = {}
    for (const hyperparameter of hyperparameters || []) {
      let raw_value = hyperparameter_values[hyperparameter.name]
      // remove empty strings
      if (!raw_value) {
        continue
      }
      let value = undefined
      if (hyperparameter.type === "int") {
        const parsed = parseInt(raw_value)
        if (
          isNaN(parsed) ||
          !Number.isInteger(parsed) ||
          parsed.toString() !== raw_value // checks it didn't parse 1.1 to 1
        ) {
          throw new Error(
            `Invalid integer value for ${hyperparameter.name}: ${raw_value}`,
          )
        }
        value = parsed
      } else if (hyperparameter.type === "float") {
        const parsed = parseFloat(raw_value)
        if (isNaN(parsed)) {
          throw new Error(
            `Invalid float value for ${hyperparameter.name}: ${raw_value}`,
          )
        }
        value = parsed
      } else if (hyperparameter.type === "bool") {
        if (raw_value !== "true" && raw_value !== "false") {
          throw new Error("Invalid boolean value: " + raw_value)
        }
        value = raw_value === "true"
      } else if (hyperparameter.type === "string") {
        value = raw_value
      } else {
        throw new Error("Invalid hyperparameter type: " + hyperparameter.type)
      }
      parsed_hyperparameters[hyperparameter.name] = value
    }
    return parsed_hyperparameters
  }

  async function download_dataset_jsonl(split_name: string) {
    const params = {
      dataset_id: selected_dataset?.id || "",
      project_id: project_id,
      task_id: task_id,
      split_name: split_name,
      data_strategy: data_strategy,
      format_type: $model_provider
        ? download_model_select_options[$model_provider]
        : undefined,
      system_message_generator: get_system_prompt_method_param(),
      custom_system_message: get_custom_system_prompt_param(),
      custom_thinking_instructions: get_custom_thinking_instructions_param(),
    }

    // Format params as query string, including escaping values and filtering undefined
    const query_string = Object.entries(params)
      .filter(([_, value]) => value !== undefined)
      .map(([key, value]) => `${key}=${encodeURIComponent(value || "")}`)
      .join("&")

    window.open(base_url + "/api/download_dataset_jsonl?" + query_string)
  }

  let data_strategy_select_options: [ChatStrategy, string][] = []

  function update_data_strategies_supported(
    model_provider: string | null,
    base_model_id: string | null,
    is_download: boolean,
    available_models: FinetuneProvider[] | null,
  ) {
    if (!model_provider || (!base_model_id && !is_download)) {
      return
    }

    const data_strategies_labels: Record<ChatStrategy, string> = {
      final_only: "Disabled - (Recommended)",
      two_message_cot: "Thinking - Learn both thinking and final response",
      final_and_intermediate:
        "Thinking - Learn both thinking and final response (Legacy Format)",
      final_and_intermediate_r1_compatible: is_download
        ? "Thinking (R1 compatible) - Learn both thinking and final response"
        : "Thinking - Learn both thinking and final response",
    }

    const r1_disabled_for_downloads = [
      // R1 data strategy currently disabled for toolcall downloads
      // because unclear how to use in the best way
      "download_huggingface_chat_template_toolcall",
      "download_jsonl_toolcall",

      // R1 currently not supported by Vertex models
      "download_vertex_gemini",
    ]
    if (r1_disabled_for_downloads.includes(model_provider)) {
      return ["final_only", "two_message_cot"]
    }

    const compatible_data_strategies: ChatStrategy[] = is_download
      ? [
          "final_only",
          "two_message_cot",
          "final_and_intermediate_r1_compatible",
        ]
      : available_models
          ?.map((model) => model.models)
          .flat()
          .find((model) => model.id === base_model_id)
          ?.data_strategies_supported ?? []

    data_strategy_select_options = compatible_data_strategies.map(
      (strategy) => [strategy, data_strategies_labels[strategy]],
    ) as [ChatStrategy, string][]

    data_strategy = compatible_data_strategies[0]
  }

  $: update_data_strategies_supported(
    $model_provider,
    base_model_id,
    is_download,
    $available_tuning_models,
  )

  function go_to_providers_settings() {
    progress_ui_state.set({
      title: "Creating Fine-Tune",
      body: "When you're done connecting providers, ",
      link: $page.url.pathname,
      cta: "return to fine-tuning",
      progress: null,
      step_count: 4,
      current_step: 1,
    })
    goto("/settings/providers?highlight=finetune")
  }
</script>

<div class="max-w-[900px]">
  <AppPage
    title="Create a New Fine Tune"
    subtitle="Fine-tuned models learn from your dataset."
    sub_subtitle="Read the Docs"
    sub_subtitle_link="https://docs.kiln.tech/docs/fine-tuning-guide"
    breadcrumbs={[
      { label: "Fine Tunes", href: `/fine_tune/${project_id}/${task_id}` },
    ]}
    action_buttons={[
      {
        label: "Reset",
        handler: clear_and_reload,
      },
      {
        label: "Docs & Guide",
        href: "https://docs.kiln.tech/docs/fine-tuning-guide",
      },
    ]}
  >
    {#if $available_models_loading}
      <div class="w-full min-h-[50vh] flex justify-center items-center">
        <div class="loading loading-spinner loading-lg"></div>
      </div>
    {:else if created_finetune}
      <Completed
        title="Fine Tune Created"
        subtitle="It will take a while to complete training."
        link={`/fine_tune/${project_id}/${task_id}/fine_tune/${created_finetune?.id}`}
        button_text="View Fine Tune Job"
      />
    {:else if $available_models_error}
      <div
        class="w-full min-h-[50vh] flex flex-col justify-center items-center gap-2"
      >
        <div class="font-medium">
          Error Loading Available Models and Datasets
        </div>
        <div class="text-error text-sm">
          {$available_models_error?.getMessage() || "An unknown error occurred"}
        </div>
      </div>
    {:else}
      <FormContainer
        {submit_visible}
        submit_label="Start Fine-Tune Job"
        on:submit={create_finetune}
        bind:error={create_finetune_error}
        bind:submitting={create_finetune_loading}
      >
        <div class="text-xl font-bold">
          Step 1: Select Base Model to Fine-Tune
        </div>
        <div>
          <FormElement
            label="Model & Provider"
            description="Select which model to fine-tune. Alternatively, download a JSONL file to fine-tune using any infrastructure."
            inputType="fancy_select"
            id="provider"
            fancy_select_options={available_model_select}
            bind:value={$model_provider}
          />
          <button
            class="mt-2 underline decoration-gray-400"
            on:click={go_to_providers_settings}
          >
            <Warning
              warning_message="For 1-click fine-tuning connect OpenAI, Fireworks, Together, or Google Vertex."
              warning_icon="info"
              warning_color="success"
              tight={true}
            />
          </button>
        </div>
        <div class="text-xl font-bold">
          Step 2: Configure Fine-Tuning Run Configuration
        </div>
        <div>
          <PromptTypeSelector
            bind:prompt_method={system_prompt_method}
<<<<<<< HEAD
            description={`The system message to use for fine-tuning. Choose the prompt you want to use with your fine-tuned model. Read more: https://platform.openai.com/docs/guides/fine-tuning/#crafting-prompts.`}
            info_description="There are tradeoffs to consider when choosing a system prompt for fine-tuning."
=======
            description="The system message to use for fine-tuning. Choose the prompt you want to use with your fine-tuned model."
            info_description="There are tradeoffs to consider when choosing a system prompt for fine-tuning. Read more: [OpenAI Docs](https://platform.openai.com/docs/guides/fine-tuning/#crafting-prompts)."
>>>>>>> c74160f1
            exclude_cot={true}
            custom_prompt_name="Custom Fine Tuning Prompt"
          />
          {#if system_prompt_method === "custom"}
            <div class="p-4 border-l-4 border-gray-300">
              <FormElement
                label="Custom System Prompt"
                description="Enter a custom system prompt to use during fine-tuning."
                info_description="There are tradeoffs to consider when choosing a system prompt for fine-tuning. Read more: [OpenAI Docs](https://platform.openai.com/docs/guides/fine-tuning/#crafting-prompts)."
                inputType="textarea"
                id="finetune_custom_system_prompt"
                bind:value={finetune_custom_system_prompt}
              />
              {#if data_strategy === "two_message_cot"}
                <div class="mt-4"></div>
                <FormElement
                  label="Custom Thinking Instructions"
                  description="Instructions for the model's 'thinking' stage, before returning the final response."
                  info_description="When training with intermediate results (reasoning, chain of thought, etc.), this prompt will be used to ask the model to 'think' before returning the final response."
                  inputType="textarea"
                  id="finetune_custom_thinking_instructions"
                  bind:value={finetune_custom_thinking_instructions}
                />
              {/if}
            </div>
          {/if}
        </div>
        <div>
          <FormElement
            label="Reasoning"
            description="Should the model be trained on reasoning/thinking content?"
            info_description="If you select 'Thinking', the model training will include thinking such as reasoning or chain of thought. Use this if you want to call the tuned model with a chain-of-thought prompt for additional inference time compute."
            inputType="select"
            id="data_strategy"
            select_options={data_strategy_select_options}
            bind:value={data_strategy}
          />
        </div>
        <div>
          <RunConfigComponent
            bind:this={run_config_component}
            bind:tools={selected_tool_ids}
            {project_id}
            tools_selector_settings={{
              hide_create_kiln_task_tool_button: true,
              hide_info_description: true,
              disabled: disabled_tools_selector,
              empty_label: disabled_tools_selector
                ? "Tool calling not supported on this model"
                : undefined,
              description:
                "Choose which tools the model should learn to call during fine-tuning.",
            }}
            hide_model_selector={true}
            hide_prompt_selector={true}
          />
        </div>

        {#if step_3_visible}
          <div>
            <div class="text-xl font-bold">
              Step 3: Select Fine-Tuning Dataset
            </div>
            <div class="font-light">
              Select a dataset to use for this fine-tune.
              <InfoTooltip
                tooltip_text="A fine-tuning dataset is a subset of your dataset which is used to train and validate the fine-tuned model. This is typically a subset of your dataset, which is intentionally kept separate from your eval data."
                position="bottom"
                no_pad={true}
              />
            </div>
          </div>
          {#if state_initialized}
            <SelectFinetuneDataset
              {project_id}
              {task_id}
              required_tool_ids={selected_tool_ids.length > 0
                ? selected_tool_ids
                : undefined}
              {saved_dataset_id}
              bind:selected_dataset
            />
            {#if selected_dataset && data_strategy === "two_message_cot" && !selecting_thinking_dataset}
              <Warning
                warning_message="You are training a model for inference-time thinking, but are not using a dataset filtered to samples with reasoning or chain-of-thought training data. This is not recommended, as it may lead to poor performance. We suggest creating a new dataset with a thinking filter."
                large_icon={true}
              />
            {/if}
            {#if selected_dataset && data_strategy === "final_and_intermediate_r1_compatible" && !selecting_thinking_dataset}
              <Warning
                warning_message="You are training a 'thinking' model, but did not explicitly select a dataset filtered to samples with reasoning or chain-of-thought training data. If any of your training samples are missing reasoning data, it will error. If your data contains reasoning, you can ignore this warning."
                large_icon={true}
              />
            {/if}
          {/if}
        {/if}

        {#if step_4_visible}
          <div class="text-xl font-bold">Step 4: Advanced Options</div>
          {#if !is_download}
            <div>
              <Collapse title="Advanced Options">
                <FormElement
                  label="Name"
                  description="A name to identify this fine-tune. Leave blank and we'll generate one for you."
                  optional={true}
                  inputType="input"
                  id="finetune_name"
                  bind:value={finetune_name}
                />
                <FormElement
                  label="Description"
                  description="An optional description of this fine-tune."
                  optional={true}
                  inputType="textarea"
                  id="finetune_description"
                  bind:value={finetune_description}
                />
                {#if hyperparameters_loading}
                  <div class="w-full flex justify-center items-center">
                    <div class="loading loading-spinner loading-lg"></div>
                  </div>
                {:else if hyperparameters_error || !hyperparameters}
                  <div class="text-error text-sm">
                    {hyperparameters_error?.getMessage() ||
                      "An unknown error occurred"}
                  </div>
                {:else if hyperparameters.length > 0}
                  {#each hyperparameters as hyperparameter}
                    <FormElement
                      label={hyperparameter.name +
                        " (" +
                        type_strings[hyperparameter.type] +
                        ")"}
                      description={hyperparameter.description}
                      info_description="If you aren't sure, leave blank for default/recommended value. Ensure your value is valid for the type (e.g. an integer can't have decimals)."
                      inputType="input"
                      optional={hyperparameter.optional}
                      id={hyperparameter.name}
                      bind:value={hyperparameter_values[hyperparameter.name]}
                    />
                  {/each}
                {/if}
              </Collapse>
            </div>
          {/if}
        {/if}
      </FormContainer>
    {/if}
    {#if step_5_download_visible}
      <div>
        <div class="text-xl font-bold">Step 5: Download JSONL</div>
        <div class="text-sm">
          Download JSONL files to fine-tune using any infrastructure, such as
          <a
            href="https://github.com/unslothai/unsloth"
            class="link"
            target="_blank">Unsloth</a
          >
          or
          <a
            href="https://github.com/axolotl-ai-cloud/axolotl"
            class="link"
            target="_blank">Axolotl</a
          >.
        </div>
        <div class="flex flex-col gap-4 mt-6">
          {#each Object.keys(selected_dataset?.split_contents || {}) as split_name}
            <button
              class="btn {Object.keys(selected_dataset?.split_contents || {})
                .length > 1
                ? 'btn-secondary btn-outline'
                : 'btn-primary'} max-w-[400px]"
              on:click={() => download_dataset_jsonl(split_name)}
            >
              Download Split: {split_name} ({selected_dataset?.split_contents[
                split_name
              ]?.length} examples)
            </button>
          {/each}
        </div>
      </div>
    {/if}
  </AppPage>
</div><|MERGE_RESOLUTION|>--- conflicted
+++ resolved
@@ -759,13 +759,8 @@
         <div>
           <PromptTypeSelector
             bind:prompt_method={system_prompt_method}
-<<<<<<< HEAD
-            description={`The system message to use for fine-tuning. Choose the prompt you want to use with your fine-tuned model. Read more: https://platform.openai.com/docs/guides/fine-tuning/#crafting-prompts.`}
-            info_description="There are tradeoffs to consider when choosing a system prompt for fine-tuning."
-=======
             description="The system message to use for fine-tuning. Choose the prompt you want to use with your fine-tuned model."
             info_description="There are tradeoffs to consider when choosing a system prompt for fine-tuning. Read more: [OpenAI Docs](https://platform.openai.com/docs/guides/fine-tuning/#crafting-prompts)."
->>>>>>> c74160f1
             exclude_cot={true}
             custom_prompt_name="Custom Fine Tuning Prompt"
           />
