--- conflicted
+++ resolved
@@ -9,13 +9,9 @@
   RatingOptionResponse,
   TaskRequirement,
   ModelDetails,
-<<<<<<< HEAD
   EmbeddingProvider,
   EmbeddingModelDetails,
-  ToolApiDescription,
-=======
   ToolSetApiDescription,
->>>>>>> 69c53b14
 } from "./types"
 import { client } from "./api_client"
 import { createKilnError } from "$lib/utils/error_handlers"
