--- conflicted
+++ resolved
@@ -9,12 +9,9 @@
   RatingOptionResponse,
   TaskRequirement,
   ModelDetails,
-<<<<<<< HEAD
   EmbeddingProvider,
   EmbeddingModelDetails,
-=======
   ToolApiDescription,
->>>>>>> eaa609ba
 } from "./types"
 import { client } from "./api_client"
 import { createKilnError } from "$lib/utils/error_handlers"
