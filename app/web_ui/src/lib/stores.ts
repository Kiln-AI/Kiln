import { writable, get } from "svelte/store"
import { dev } from "$app/environment"
import type {
  Project,
  Task,
  AvailableModels,
  ProviderModels,
  PromptResponse,
  RatingOptionResponse,
  TaskRequirement,
  ModelDetails,
  EmbeddingProvider,
  EmbeddingModelDetails,
} from "./types"
import { client } from "./api_client"
import { createKilnError } from "$lib/utils/error_handlers"
import type { Writable } from "svelte/store"
import type { ProviderModel } from "./types"

export type AllProjects = {
  projects: Project[]
  error: string | null
}

// UI State stored in the browser. For more client centric state
export type UIState = {
  current_project_id: string | null
  current_task_id: string | null
  selected_model: string | null
}

export const default_ui_state: UIState = {
  current_project_id: null,
  current_task_id: null,
  selected_model: null,
}

// Private, used to store the current project, and task ID
export const ui_state = localStorageStore("ui_state", default_ui_state)

// These stores store nice structured data. They are auto-updating based on the ui_state and server calls to load data
export const projects = writable<AllProjects | null>(null)
export const current_project = writable<Project | null>(null)
export const current_task = writable<Task | null>(null)
export const current_task_prompts = writable<PromptResponse | null>(null)

// UI Stores we want persisted across page loads
export const fine_tune_target_model: Writable<string | null> =
  localStorageStore("fine_tune_target_model", null)

// Rating options for the current task
export const current_task_rating_options =
  writable<RatingOptionResponse | null>(null)

let previous_ui_state: UIState = default_ui_state

// Live update the structured data stores based on the ui_state
ui_state.subscribe((state) => {
  if (state.current_project_id != previous_ui_state.current_project_id) {
    current_project.set(get_current_project())
  }
  if (state.current_task_id != previous_ui_state.current_task_id) {
    // invalidate task caches. Rating options will load on demand.
    current_task.set(null)
    current_task_rating_options.set(null)
    current_task_prompts.set(null)
    load_current_task(get(current_project))
  }
  previous_ui_state = { ...state }
})

projects.subscribe((all_projects) => {
  if (all_projects) {
    current_project.set(get_current_project())
    load_current_task(get(current_project))
  }
})

function get_current_project(): Project | null {
  const all_projects = get(projects)

  if (!all_projects) {
    return null
  }
  const current_project_id = get(ui_state).current_project_id
  if (!current_project_id) {
    return null
  }
  const project = all_projects.projects.find(
    (project) => project.id === current_project_id,
  )
  if (!project) {
    return null
  }
  return project
}

export async function load_projects() {
  try {
    const {
      data: project_list, // only present if 2XX response
      error, // only present if 4XX or 5XX response
    } = await client.GET("/api/projects")
    if (error) {
      throw error
    }

    const all_projects: AllProjects = {
      projects: project_list,
      error: null,
    }
    projects.set(all_projects)
  } catch (error: unknown) {
    const all_projects: AllProjects = {
      projects: [],
      error: "Issue loading projects. " + createKilnError(error).getMessage(),
    }
    projects.set(all_projects)
  }
}

// Custom function to create a localStorage-backed store
export function localStorageStore<T>(key: string, initialValue: T) {
  // Check if localStorage is available
  const isBrowser = typeof window !== "undefined" && window.localStorage

  // Get stored value from localStorage or use initial value
  const storedValue = isBrowser
    ? JSON.parse(localStorage.getItem(key) || "null")
    : null
  const store = writable(storedValue !== null ? storedValue : initialValue)

  if (isBrowser) {
    // Subscribe to changes and update localStorage
    store.subscribe((value) => {
      const stringified = JSON.stringify(value)
      // 1MB is a reasonable limit. Most browsers have a 5MB limit total for localStorage.
      if (stringified.length > 1 * 1024 * 1024) {
        console.error(
          "Skipping localStorage save for " + key + " as it's too large (>1MB)",
        )
      } else {
        localStorage.setItem(key, stringified)
      }
    })
  }

  return store
}

export async function load_task(
  project_id: string,
  task_id: string,
): Promise<Task | null> {
  const {
    data, // only present if 2XX response
    error, // only present if 4XX or 5XX response
  } = await client.GET("/api/projects/{project_id}/tasks/{task_id}", {
    params: {
      path: {
        project_id: project_id,
        task_id: task_id,
      },
    },
  })
  if (error) {
    throw error
  }
  return data
}

export async function load_current_task(project: Project | null) {
  let task: Task | null = null
  try {
    const task_id = get(ui_state).current_task_id
    if (!project || !project?.id || !task_id) {
      return
    }
    task = await load_task(project.id, task_id)

    // Load the current task's prompts after 50ms, as it's not the most critical data
    setTimeout(() => {
      load_available_prompts()
    }, 50)
  } catch (error: unknown) {
    // Can't load this task, likely deleted. Clear the ID, which will force the user to select a new task
    if (dev) {
      alert(
        "Removing current_task_id from UI state: " +
          createKilnError(error).getMessage(),
      )
    }
    task = null
    ui_state.set({
      ...get(ui_state),
      current_task_id: null,
    })
  } finally {
    current_task.set(task)
  }
}

// Available models for each provider
export const available_models = writable<AvailableModels[]>([])
let available_models_loaded: "not_loaded" | "loading" | "loaded" = "not_loaded"

export async function load_available_models() {
  try {
    if (
      available_models_loaded === "loading" ||
      available_models_loaded === "loaded"
    ) {
      // Block parallel requests or if already loaded
      return
    }
    available_models_loaded = "loading"
    const { data, error } = await client.GET("/api/available_models")
    if (error) {
      throw error
    }
    available_models.set(data)
    available_models_loaded = "loaded"
  } catch (error: unknown) {
    console.error(createKilnError(error).getMessage())
    available_models.set([])
    available_models_loaded = "not_loaded"
  }
}

<<<<<<< HEAD
// Available embedding models for each provider
export const available_embedding_models = writable<EmbeddingProvider[]>([])
let available_embedding_models_loaded: "not_loaded" | "loading" | "loaded" =
  "not_loaded"

export async function load_available_embedding_models() {
  try {
    if (
      available_embedding_models_loaded === "loading" ||
      available_embedding_models_loaded === "loaded"
    ) {
      return
    }
    available_embedding_models_loaded = "loading"
    const { data, error } = await client.GET("/api/available_embedding_models")
    if (error) {
      throw error
    }
    available_embedding_models.set(data)
    available_embedding_models_loaded = "loaded"
  } catch (error: unknown) {
    console.error(createKilnError(error).getMessage())
    available_embedding_models.set([])
    available_embedding_models_loaded = "not_loaded"
  }
=======
export function clear_available_models_cache() {
  available_models_loaded = "not_loaded"
  available_models.set([])
>>>>>>> d3b15721
}

// Model Info
export const model_info = writable<ProviderModels | null>(null)

export async function load_model_info() {
  try {
    if (get(model_info)) {
      return
    }
    const { data, error } = await client.GET("/api/providers/models")
    if (error) {
      throw error
    }
    model_info.set(data)
  } catch (error: unknown) {
    console.error(createKilnError(error).getMessage())
    model_info.set(null)
  }
}

export function available_model_details(
  model_id: string | null,
  provider_id: string | null,
  available_models: AvailableModels[],
): ModelDetails | null {
  // No-op if already loaded
  load_available_models()

  if (!model_id || !provider_id) {
    return null
  }

  // Find the model in the available models list which has fine-tunes and custom models
  for (const provider of available_models) {
    if (provider.provider_id !== provider_id) {
      continue
    }
    const models = provider.models || []
    for (const model of models) {
      if (model.id === model_id) {
        return model
      }
    }
  }
  return null
}

export function get_model_info(
  model_id: string | number | undefined,
  provider_models: ProviderModels | null,
): ProviderModel | null {
  if (!model_id) {
    return null
  }
  // Could be a number, so convert to string
  model_id = "" + model_id
  const model = provider_models?.models[model_id]
  if (model) {
    return model
  }

  // Or find the model in the available models list which has fine-tunes and custom models
  for (const provider of get(available_models)) {
    // No filter on provider_id, as we want to find the model in any provider
    const models = provider.models || []
    for (const model of models) {
      if (model.id === model_id) {
        return model
      }
    }
  }
  return null
}

export function get_embedding_model_info(
  model_id: string | number | undefined,
  provider_id: string | null,
): EmbeddingModelDetails | null {
  if (!model_id) {
    return null
  }

  for (const provider of get(available_embedding_models)) {
    if (provider.provider_id === provider_id) {
      const models = provider.models || []
      for (const model of models) {
        if (model.id === model_id) {
          return model
        }
      }
    }
  }
  return null
}

export function model_name(
  model_id: string | number | undefined,
  provider_models: ProviderModels | null,
): string {
  if (!model_id) {
    return "Unknown"
  }

  const model = get_model_info(model_id, provider_models)
  if (model?.name) {
    return model.name
  }
  return "Model ID: " + model_id
}

export function embedding_model_name(
  model_id: string | number | undefined,
  provider_id: string | null,
): string {
  if (!model_id) {
    return "Unknown"
  }
  const model = get_embedding_model_info(model_id, provider_id)
  if (model?.name) {
    return model.name
  }
  return "Model ID: " + model_id
}

export function provider_name_from_id(provider_id: string): string {
  if (!provider_id) {
    return "Unknown"
  }
  const provider = get(available_models).find(
    (provider) => provider.provider_id === provider_id,
  )
  return provider?.provider_name || provider_id
}

export function prompt_name_from_id(
  prompt_id: string,
  prompt_response: PromptResponse | null,
): string {
  // Dispatch a request to load the prompts if we don't have them yet
  if (!prompt_response) {
    load_available_prompts()
  }
  // Attempt to lookup a nice name for the prompt. First from named prompts, then from generators
  // Special case for fine-tuned prompts
  let prompt_name: string | undefined = undefined
  if (prompt_id && prompt_id.startsWith("fine_tune_prompt::")) {
    prompt_name = "Fine-Tune Prompt"
  }
  if (!prompt_name) {
    prompt_name = prompt_response?.prompts.find(
      (prompt) => prompt.id === prompt_id,
    )?.name
  }
  if (!prompt_name) {
    prompt_name = prompt_response?.generators.find(
      (generator) => generator.id === prompt_id,
    )?.name
  }
  if (!prompt_name) {
    prompt_name = prompt_id
  }
  return prompt_name
}

// Available prompts for the current task. Lock to avoid parallel requests.
let is_loading_prompts = false
export async function load_available_prompts() {
  const project = get(current_project)
  const task = get(current_task)
  if (!project || !task || !project.id || !task.id) {
    current_task_prompts.set(null)
    return
  }

  try {
    // Return early if already loading
    if (is_loading_prompts) {
      return
    }
    is_loading_prompts = true
    const { data, error } = await client.GET(
      "/api/projects/{project_id}/task/{task_id}/prompts",
      {
        params: {
          path: {
            project_id: project.id,
            task_id: task.id,
          },
        },
      },
    )
    if (error) {
      throw error
    }
    current_task_prompts.set(data)
  } catch (error: unknown) {
    console.error(createKilnError(error).getMessage())
    current_task_prompts.set(null)
  } finally {
    is_loading_prompts = false
  }
}

// Lock to avoid parallel requests for rating options
let is_loading_rating_options = false

export async function load_rating_options() {
  const project = get(current_project)
  const task = get(current_task)
  if (!project || !task || !project.id || !task.id) {
    current_task_rating_options.set(null)
    return
  }

  try {
    // Return early if already loading
    if (is_loading_rating_options) {
      return
    }
    is_loading_rating_options = true
    const { data, error } = await client.GET(
      "/api/projects/{project_id}/tasks/{task_id}/rating_options",
      {
        params: {
          path: {
            project_id: project.id,
            task_id: task.id,
          },
        },
      },
    )
    if (error) {
      throw error
    }
    current_task_rating_options.set(data)
  } catch (error: unknown) {
    console.error(createKilnError(error).getMessage())
    current_task_rating_options.set(null)
  } finally {
    is_loading_rating_options = false
  }
}

export function rating_options_for_sample(
  rating_options: RatingOptionResponse | null,
  tags: string[],
): TaskRequirement[] {
  // Dispatch a request to load the rating options if we don't have them yet
  if (!rating_options) {
    load_rating_options()
    return []
  }

  // Filter rating options based on tags and return just the requirements
  return rating_options.options
    .filter((option) => {
      // Show if it's marked for all items
      if (option.show_for_all) {
        return true
      }
      // Show if any of the item's tags match the option's tags
      return option.show_for_tags.some((tag: string) => tags.includes(tag))
    })
    .map((option) => option.requirement)
}

export function get_model_friendly_name(model_id: string): string {
  const model = get_model_info(model_id, get(model_info))
  if (model?.name) {
    return model.name
  }
  return model_id
}<|MERGE_RESOLUTION|>--- conflicted
+++ resolved
@@ -227,7 +227,6 @@
   }
 }
 
-<<<<<<< HEAD
 // Available embedding models for each provider
 export const available_embedding_models = writable<EmbeddingProvider[]>([])
 let available_embedding_models_loaded: "not_loaded" | "loading" | "loaded" =
@@ -253,11 +252,11 @@
     available_embedding_models.set([])
     available_embedding_models_loaded = "not_loaded"
   }
-=======
+}
+
 export function clear_available_models_cache() {
   available_models_loaded = "not_loaded"
   available_models.set([])
->>>>>>> d3b15721
 }
 
 // Model Info
