--- conflicted
+++ resolved
@@ -1,12 +1,9 @@
-<<<<<<< HEAD
 import {
   type ChunkerType,
   type EvalConfigType,
   type OutputFormat,
+  type StructuredOutputMode,
 } from "$lib/types"
-=======
-import { type EvalConfigType, type StructuredOutputMode } from "$lib/types"
->>>>>>> a3a7abf0
 
 export function formatDate(dateString: string | undefined): string {
   if (!dateString) {
