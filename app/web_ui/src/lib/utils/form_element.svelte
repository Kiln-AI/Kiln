--- conflicted
+++ resolved
@@ -195,21 +195,11 @@
         {/if}
         {#if description}
           <div class="text-xs text-gray-500">
-            {description}
+            {@html description}
           </div>
         {/if}
-<<<<<<< HEAD
-      </div>
-      {#if description}
-        <div class="text-xs text-gray-500">
-          {@html description}
-        </div>
-      {/if}
-    </label>
-=======
       </label>
     {/if}
->>>>>>> 0eef6ffd
   </div>
   <div class="relative">
     {#if inputType === "textarea"}
