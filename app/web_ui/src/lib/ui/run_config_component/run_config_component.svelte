<script lang="ts">
  import {
    available_models,
    available_model_details,
    load_available_prompts,
    load_available_models,
  } from "$lib/stores"
  import { save_new_task_run_config } from "$lib/stores/run_configs_store"
  import { createKilnError } from "$lib/utils/error_handlers"
  import { KilnError } from "$lib/utils/error_handlers"
  import type {
    RunConfigProperties,
    StructuredOutputMode,
    AvailableModels,
    Task,
  } from "$lib/types"
  import SavedRunConfigurationsDropdown from "./saved_run_configs_dropdown.svelte"
  import AvailableModelsDropdown from "./available_models_dropdown.svelte"
  import PromptTypeSelector from "./prompt_type_selector.svelte"
  import ToolsSelector from "./tools_selector.svelte"
  import AdvancedRunOptions from "./advanced_run_options.svelte"
  import Collapse from "$lib/ui/collapse.svelte"
  import { tick, onMount } from "svelte"
  import { ui_state } from "$lib/stores"

  // Props
  export let project_id: string
  export let current_task: Task
<<<<<<< HEAD
  export let selected_run_config_id: string | null = null
  export let requires_structured_output: boolean = false

  // Expose reactive values for parent component
=======
>>>>>>> f6362b89
  export let model_name: string = ""
  export let provider: string = ""
  export let requires_structured_output: boolean = false

  let model: string = $ui_state.selected_model
  let prompt_method: string = "simple_prompt_builder"
  let tools: string[] = []
  let requires_tool_support: boolean = false

  // These defaults are used by every provider I checked (OpenRouter, Fireworks, Together, etc)
  let temperature: number = 1.0
  let top_p: number = 1.0

  let structured_output_mode: StructuredOutputMode = "default"

  $: model_name = model ? model.split("/").slice(1).join("/") : ""
  $: provider = model ? model.split("/")[0] : ""
  $: requires_tool_support = tools.length > 0

  let saved_run_configs_dropdown: SavedRunConfigurationsDropdown

  let save_config_error: KilnError | null = null
  let set_default_error: KilnError | null = null

  let model_dropdown: AvailableModelsDropdown
  let model_dropdown_error_message: string | null = null

  onMount(async () => {
    Promise.all([load_available_models(), load_available_prompts()])
  })

  $: update_structured_output_mode_if_needed(
    model_name,
    provider,
    $available_models,
  )

  // If requires_structured_output, update structured_output_mode when model changes
  function update_structured_output_mode_if_needed(
    model_name: string,
    provider: string,
    available_models: AvailableModels[],
  ) {
    if (requires_structured_output) {
      const new_mode =
        available_model_details(model_name, provider, available_models)
          ?.structured_output_mode || "default"
      if (new_mode !== structured_output_mode) {
        structured_output_mode = new_mode
      }
    }
  }

  // Update form values from saved config change if needed
  $: if (selected_run_config_id !== null) {
    update_current_run_options_if_needed()
  }

  async function update_current_run_options_if_needed() {
    if (!saved_run_configs_dropdown) {
      return
    }
    const selected_run_config =
      await saved_run_configs_dropdown.get_selected_run_config()
    if (!selected_run_config || selected_run_config === "custom") {
      return
    }
    model =
      selected_run_config.run_config_properties.model_provider_name +
      "/" +
      selected_run_config.run_config_properties.model_name
    prompt_method = selected_run_config.run_config_properties.prompt_id
    tools = [
      ...(selected_run_config.run_config_properties.tools_config?.tools ?? []),
    ]
    temperature = selected_run_config.run_config_properties.temperature
    top_p = selected_run_config.run_config_properties.top_p
    structured_output_mode =
      selected_run_config.run_config_properties.structured_output_mode
  }

  // Check for manual changes when options change when on a saved config to set back to custom
  $: model,
    prompt_method,
    temperature,
    top_p,
    structured_output_mode,
    tools,
    reset_to_custom_options_if_needed()

  async function reset_to_custom_options_if_needed() {
    if (!saved_run_configs_dropdown) {
      return
    }
    const selected_run_config =
      await saved_run_configs_dropdown.get_selected_run_config()
    if (!selected_run_config || selected_run_config === "custom") {
      return
    }
    // Wait for all reactive statements to complete
    await tick()

    clear_run_options_errors()

    const config_properties = selected_run_config.run_config_properties

    // Check if any values have changed from the saved config properties
    const current_model_name = model ? model.split("/").slice(1).join("/") : ""
    const current_provider_name = model ? model.split("/")[0] : ""
    if (
      config_properties.model_name !== current_model_name ||
      config_properties.model_provider_name !== current_provider_name ||
      config_properties.prompt_id !== prompt_method ||
      config_properties.temperature !== temperature ||
      config_properties.top_p !== top_p ||
      config_properties.structured_output_mode !== structured_output_mode ||
      !arrays_equal(config_properties.tools_config?.tools ?? [], tools)
    ) {
      selected_run_config_id = "custom"
    }
  }

  // Helper function to compare tools arrays efficiently
  function arrays_equal(a: string[], b: string[]): boolean {
    return a.length === b.length && a.every((val, index) => val === b[index])
  }

  // Helper function to convert run options to server run_config_properties format
  export function run_options_as_run_config_properties(): RunConfigProperties {
    return {
      model_name: model_name,
      // @ts-expect-error server will catch if enum is not valid
      model_provider_name: provider,
      prompt_id: prompt_method,
      temperature: temperature,
      top_p: top_p,
      structured_output_mode: structured_output_mode,
      tools_config: {
        tools: tools,
      },
    }
  }

  // Handle save run options button clicked
  async function save_run_options() {
    if (!project_id || !current_task.id) {
      return
    }
    try {
      save_config_error = null
      const saved_config = await save_new_task_run_config(
        project_id,
        current_task.id,
        run_options_as_run_config_properties(),
      )
      // Reload prompts to update the dropdown with the new static prompt that is made from saving a new run config
      await load_available_prompts()
      if (saved_config.id) {
        selected_run_config_id = saved_config.id
      } else {
        throw new Error("Saved config id not found")
      }
    } catch (e) {
      save_config_error = createKilnError(e)
    }
  }

  // Clear any errors when changing selected_run_config_id
  $: selected_run_config_id, clear_run_options_errors()

  function clear_run_options_errors() {
    if (save_config_error) {
      save_config_error = null
    }
    if (set_default_error) {
      set_default_error = null
    }
  }

  // Expose methods for run parent component
  export function get_selected_model(): string | null {
    return model_dropdown ? model_dropdown.get_selected_model() : null
  }

  export function clear_model_dropdown_error() {
    model_dropdown_error_message = null
  }

  export function set_model_dropdown_error(message: string) {
    model_dropdown_error_message = message
  }

  export function get_prompt_method(): string {
    return prompt_method
  }

  export function get_tools(): string[] {
    return tools
  }
</script>

<div class="w-72 2xl:w-96 flex-none flex flex-col gap-4">
  <div class="text-xl font-bold">Options</div>
  <SavedRunConfigurationsDropdown
    {project_id}
    {current_task}
    bind:selected_run_config_id
    {set_default_error}
    on:change={clear_run_options_errors}
    on:save_run_options={save_run_options}
    bind:this={saved_run_configs_dropdown}
  />
  {#if $available_models.length > 0}
    <AvailableModelsDropdown
      task_id={current_task.id ?? ""}
      bind:model
      bind:requires_structured_output
      bind:requires_tool_support
      bind:error_message={model_dropdown_error_message}
      bind:this={model_dropdown}
    />
  {:else}
    <div class="text-sm text-gray-500">Loading models...</div>
  {/if}
  <PromptTypeSelector
    bind:prompt_method
    info_description="Choose a prompt. Learn more on the 'Prompts' tab."
    bind:linked_model_selection={model}
  />
  <ToolsSelector bind:tools {project_id} task_id={current_task.id ?? ""} />
  <Collapse
    title="Advanced Options"
    badge={tools.length > 0 ? "" + tools.length : null}
  >
    <AdvancedRunOptions
      bind:temperature
      bind:top_p
      bind:structured_output_mode
      has_structured_output={requires_structured_output}
    />
  </Collapse>
</div><|MERGE_RESOLUTION|>--- conflicted
+++ resolved
@@ -26,17 +26,11 @@
   // Props
   export let project_id: string
   export let current_task: Task
-<<<<<<< HEAD
-  export let selected_run_config_id: string | null = null
-  export let requires_structured_output: boolean = false
-
-  // Expose reactive values for parent component
-=======
->>>>>>> f6362b89
   export let model_name: string = ""
   export let provider: string = ""
   export let requires_structured_output: boolean = false
 
+  let selected_run_config_id: string | null = null
   let model: string = $ui_state.selected_model
   let prompt_method: string = "simple_prompt_builder"
   let tools: string[] = []
