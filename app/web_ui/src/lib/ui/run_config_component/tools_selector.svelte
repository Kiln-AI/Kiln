--- conflicted
+++ resolved
@@ -16,16 +16,14 @@
   export let tools: string[] = []
   export let mandatory_tools: string[] | null = null
   export let hide_create_kiln_task_tool_button: boolean = false
-<<<<<<< HEAD
   export let disabled: boolean = false
 
   $: if (disabled && tools.length > 0) {
     tools = []
   }
-=======
+
   export let single_select: boolean = false
   export let single_select_selected_tool: string | null = null // Only used if single_select is true
->>>>>>> 92717048
 
   let tools_store_loaded_task_id: string | null = null
 
@@ -167,25 +165,6 @@
 </script>
 
 <div>
-<<<<<<< HEAD
-  <FormElement
-    id="tools"
-    label="Tools & Search"
-    inputType="multi_select"
-    info_description="Select the tools available to the model. The model may or may not choose to use them."
-    bind:value={tools}
-    fancy_select_options={get_tool_options($available_tools[project_id])}
-    empty_label={disabled
-      ? "Tool calling not supported on this model"
-      : "Select an option"}
-    empty_state_message={$available_tools[project_id] === undefined
-      ? "Loading tools..."
-      : "No Tools Available"}
-    empty_state_subtitle="Add Tools"
-    empty_state_link={`/settings/manage_tools/${project_id}/add_tools`}
-    {disabled}
-  />
-=======
   {#if single_select}
     <FormElement
       id="tools"
@@ -200,6 +179,7 @@
         : "No Tools Available"}
       empty_state_subtitle="Add Tools"
       empty_state_link={`/settings/manage_tools/${project_id}/add_tools`}
+      {disabled}
     />
   {:else}
     <FormElement
@@ -215,7 +195,7 @@
         : "No Tools Available"}
       empty_state_subtitle="Add Tools"
       empty_state_link={`/settings/manage_tools/${project_id}/add_tools`}
+      {disabled}
     />
   {/if}
->>>>>>> 92717048
 </div>