<script lang="ts">
  import FormElement from "$lib/utils/form_element.svelte"
  import type { OptionGroup } from "$lib/ui/fancy_select_types"
  import type { StructuredOutputMode } from "$lib/types"
  import { structuredOutputModeToString } from "$lib/utils/formatters"

  export let temperature: number
  export let top_p: number
  export let structured_output_mode: StructuredOutputMode
  export let has_structured_output: boolean

  export let validate_temperature: (value: unknown) => string | null = (
    value: unknown,
  ) => {
    return validator(value, 0, 2, "Temperature")
  }

  export let validate_top_p: (value: unknown) => string | null = (
    value: unknown,
  ) => {
    return validator(value, 0, 1, "Top P")
  }

  export let validator: (
    value: unknown,
    min: number,
    max: number,
    name: string,
  ) => string | null = (
    value: unknown,
    min: number,
    max: number,
    name: string,
  ) => {
    // Handle string values by attempting conversion
    let numValue: number

    if (typeof value === "string") {
      if (value.trim() === "") {
        return "Value is required"
      }
      numValue = parseFloat(value)
      if (isNaN(numValue)) {
        return "Please enter a valid number"
      }
    } else if (typeof value === "number") {
      numValue = value
    } else {
      return "Please enter a valid number"
    }

    if (numValue < min) {
      return `${name} must be at least ${min}`
    }
    if (numValue > max) {
      return `${name} must be at most ${max}`
    }

    return null
  }

  const structured_output_options: OptionGroup[] = [
    {
      label: "Structured Output Mode",
      options: [
        {
          value: "json_schema",
          label: structuredOutputModeToString("json_schema") ?? "N/A",
          description:
            "Require the provider to provide the exact JSON schema expected.",
        },
        {
          value: "function_calling",
          label: structuredOutputModeToString("function_calling") ?? "N/A",
          description:
            "Request structured output using function calling with strict validation.",
        },
        {
          value: "function_calling_weak",
          label: structuredOutputModeToString("function_calling_weak") ?? "N/A",
          description:
            "Request structured output using function calling, without strict validation.",
        },
        {
          value: "json_mode",
          label: structuredOutputModeToString("json_mode") ?? "N/A",
          description:
            "Require the model return JSON, but without specifying the schema.",
        },
        {
          value: "json_instructions",
          label: structuredOutputModeToString("json_instructions") ?? "N/A",
          description:
            "Kiln will add instructions to the prompt requesting JSON matching your output schema.",
        },
        {
          value: "json_instruction_and_object",
          label:
            structuredOutputModeToString("json_instruction_and_object") ??
            "N/A",
          description: "Combine JSON instructions and JSON mode.",
        },
        {
          value: "json_custom_instructions",
          label:
            structuredOutputModeToString("json_custom_instructions") ??
            "Unknown",
          description:
            "Kiln will not add any instructions on how to structure the output. Your prompt should include custom instructions.",
        },
      ],
    },
  ]
<<<<<<< HEAD
</script>

<div>
=======

  function get_tool_options(
    available_tools: ToolSetApiDescription[] | undefined,
  ): OptionGroup[] {
    if (!available_tools) {
      return []
    }

    let option_groups: OptionGroup[] = []

    available_tools?.forEach((tool_set) => {
      option_groups.push({
        label: tool_set.set_name,
        options: tool_set.tools.map((tool) => ({
          value: tool.id,
          label: tool.name,
          description: tool.description || undefined,
        })),
      })
    })
    return option_groups
  }
</script>

<div>
  <FormElement
    id="tools"
    label="Tools & Search"
    inputType="multi_select"
    info_description={"Select the tools available to the model.\nThe model may or may not choose to use them."}
    bind:value={tools}
    fancy_select_options={get_tool_options($available_tools[project_id])}
    empty_state_message={$available_tools[project_id] === undefined
      ? "Loading tools..."
      : "No Tools Available"}
    empty_state_subtitle="Add Tools"
    empty_state_link={`/settings/manage_tools/${project_id}/add_tools`}
  />

>>>>>>> f6362b89
  <FormElement
    id="temperature"
    label="Temperature"
    inputType="input"
    info_description={"A value from 0.0 to 2.0.\nTemperature is a parameter that controls the randomness of the model's output.\nLower values make the output more focused and deterministic, while higher values make it more creative and varied."}
    bind:value={temperature}
    validator={validate_temperature}
  />

  <FormElement
    id="top_p"
    label="Top P"
    inputType="input"
    info_description={"A value from 0.0 to 1.0.\nTop P is a parameter that controls the diversity of the model's output.\nLower values make the output more focused and deterministic, while higher values make it more creative and varied."}
    bind:value={top_p}
    validator={validate_top_p}
  />

  {#if has_structured_output}
    <FormElement
      id="structured_output_mode"
      label="Structured Output"
      inputType="fancy_select"
      bind:value={structured_output_mode}
      fancy_select_options={structured_output_options}
      info_description="Choose how the model should return structured data. Defaults to a safe choice. Not all models/providers support all options so changing this may result in errors."
    />
  {/if}
</div><|MERGE_RESOLUTION|>--- conflicted
+++ resolved
@@ -111,51 +111,9 @@
       ],
     },
   ]
-<<<<<<< HEAD
 </script>
 
 <div>
-=======
-
-  function get_tool_options(
-    available_tools: ToolSetApiDescription[] | undefined,
-  ): OptionGroup[] {
-    if (!available_tools) {
-      return []
-    }
-
-    let option_groups: OptionGroup[] = []
-
-    available_tools?.forEach((tool_set) => {
-      option_groups.push({
-        label: tool_set.set_name,
-        options: tool_set.tools.map((tool) => ({
-          value: tool.id,
-          label: tool.name,
-          description: tool.description || undefined,
-        })),
-      })
-    })
-    return option_groups
-  }
-</script>
-
-<div>
-  <FormElement
-    id="tools"
-    label="Tools & Search"
-    inputType="multi_select"
-    info_description={"Select the tools available to the model.\nThe model may or may not choose to use them."}
-    bind:value={tools}
-    fancy_select_options={get_tool_options($available_tools[project_id])}
-    empty_state_message={$available_tools[project_id] === undefined
-      ? "Loading tools..."
-      : "No Tools Available"}
-    empty_state_subtitle="Add Tools"
-    empty_state_link={`/settings/manage_tools/${project_id}/add_tools`}
-  />
-
->>>>>>> f6362b89
   <FormElement
     id="temperature"
     label="Temperature"
