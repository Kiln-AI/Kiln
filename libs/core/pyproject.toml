[project]
name = "kiln-ai"
version = "0.18.1"
requires-python = ">=3.10"
readme = "README.md"
description = 'Kiln AI'
authors = [
  {name = "Steve Cosman, Chesterfield Laboratories Inc", email = "scosman@users.noreply.github.com"}
]
classifiers = [
  "License :: OSI Approved :: MIT License",
  "Intended Audience :: Developers",
  "Programming Language :: Python :: 3.10",
  "Programming Language :: Python :: 3.11",
  "Programming Language :: Python :: 3.12",
  "Programming Language :: Python :: 3.13",
]


dependencies = [
    "boto3>=1.37.10",
    "coverage>=7.6.4",
    "google-cloud-aiplatform>=1.84.0",
    "google-genai>=1.21.1",
    "jsonschema>=4.23.0",
    "llama-index-core>=0.12.42",
    "litellm>=1.72.6",
    "openai>=1.53.0",
    "pdoc>=15.0.0",
    "pydantic>=2.9.2",
    "pytest-benchmark>=5.1.0",
    "pytest-cov>=6.0.0",
    "pyyaml>=6.0.2",
    "together",
    "typing-extensions>=4.12.2",
    "vertexai>=1.43.0",
    "weaviate-client>=4.16.7",
<<<<<<< HEAD
=======
    "chromadb>=1.0.16",
>>>>>>> 806d558a
]

[dependency-groups]
dev = [
    "isort>=5.13.2",
    "pyright==1.1.376",
    "pytest-asyncio>=0.24.0",
    "pytest>=8.3.3",
    "python-dotenv>=1.0.1",
    "ruff>=0.9.0",
]

[build-system]
requires = ["hatchling"]
build-backend = "hatchling.build"

[tool.hatch.metadata]
requires-python = ">=3.10"

[tool.uv.sources]
together = { git = "https://github.com/scosman/together-python" }


[project.urls]
Homepage = "https://getkiln.ai"
Repository = "https://github.com/Kiln-AI/kiln"
Documentation = "https://kiln-ai.github.io/Kiln/kiln_core_docs/kiln_ai.html"
Issues = "https://github.com/Kiln-AI/kiln/issues"
<|MERGE_RESOLUTION|>--- conflicted
+++ resolved
@@ -35,10 +35,7 @@
     "typing-extensions>=4.12.2",
     "vertexai>=1.43.0",
     "weaviate-client>=4.16.7",
-<<<<<<< HEAD
-=======
     "chromadb>=1.0.16",
->>>>>>> 806d558a
 ]
 
 [dependency-groups]
