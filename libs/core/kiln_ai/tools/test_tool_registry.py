--- conflicted
+++ resolved
@@ -1,23 +1,8 @@
-<<<<<<< HEAD
 from unittest.mock import MagicMock, patch
-=======
-from unittest.mock import Mock
->>>>>>> 5ec0d567
 
 import pytest
 
 from kiln_ai.datamodel.external_tool_server import ExternalToolServer, ToolServerType
-<<<<<<< HEAD
-=======
-from kiln_ai.datamodel.project import Project
-from kiln_ai.datamodel.task import Task
-from kiln_ai.datamodel.tool_id import (
-    MCP_REMOTE_TOOL_ID_PREFIX,
-    KilnBuiltInToolId,
-    _check_tool_id,
-    mcp_server_and_tool_name_from_id,
-)
->>>>>>> 5ec0d567
 from kiln_ai.tools.built_in_tools.math_tools import (
     AddTool,
     DivideTool,
@@ -25,16 +10,6 @@
     SubtractTool,
 )
 from kiln_ai.tools.mcp_server_tool import MCPServerTool
-<<<<<<< HEAD
-from kiln_ai.tools.tool_id import (
-    MCP_LOCAL_TOOL_ID_PREFIX,
-    MCP_REMOTE_TOOL_ID_PREFIX,
-    KilnBuiltInToolId,
-    _check_tool_id,
-    mcp_server_and_tool_name_from_id,
-)
-=======
->>>>>>> 5ec0d567
 from kiln_ai.tools.tool_registry import tool_from_id
 
 
