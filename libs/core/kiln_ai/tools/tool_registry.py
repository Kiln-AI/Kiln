from kiln_ai.datamodel.task import Task
from kiln_ai.datamodel.tool_id import (
    MCP_REMOTE_TOOL_ID_PREFIX,
    KilnBuiltInToolId,
    mcp_server_and_tool_name_from_id,
)
from kiln_ai.tools.base_tool import KilnToolInterface
from kiln_ai.tools.built_in_tools.math_tools import (
    AddTool,
    DivideTool,
    MultiplyTool,
    SubtractTool,
)
from kiln_ai.tools.mcp_server_tool import MCPServerTool
<<<<<<< HEAD
from kiln_ai.tools.tool_id import (
    MCP_LOCAL_TOOL_ID_PREFIX,
    MCP_REMOTE_TOOL_ID_PREFIX,
    KilnBuiltInToolId,
    mcp_server_and_tool_name_from_id,
)
=======
>>>>>>> 5ec0d567
from kiln_ai.utils.exhaustive_error import raise_exhaustive_enum_error


def tool_from_id(tool_id: str, task: Task | None = None) -> KilnToolInterface:
    """
    Get a tool from its ID.
    """
    # Check built-in tools
    if tool_id in [member.value for member in KilnBuiltInToolId]:
        typed_tool_id = KilnBuiltInToolId(tool_id)
        match typed_tool_id:
            case KilnBuiltInToolId.ADD_NUMBERS:
                return AddTool()
            case KilnBuiltInToolId.SUBTRACT_NUMBERS:
                return SubtractTool()
            case KilnBuiltInToolId.MULTIPLY_NUMBERS:
                return MultiplyTool()
            case KilnBuiltInToolId.DIVIDE_NUMBERS:
                return DivideTool()
            case _:
                raise_exhaustive_enum_error(typed_tool_id)

    # Check MCP Server Tools
<<<<<<< HEAD
    if tool_id.startswith((MCP_REMOTE_TOOL_ID_PREFIX, MCP_LOCAL_TOOL_ID_PREFIX)):
=======
    if tool_id.startswith(MCP_REMOTE_TOOL_ID_PREFIX):
        project = task.parent_project() if task is not None else None
        if project is None:
            raise ValueError(
                f"Unable to resolve tool from id: {tool_id}. Requires a parent project/task."
            )

>>>>>>> 5ec0d567
        # Get the tool server ID and tool name from the ID
        tool_server_id, tool_name = mcp_server_and_tool_name_from_id(tool_id)

        server = next(
            (
                server
                for server in project.external_tool_servers()
                if server.id == tool_server_id
            ),
            None,
        )
        if server is None:
            raise ValueError(
                f"External tool server not found: {tool_server_id} in project ID {project.id}"
            )

        return MCPServerTool(server, tool_name)

    raise ValueError(f"Tool ID {tool_id} not found in tool registry")<|MERGE_RESOLUTION|>--- conflicted
+++ resolved
@@ -1,5 +1,6 @@
 from kiln_ai.datamodel.task import Task
 from kiln_ai.datamodel.tool_id import (
+    MCP_LOCAL_TOOL_ID_PREFIX,
     MCP_REMOTE_TOOL_ID_PREFIX,
     KilnBuiltInToolId,
     mcp_server_and_tool_name_from_id,
@@ -12,15 +13,6 @@
     SubtractTool,
 )
 from kiln_ai.tools.mcp_server_tool import MCPServerTool
-<<<<<<< HEAD
-from kiln_ai.tools.tool_id import (
-    MCP_LOCAL_TOOL_ID_PREFIX,
-    MCP_REMOTE_TOOL_ID_PREFIX,
-    KilnBuiltInToolId,
-    mcp_server_and_tool_name_from_id,
-)
-=======
->>>>>>> 5ec0d567
 from kiln_ai.utils.exhaustive_error import raise_exhaustive_enum_error
 
 
@@ -44,17 +36,13 @@
                 raise_exhaustive_enum_error(typed_tool_id)
 
     # Check MCP Server Tools
-<<<<<<< HEAD
     if tool_id.startswith((MCP_REMOTE_TOOL_ID_PREFIX, MCP_LOCAL_TOOL_ID_PREFIX)):
-=======
-    if tool_id.startswith(MCP_REMOTE_TOOL_ID_PREFIX):
         project = task.parent_project() if task is not None else None
         if project is None:
             raise ValueError(
                 f"Unable to resolve tool from id: {tool_id}. Requires a parent project/task."
             )
 
->>>>>>> 5ec0d567
         # Get the tool server ID and tool name from the ID
         tool_server_id, tool_name = mcp_server_and_tool_name_from_id(tool_id)
 
