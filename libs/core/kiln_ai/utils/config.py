--- conflicted
+++ resolved
@@ -159,8 +159,6 @@
                 env_var="ENABLE_DEMO_TOOLS",
                 default=False,
             ),
-<<<<<<< HEAD
-=======
             # Allow the user to set the path to lookup MCP server commands, like npx.
             "custom_mcp_path": ConfigProperty(
                 str,
@@ -171,7 +169,6 @@
                 dict[str, str],
                 sensitive=True,
             ),
->>>>>>> b05ad765
         }
         self._lock = threading.Lock()
         self._settings = self.load_settings()
