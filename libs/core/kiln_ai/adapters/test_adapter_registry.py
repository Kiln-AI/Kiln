--- conflicted
+++ resolved
@@ -18,12 +18,9 @@
         mock.shared.return_value.open_ai_api_key = "test-openai-key"
         mock.shared.return_value.open_router_api_key = "test-openrouter-key"
         mock.shared.return_value.siliconflow_cn_api_key = "test-siliconflow-key"
-<<<<<<< HEAD
-=======
         mock.shared.return_value.docker_model_runner_base_url = (
             "http://localhost:12434/engines/llama.cpp"
         )
->>>>>>> 315777c3
         yield mock
 
 
@@ -115,11 +112,7 @@
         == ModelProviderName.siliconflow_cn
     )
     assert adapter.config.default_headers == {
-<<<<<<< HEAD
-        "HTTP-Referer": "https://getkiln.ai/siliconflow",
-=======
         "HTTP-Referer": "https://kiln.tech/siliconflow",
->>>>>>> 315777c3
         "X-Title": "KilnAI",
     }
 
