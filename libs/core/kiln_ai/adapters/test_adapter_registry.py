--- conflicted
+++ resolved
@@ -7,7 +7,6 @@
 from kiln_ai.adapters.adapter_registry import adapter_for_task
 from kiln_ai.adapters.ml_model_list import ModelProviderName
 from kiln_ai.adapters.model_adapters.base_adapter import AdapterConfig
-<<<<<<< HEAD
 from kiln_ai.adapters.model_adapters.litellm_adapter import (
     LiteLlmAdapter,
     LiteLlmConfig,
@@ -17,11 +16,7 @@
     LiteLlmCoreConfig,
     lite_llm_core_config_for_provider,
 )
-=======
-from kiln_ai.adapters.model_adapters.litellm_adapter import LiteLlmAdapter
-from kiln_ai.adapters.provider_tools import kiln_model_provider_from
 from kiln_ai.datamodel.datamodel_enums import StructuredOutputMode
->>>>>>> c8a19921
 from kiln_ai.datamodel.task import RunConfigProperties
 
 
@@ -30,7 +25,6 @@
     with patch("kiln_ai.adapters.provider_tools.Config") as mock:
         mock.shared.return_value.open_ai_api_key = "test-openai-key"
         mock.shared.return_value.open_router_api_key = "test-openrouter-key"
-<<<<<<< HEAD
         mock.shared.return_value.groq_api_key = "test-groq-key"
         mock.shared.return_value.bedrock_access_key = "test-bedrock-access-key"
         mock.shared.return_value.bedrock_secret_key = "test-bedrock-secret-key"
@@ -45,11 +39,10 @@
         mock.shared.return_value.azure_openai_api_key = "test-azure-openai-key"
         mock.shared.return_value.azure_openai_endpoint = (
             "https://test-azure-openai-endpoint.com/v1"
-=======
+        )
         mock.shared.return_value.siliconflow_cn_api_key = "test-siliconflow-key"
         mock.shared.return_value.docker_model_runner_base_url = (
             "http://localhost:12434/engines/llama.cpp"
->>>>>>> c8a19921
         )
         yield mock
 
@@ -116,7 +109,7 @@
             additional_body_options={"api_key": "test-openrouter-key"},
             base_url="https://openrouter.ai/api/v1",
             default_headers={
-                "HTTP-Referer": "https://getkiln.ai/openrouter",
+                "HTTP-Referer": "https://kiln.tech/openrouter",
                 "X-Title": "KilnAI",
             },
         )
@@ -147,7 +140,7 @@
         }
         assert adapter.config.base_url == "https://openrouter.ai/api/v1"
         assert adapter.config.default_headers == {
-            "HTTP-Referer": "https://getkiln.ai/openrouter",
+            "HTTP-Referer": "https://kiln.tech/openrouter",
             "X-Title": "KilnAI",
         }
         assert (
@@ -155,7 +148,7 @@
             == ModelProviderName.openrouter
         )
     assert adapter.config.default_headers == {
-        "HTTP-Referer": "https://getkiln.ai/openrouter",
+        "HTTP-Referer": "https://kiln.tech/openrouter",
         "X-Title": "KilnAI",
     }
 
@@ -492,7 +485,7 @@
                 base_url=getenv("OPENROUTER_BASE_URL")
                 or "https://openrouter.ai/api/v1",
                 default_headers={
-                    "HTTP-Referer": "https://getkiln.ai/openrouter",
+                    "HTTP-Referer": "https://kiln.tech/openrouter",
                     "X-Title": "KilnAI",
                 },
                 additional_body_options={
@@ -660,7 +653,6 @@
         prompt_id="simple_prompt_builder",
         structured_output_mode="json_schema",
     )
-<<<<<<< HEAD
 
     # Get adapter from refactored function
     adapter = adapter_for_task(
@@ -765,9 +757,6 @@
                     structured_output_mode="json_schema",
                 ),
             )
-=======
-    # The actual model name from the fine tune object
-    assert provider.model_id == "test-model"
 
 
 def test_docker_model_runner_adapter_creation(mock_config, basic_task):
@@ -842,5 +831,4 @@
         == ModelProviderName.docker_model_runner
     )
     assert adapter.config.base_url == "http://localhost:12434/engines/llama.cpp/v1"
-    assert adapter.config.default_headers is None
->>>>>>> c8a19921
+    assert adapter.config.default_headers is None