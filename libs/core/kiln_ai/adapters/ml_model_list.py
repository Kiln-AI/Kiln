--- conflicted
+++ resolved
@@ -2658,21 +2658,20 @@
                 structured_output_mode=StructuredOutputMode.json_schema,
             ),
             KilnModelProvider(
-<<<<<<< HEAD
                 name=ModelProviderName.siliconflow_cn,
                 model_id="Qwen/Qwen3-32B",
                 structured_output_mode=StructuredOutputMode.json_schema,
                 reasoning_capable=True,
                 reasoning_optional_for_structured_output=True,
                 supports_data_gen=True,
-=======
+            ),
+            KilnModelProvider(
                 name=ModelProviderName.cerebras,
                 model_id="qwen-3-32b",
                 structured_output_mode=StructuredOutputMode.json_instructions,
                 supports_data_gen=True,
                 reasoning_capable=True,
                 parser=ModelParserID.r1_thinking,
->>>>>>> a7467152
             ),
         ],
     ),
