--- conflicted
+++ resolved
@@ -1420,10 +1420,7 @@
                 name=ModelProviderName.ollama,
                 structured_output_mode=StructuredOutputMode.json_schema,
                 model_id="llama3.2-vision",
-<<<<<<< HEAD
-                supports_function_calling=False,
-=======
->>>>>>> b9983238
+                supports_function_calling=False,
             ),
             KilnModelProvider(
                 name=ModelProviderName.together_ai,
@@ -1450,10 +1447,7 @@
                 name=ModelProviderName.ollama,
                 structured_output_mode=StructuredOutputMode.json_schema,
                 model_id="llama3.2-vision:90b",
-<<<<<<< HEAD
-                supports_function_calling=False,
-=======
->>>>>>> b9983238
+                supports_function_calling=False,
             ),
             KilnModelProvider(
                 name=ModelProviderName.together_ai,
@@ -1535,10 +1529,7 @@
                 supports_data_gen=False,
                 model_id="microsoft/phi-3.5-mini-128k-instruct",
                 structured_output_mode=StructuredOutputMode.json_schema,
-<<<<<<< HEAD
-                supports_function_calling=False,
-=======
->>>>>>> b9983238
+                supports_function_calling=False,
             ),
         ],
     ),
@@ -2090,11 +2081,8 @@
                 model_id="deepseek-ai/DeepSeek-R1-Distill-Qwen-32B",
                 structured_output_mode=StructuredOutputMode.json_schema,
                 reasoning_capable=True,
-<<<<<<< HEAD
-                supports_function_calling=False,
-=======
+                supports_function_calling=False,
                 reasoning_optional_for_structured_output=True,
->>>>>>> b9983238
             ),
         ],
     ),
