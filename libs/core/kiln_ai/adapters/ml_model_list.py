from enum import Enum
from typing import List, Literal

from pydantic import BaseModel

from kiln_ai.datamodel.datamodel_enums import (
    ChatStrategy,
    ModelProviderName,
    StructuredOutputMode,
)

"""
Provides model configuration and management for various LLM providers and models.
This module handles the integration with different AI model providers and their respective models,
including configuration, validation, and instantiation of language models.
"""


class ModelFamily(str, Enum):
    """
    Enumeration of supported model families/architectures.
    """

    gpt = "gpt"
    llama = "llama"
    phi = "phi"
    mistral = "mistral"
    gemma = "gemma"
    gemini = "gemini"
    claude = "claude"
    mixtral = "mixtral"
    qwen = "qwen"
    deepseek = "deepseek"
    dolphin = "dolphin"
    grok = "grok"


# Where models have instruct and raw versions, instruct is default and raw is specified
class ModelName(str, Enum):
    """
    Enumeration of specific model versions supported by the system.
    Where models have instruct and raw versions, instruct is default and raw is specified.
    """

    llama_3_1_8b = "llama_3_1_8b"
    llama_3_1_70b = "llama_3_1_70b"
    llama_3_1_405b = "llama_3_1_405b"
    llama_3_2_1b = "llama_3_2_1b"
    llama_3_2_3b = "llama_3_2_3b"
    llama_3_2_11b = "llama_3_2_11b"
    llama_3_2_90b = "llama_3_2_90b"
    llama_3_3_70b = "llama_3_3_70b"
    llama_4_maverick = "llama_4_maverick"
    llama_4_scout = "llama_4_scout"
    gpt_4o_mini = "gpt_4o_mini"
    gpt_4o = "gpt_4o"
    gpt_4_1 = "gpt_4_1"
    gpt_4_1_mini = "gpt_4_1_mini"
    gpt_4_1_nano = "gpt_4_1_nano"
    gpt_o3_low = "gpt_o3_low"
    gpt_o3_medium = "gpt_o3_medium"
    gpt_o3_high = "gpt_o3_high"
    gpt_o1_low = "gpt_o1_low"
    gpt_o1_medium = "gpt_o1_medium"
    gpt_o1_high = "gpt_o1_high"
    gpt_o4_mini_low = "gpt_o4_mini_low"
    gpt_o4_mini_medium = "gpt_o4_mini_medium"
    gpt_o4_mini_high = "gpt_o4_mini_high"
    gpt_o3_mini_low = "gpt_o3_mini_low"
    gpt_o3_mini_medium = "gpt_o3_mini_medium"
    gpt_o3_mini_high = "gpt_o3_mini_high"
    phi_3_5 = "phi_3_5"
    phi_4 = "phi_4"
    phi_4_5p6b = "phi_4_5p6b"
    phi_4_mini = "phi_4_mini"
    mistral_large = "mistral_large"
    mistral_nemo = "mistral_nemo"
    mistral_small_3 = "mistral_small_3"
    magistral_medium = "magistral_medium"
    magistral_medium_thinking = "magistral_medium_thinking"
    gemma_2_2b = "gemma_2_2b"
    gemma_2_9b = "gemma_2_9b"
    gemma_2_27b = "gemma_2_27b"
    gemma_3_1b = "gemma_3_1b"
    gemma_3_4b = "gemma_3_4b"
    gemma_3_12b = "gemma_3_12b"
    gemma_3_27b = "gemma_3_27b"
    gemma_3n_2b = "gemma_3n_2b"
    gemma_3n_4b = "gemma_3n_4b"
    claude_3_5_haiku = "claude_3_5_haiku"
    claude_3_5_sonnet = "claude_3_5_sonnet"
    claude_3_7_sonnet = "claude_3_7_sonnet"
    claude_3_7_sonnet_thinking = "claude_3_7_sonnet_thinking"
    claude_sonnet_4 = "claude_sonnet_4"
    claude_opus_4 = "claude_opus_4"
    gemini_1_5_flash = "gemini_1_5_flash"
    gemini_1_5_flash_8b = "gemini_1_5_flash_8b"
    gemini_1_5_pro = "gemini_1_5_pro"
    gemini_2_0_flash = "gemini_2_0_flash"
    gemini_2_0_flash_lite = "gemini_2_0_flash_lite"
    gemini_2_5_pro = "gemini_2_5_pro"
    gemini_2_5_flash = "gemini_2_5_flash"
    gemini_2_5_flash_lite = "gemini_2_5_flash_lite"
    nemotron_70b = "nemotron_70b"
    mixtral_8x7b = "mixtral_8x7b"
    qwen_2p5_7b = "qwen_2p5_7b"
    qwen_2p5_14b = "qwen_2p5_14b"
    qwen_2p5_72b = "qwen_2p5_72b"
    qwq_32b = "qwq_32b"
    deepseek_3 = "deepseek_3"
    deepseek_r1 = "deepseek_r1"
<<<<<<< HEAD
    deepseek_r1_0528 = "deepseek_r1_0528"
    mistral_small_3 = "mistral_small_3"
=======
>>>>>>> 2b1ac33f
    deepseek_r1_distill_qwen_32b = "deepseek_r1_distill_qwen_32b"
    deepseek_r1_distill_llama_70b = "deepseek_r1_distill_llama_70b"
    deepseek_r1_distill_qwen_14b = "deepseek_r1_distill_qwen_14b"
    deepseek_r1_distill_qwen_1p5b = "deepseek_r1_distill_qwen_1p5b"
    deepseek_r1_distill_qwen_7b = "deepseek_r1_distill_qwen_7b"
    deepseek_r1_distill_llama_8b = "deepseek_r1_distill_llama_8b"
    dolphin_2_9_8x22b = "dolphin_2_9_8x22b"
    grok_2 = "grok_2"
    grok_3 = "grok_3"
    grok_3_mini = "grok_3_mini"
    qwen_3_0p6b = "qwen_3_0p6b"
    qwen_3_0p6b_no_thinking = "qwen_3_0p6b_no_thinking"
    qwen_3_1p7b = "qwen_3_1p7b"
    qwen_3_1p7b_no_thinking = "qwen_3_1p7b_no_thinking"
    qwen_3_4b = "qwen_3_4b"
    qwen_3_4b_no_thinking = "qwen_3_4b_no_thinking"
    qwen_3_8b = "qwen_3_8b"
    qwen_3_8b_no_thinking = "qwen_3_8b_no_thinking"
    qwen_3_14b = "qwen_3_14b"
    qwen_3_14b_no_thinking = "qwen_3_14b_no_thinking"
    qwen_3_30b_a3b = "qwen_3_30b_a3b"
    qwen_3_30b_a3b_no_thinking = "qwen_3_30b_a3b_no_thinking"
    qwen_3_32b = "qwen_3_32b"
    qwen_3_32b_no_thinking = "qwen_3_32b_no_thinking"
    qwen_3_235b_a22b = "qwen_3_235b_a22b"
    qwen_3_235b_a22b_no_thinking = "qwen_3_235b_a22b_no_thinking"


class ModelParserID(str, Enum):
    """
    Enumeration of supported model parsers.
    """

    r1_thinking = "r1_thinking"
    optional_r1_thinking = "optional_r1_thinking"


class ModelFormatterID(str, Enum):
    """
    Enumeration of supported model formatters.
    """

    qwen3_style_no_think = "qwen3_style_no_think"


class KilnModelProvider(BaseModel):
    """
    Configuration for a specific model provider.

    Attributes:
        name: The provider's identifier
        supports_structured_output: Whether the provider supports structured output formats
        supports_data_gen: Whether the provider supports data generation
        untested_model: Whether the model is untested (typically user added). The supports_ fields are not applicable.
        provider_finetune_id: The finetune ID for the provider, if applicable. Some providers like Fireworks load these from an API.
        structured_output_mode: The mode we should use to call the model for structured output, if it was trained with structured output.
        parser: A parser to use for the model, if applicable
        reasoning_capable: Whether the model is designed to output thinking in a structured format (eg <think></think>). If so we don't use COT across 2 calls, and ask for thinking and final response in the same call.
        tuned_chat_strategy: Used when a model is finetuned with a specific chat strategy, and it's best to use it at call time.
    """

    name: ModelProviderName
    model_id: str | None = None
    supports_structured_output: bool = True
    supports_data_gen: bool = True
    suggested_for_data_gen: bool = False
    untested_model: bool = False
    provider_finetune_id: str | None = None
    structured_output_mode: StructuredOutputMode = StructuredOutputMode.default
    parser: ModelParserID | None = None
    formatter: ModelFormatterID | None = None
    reasoning_capable: bool = False
    supports_logprobs: bool = False
    suggested_for_evals: bool = False
    tuned_chat_strategy: ChatStrategy | None = None

    # TODO P1: Need a more generalized way to handle custom provider parameters.
    # Making them quite declarative here for now, isolating provider specific logic
    # to this file. Later I should be able to override anything in this file via config.
    r1_openrouter_options: bool = False
    require_openrouter_reasoning: bool = False
    logprobs_openrouter_options: bool = False
    openrouter_skip_required_parameters: bool = False
    thinking_level: Literal["low", "medium", "high"] | None = None
    ollama_model_aliases: List[str] | None = None
    anthropic_extended_thinking: bool = False


class KilnModel(BaseModel):
    """
    Configuration for a specific AI model.

    Attributes:
        family: The model's architecture family
        name: The model's identifier
        friendly_name: Human-readable name for the model
        providers: List of providers that offer this model
        supports_structured_output: Whether the model supports structured output formats
    """

    family: str
    name: str
    friendly_name: str
    providers: List[KilnModelProvider]


built_in_models: List[KilnModel] = [
    # GPT 4.1
    KilnModel(
        family=ModelFamily.gpt,
        name=ModelName.gpt_4_1,
        friendly_name="GPT 4.1",
        providers=[
            KilnModelProvider(
                name=ModelProviderName.openai,
                model_id="gpt-4.1",
                provider_finetune_id="gpt-4.1-2025-04-14",
                structured_output_mode=StructuredOutputMode.json_schema,
                supports_logprobs=True,
                suggested_for_data_gen=True,
                suggested_for_evals=True,
            ),
            KilnModelProvider(
                name=ModelProviderName.openrouter,
                model_id="openai/gpt-4.1",
                structured_output_mode=StructuredOutputMode.json_schema,
                supports_logprobs=True,
                suggested_for_data_gen=True,
                suggested_for_evals=True,
            ),
            KilnModelProvider(
                name=ModelProviderName.azure_openai,
                model_id="gpt-4.1",
                suggested_for_data_gen=True,
                suggested_for_evals=True,
            ),
        ],
    ),
    # GPT 4.1 Mini
    KilnModel(
        family=ModelFamily.gpt,
        name=ModelName.gpt_4_1_mini,
        friendly_name="GPT 4.1 Mini",
        providers=[
            KilnModelProvider(
                name=ModelProviderName.openai,
                model_id="gpt-4.1-mini",
                provider_finetune_id="gpt-4.1-mini-2025-04-14",
                structured_output_mode=StructuredOutputMode.json_schema,
                supports_logprobs=True,
                suggested_for_data_gen=True,
                suggested_for_evals=True,
            ),
            KilnModelProvider(
                name=ModelProviderName.openrouter,
                model_id="openai/gpt-4.1-mini",
                structured_output_mode=StructuredOutputMode.json_schema,
                supports_logprobs=True,
                suggested_for_data_gen=True,
                suggested_for_evals=True,
            ),
            KilnModelProvider(
                name=ModelProviderName.azure_openai,
                model_id="gpt-4.1-mini",
                suggested_for_data_gen=True,
                suggested_for_evals=True,
            ),
        ],
    ),
    # GPT 4.1 Nano
    KilnModel(
        family=ModelFamily.gpt,
        name=ModelName.gpt_4_1_nano,
        friendly_name="GPT 4.1 Nano",
        providers=[
            KilnModelProvider(
                name=ModelProviderName.openai,
                model_id="gpt-4.1-nano",
                structured_output_mode=StructuredOutputMode.json_schema,
                supports_logprobs=True,
            ),
            KilnModelProvider(
                name=ModelProviderName.openrouter,
                model_id="openai/gpt-4.1-nano",
                structured_output_mode=StructuredOutputMode.json_schema,
                supports_logprobs=True,
            ),
            KilnModelProvider(
                name=ModelProviderName.azure_openai,
                model_id="gpt-4.1-nano",
            ),
        ],
    ),
    # GPT 4o
    KilnModel(
        family=ModelFamily.gpt,
        name=ModelName.gpt_4o,
        friendly_name="GPT 4o",
        providers=[
            KilnModelProvider(
                name=ModelProviderName.openai,
                model_id="gpt-4o",
                provider_finetune_id="gpt-4o-2024-08-06",
                structured_output_mode=StructuredOutputMode.json_schema,
                supports_logprobs=True,
            ),
            KilnModelProvider(
                name=ModelProviderName.openrouter,
                model_id="openai/gpt-4o",
                structured_output_mode=StructuredOutputMode.json_schema,
                supports_logprobs=True,
                logprobs_openrouter_options=True,
            ),
            KilnModelProvider(
                name=ModelProviderName.azure_openai,
                model_id="gpt-4o",
            ),
        ],
    ),
    # GPT 4o Mini
    KilnModel(
        family=ModelFamily.gpt,
        name=ModelName.gpt_4o_mini,
        friendly_name="GPT 4o Mini",
        providers=[
            KilnModelProvider(
                name=ModelProviderName.openai,
                model_id="gpt-4o-mini",
                provider_finetune_id="gpt-4o-mini-2024-07-18",
                structured_output_mode=StructuredOutputMode.json_schema,
                supports_logprobs=True,
            ),
            KilnModelProvider(
                name=ModelProviderName.openrouter,
                model_id="openai/gpt-4o-mini",
                structured_output_mode=StructuredOutputMode.json_schema,
                supports_logprobs=True,
                logprobs_openrouter_options=True,
            ),
            KilnModelProvider(
                name=ModelProviderName.azure_openai,
                model_id="gpt-4o-mini",
            ),
        ],
    ),
    # GPT o4 Mini Low
    KilnModel(
        family=ModelFamily.gpt,
        name=ModelName.gpt_o4_mini_low,
        friendly_name="GPT o4 Mini - Low",
        providers=[
            KilnModelProvider(
                name=ModelProviderName.openai,
                model_id="o4-mini",
                thinking_level="low",
                structured_output_mode=StructuredOutputMode.json_schema,
            ),
            KilnModelProvider(
                name=ModelProviderName.azure_openai,
                model_id="o4-mini",
                structured_output_mode=StructuredOutputMode.json_schema,
                thinking_level="low",
            ),
        ],
    ),
    # GPT o4 Mini Medium
    KilnModel(
        family=ModelFamily.gpt,
        name=ModelName.gpt_o4_mini_medium,
        friendly_name="GPT o4 Mini - Medium",
        providers=[
            KilnModelProvider(
                name=ModelProviderName.openai,
                model_id="o4-mini",
                thinking_level="medium",
                structured_output_mode=StructuredOutputMode.json_schema,
            ),
            KilnModelProvider(
                name=ModelProviderName.azure_openai,
                model_id="o4-mini",
                structured_output_mode=StructuredOutputMode.json_schema,
                thinking_level="medium",
            ),
            KilnModelProvider(
                name=ModelProviderName.openrouter,
                model_id="openai/o4-mini",
                structured_output_mode=StructuredOutputMode.json_schema,
            ),
        ],
    ),
    # GPT o4 Mini High
    KilnModel(
        family=ModelFamily.gpt,
        name=ModelName.gpt_o4_mini_high,
        friendly_name="GPT o4 Mini - High",
        providers=[
            KilnModelProvider(
                name=ModelProviderName.openai,
                model_id="o4-mini",
                thinking_level="high",
                structured_output_mode=StructuredOutputMode.json_schema,
            ),
            KilnModelProvider(
                name=ModelProviderName.azure_openai,
                model_id="o4-mini",
                structured_output_mode=StructuredOutputMode.json_schema,
                thinking_level="high",
            ),
            KilnModelProvider(
                name=ModelProviderName.openrouter,
                model_id="openai/o4-mini-high",
                structured_output_mode=StructuredOutputMode.json_schema,
            ),
        ],
    ),
    # GPT o3 Mini Low
    KilnModel(
        family=ModelFamily.gpt,
        name=ModelName.gpt_o3_mini_low,
        friendly_name="GPT o3 Mini - Low",
        providers=[
            KilnModelProvider(
                name=ModelProviderName.openai,
                model_id="o3-mini",
                thinking_level="low",
                structured_output_mode=StructuredOutputMode.json_schema,
            ),
            KilnModelProvider(
                name=ModelProviderName.azure_openai,
                model_id="o3-mini",
                structured_output_mode=StructuredOutputMode.json_schema,
                thinking_level="low",
            ),
        ],
    ),
    # GPT o3 Mini Medium
    KilnModel(
        family=ModelFamily.gpt,
        name=ModelName.gpt_o3_mini_medium,
        friendly_name="GPT o3 Mini - Medium",
        providers=[
            KilnModelProvider(
                name=ModelProviderName.openai,
                model_id="o3-mini",
                thinking_level="medium",
                structured_output_mode=StructuredOutputMode.json_schema,
            ),
            KilnModelProvider(
                name=ModelProviderName.azure_openai,
                model_id="o3-mini",
                structured_output_mode=StructuredOutputMode.json_schema,
                thinking_level="medium",
            ),
        ],
    ),
    # GPT o3 Mini High
    KilnModel(
        family=ModelFamily.gpt,
        name=ModelName.gpt_o3_mini_high,
        friendly_name="GPT o3 Mini - High",
        providers=[
            KilnModelProvider(
                name=ModelProviderName.openai,
                model_id="o3-mini",
                thinking_level="high",
                structured_output_mode=StructuredOutputMode.json_schema,
            ),
            KilnModelProvider(
                name=ModelProviderName.azure_openai,
                model_id="o3-mini",
                structured_output_mode=StructuredOutputMode.json_schema,
                thinking_level="high",
            ),
        ],
    ),
    # GPT o3 Low
    KilnModel(
        family=ModelFamily.gpt,
        name=ModelName.gpt_o3_low,
        friendly_name="GPT o3 - Low",
        providers=[
            KilnModelProvider(
                name=ModelProviderName.openai,
                model_id="o3",
                thinking_level="low",
                structured_output_mode=StructuredOutputMode.json_schema,
            ),
            KilnModelProvider(
                name=ModelProviderName.azure_openai,
                model_id="o3",
                structured_output_mode=StructuredOutputMode.json_schema,
                thinking_level="low",
            ),
        ],
    ),
    # GPT o3 Medium
    KilnModel(
        family=ModelFamily.gpt,
        name=ModelName.gpt_o3_medium,
        friendly_name="GPT o3 - Medium",
        providers=[
            KilnModelProvider(
                name=ModelProviderName.openai,
                model_id="o3",
                thinking_level="medium",
                structured_output_mode=StructuredOutputMode.json_schema,
            ),
            KilnModelProvider(
                name=ModelProviderName.azure_openai,
                model_id="o3",
                structured_output_mode=StructuredOutputMode.json_schema,
                thinking_level="medium",
            ),
        ],
    ),
    # GPT o3 High
    KilnModel(
        family=ModelFamily.gpt,
        name=ModelName.gpt_o3_high,
        friendly_name="GPT o3 - High",
        providers=[
            KilnModelProvider(
                name=ModelProviderName.openai,
                model_id="o3",
                thinking_level="high",
                structured_output_mode=StructuredOutputMode.json_schema,
            ),
            KilnModelProvider(
                name=ModelProviderName.azure_openai,
                model_id="o3",
                structured_output_mode=StructuredOutputMode.json_schema,
                thinking_level="high",
            ),
        ],
    ),
    # GPT o1 Low
    KilnModel(
        family=ModelFamily.gpt,
        name=ModelName.gpt_o1_low,
        friendly_name="GPT o1 - Low",
        providers=[
            KilnModelProvider(
                name=ModelProviderName.openai,
                model_id="o1",
                thinking_level="low",
                structured_output_mode=StructuredOutputMode.json_schema,
            ),
            KilnModelProvider(
                name=ModelProviderName.azure_openai,
                model_id="o1",
                structured_output_mode=StructuredOutputMode.json_schema,
                thinking_level="low",
            ),
        ],
    ),
    # GPT o1 Medium
    KilnModel(
        family=ModelFamily.gpt,
        name=ModelName.gpt_o1_medium,
        friendly_name="GPT o1 - Medium",
        providers=[
            KilnModelProvider(
                name=ModelProviderName.openai,
                model_id="o1",
                thinking_level="medium",
                structured_output_mode=StructuredOutputMode.json_schema,
            ),
            KilnModelProvider(
                name=ModelProviderName.azure_openai,
                model_id="o1",
                structured_output_mode=StructuredOutputMode.json_schema,
                thinking_level="medium",
            ),
        ],
    ),
    # GPT o1 High
    KilnModel(
        family=ModelFamily.gpt,
        name=ModelName.gpt_o1_high,
        friendly_name="GPT o1 - High",
        providers=[
            KilnModelProvider(
                name=ModelProviderName.openai,
                model_id="o1",
                thinking_level="high",
                structured_output_mode=StructuredOutputMode.json_schema,
            ),
            KilnModelProvider(
                name=ModelProviderName.azure_openai,
                model_id="o1",
                structured_output_mode=StructuredOutputMode.json_schema,
                thinking_level="high",
            ),
        ],
    ),
    # Claude 3.5 Haiku
    KilnModel(
        family=ModelFamily.claude,
        name=ModelName.claude_3_5_haiku,
        friendly_name="Claude 3.5 Haiku",
        providers=[
            KilnModelProvider(
                name=ModelProviderName.openrouter,
                structured_output_mode=StructuredOutputMode.function_calling,
                model_id="anthropic/claude-3-5-haiku",
            ),
            KilnModelProvider(
                name=ModelProviderName.anthropic,
                model_id="claude-3-5-haiku-20241022",
                structured_output_mode=StructuredOutputMode.function_calling,
            ),
            KilnModelProvider(
                name=ModelProviderName.vertex,
                model_id="claude-3-5-haiku",
                structured_output_mode=StructuredOutputMode.function_calling_weak,
            ),
        ],
    ),
    # Claude 3.5 Sonnet
    KilnModel(
        family=ModelFamily.claude,
        name=ModelName.claude_3_5_sonnet,
        friendly_name="Claude 3.5 Sonnet",
        providers=[
            KilnModelProvider(
                name=ModelProviderName.openrouter,
                structured_output_mode=StructuredOutputMode.function_calling,
                model_id="anthropic/claude-3.5-sonnet",
            ),
            KilnModelProvider(
                name=ModelProviderName.anthropic,
                model_id="claude-3-5-sonnet-20241022",
                structured_output_mode=StructuredOutputMode.function_calling,
            ),
            KilnModelProvider(
                name=ModelProviderName.vertex,
                model_id="claude-3-5-sonnet",
                structured_output_mode=StructuredOutputMode.function_calling_weak,
            ),
        ],
    ),
    # Claude 3.7 Sonnet
    KilnModel(
        family=ModelFamily.claude,
        name=ModelName.claude_3_7_sonnet,
        friendly_name="Claude 3.7 Sonnet",
        providers=[
            KilnModelProvider(
                name=ModelProviderName.openrouter,
                structured_output_mode=StructuredOutputMode.function_calling,
                model_id="anthropic/claude-3.7-sonnet",
                suggested_for_data_gen=True,
            ),
            KilnModelProvider(
                name=ModelProviderName.anthropic,
                model_id="claude-3-7-sonnet-20250219",
                structured_output_mode=StructuredOutputMode.function_calling,
                suggested_for_data_gen=True,
            ),
        ],
    ),
    # Claude 3.7 Sonnet Thinking
    KilnModel(
        family=ModelFamily.claude,
        name=ModelName.claude_3_7_sonnet_thinking,
        friendly_name="Claude 3.7 Sonnet Thinking",
        providers=[
            KilnModelProvider(
                name=ModelProviderName.openrouter,
                model_id="anthropic/claude-3.7-sonnet:thinking",
                reasoning_capable=True,
                # For reasoning models, we need to use json_instructions with OpenRouter
                structured_output_mode=StructuredOutputMode.json_instructions,
                require_openrouter_reasoning=True,
            ),
            KilnModelProvider(
                name=ModelProviderName.anthropic,
                reasoning_capable=True,
                model_id="claude-3-7-sonnet-20250219",
                anthropic_extended_thinking=True,
                structured_output_mode=StructuredOutputMode.json_instructions,
            ),
        ],
    ),
    # Claude Sonnet 4
    KilnModel(
        family=ModelFamily.claude,
        name=ModelName.claude_sonnet_4,
        friendly_name="Claude Sonnet 4",
        providers=[
            KilnModelProvider(
                name=ModelProviderName.openrouter,
                model_id="anthropic/claude-sonnet-4",
                structured_output_mode=StructuredOutputMode.function_calling,
                suggested_for_data_gen=True,
                suggested_for_evals=True,
            ),
            KilnModelProvider(
                name=ModelProviderName.anthropic,
                model_id="claude-sonnet-4-20250514",
                structured_output_mode=StructuredOutputMode.function_calling,
                suggested_for_data_gen=True,
                suggested_for_evals=True,
            ),
        ],
    ),
    # Claude Opus 4
    KilnModel(
        family=ModelFamily.claude,
        name=ModelName.claude_opus_4,
        friendly_name="Claude Opus 4",
        providers=[
            KilnModelProvider(
                name=ModelProviderName.openrouter,
                model_id="anthropic/claude-opus-4",
                structured_output_mode=StructuredOutputMode.function_calling,
            ),
            KilnModelProvider(
                name=ModelProviderName.anthropic,
                model_id="claude-opus-4-20250514",
                structured_output_mode=StructuredOutputMode.function_calling,
            ),
        ],
    ),
    # Gemini 2.5 Pro
    KilnModel(
        family=ModelFamily.gemini,
        name=ModelName.gemini_2_5_pro,
        friendly_name="Gemini 2.5 Pro",
        providers=[
            KilnModelProvider(
                name=ModelProviderName.openrouter,
                model_id="google/gemini-2.5-pro",
                structured_output_mode=StructuredOutputMode.json_schema,
                suggested_for_data_gen=True,
                suggested_for_evals=True,
                reasoning_capable=True,
            ),
            KilnModelProvider(
                name=ModelProviderName.gemini_api,
                model_id="gemini-2.5-pro",
                structured_output_mode=StructuredOutputMode.json_schema,
                suggested_for_data_gen=True,
                suggested_for_evals=True,
                # TODO: Gemini API doesn't return reasoning here, so we don't ask for it. Strange.
                # reasoning_capable=True,
                # thinking_level="medium",
            ),
            KilnModelProvider(
                name=ModelProviderName.vertex,
                model_id="gemini-2.5-pro",
                structured_output_mode=StructuredOutputMode.json_schema,
                suggested_for_data_gen=True,
                suggested_for_evals=True,
                # TODO: Vertex doesn't return reasoning here, so we don't ask for it. Strange.
                # reasoning_capable=True,
                # thinking_level="medium",
            ),
        ],
    ),
    # Gemini 2.5 Flash
    KilnModel(
        family=ModelFamily.gemini,
        name=ModelName.gemini_2_5_flash,
        friendly_name="Gemini 2.5 Flash",
        providers=[
            KilnModelProvider(
                name=ModelProviderName.openrouter,
                model_id="google/gemini-2.5-flash",
                structured_output_mode=StructuredOutputMode.json_schema,
                reasoning_capable=True,
            ),
            KilnModelProvider(
                name=ModelProviderName.gemini_api,
                model_id="gemini-2.5-flash",
                structured_output_mode=StructuredOutputMode.json_schema,
                reasoning_capable=True,
                thinking_level="medium",
            ),
            KilnModelProvider(
                name=ModelProviderName.vertex,
                model_id="gemini-2.5-flash",
                structured_output_mode=StructuredOutputMode.json_schema,
                reasoning_capable=True,
                thinking_level="medium",
            ),
        ],
    ),
    # Gemini 2.0 Flash
    KilnModel(
        family=ModelFamily.gemini,
        name=ModelName.gemini_2_0_flash,
        friendly_name="Gemini 2.0 Flash",
        providers=[
            KilnModelProvider(
                name=ModelProviderName.openrouter,
                model_id="google/gemini-2.0-flash-001",
                structured_output_mode=StructuredOutputMode.json_instruction_and_object,
            ),
            KilnModelProvider(
                name=ModelProviderName.gemini_api,
                model_id="gemini-2.0-flash",
                structured_output_mode=StructuredOutputMode.json_instruction_and_object,
            ),
            KilnModelProvider(
                name=ModelProviderName.vertex,
                model_id="gemini-2.0-flash",
                structured_output_mode=StructuredOutputMode.json_instruction_and_object,
                provider_finetune_id="gemini-2.0-flash-001",
            ),
        ],
    ),
    # Gemini 2.0 Flash Lite
    KilnModel(
        family=ModelFamily.gemini,
        name=ModelName.gemini_2_0_flash_lite,
        friendly_name="Gemini 2.0 Flash Lite",
        providers=[
            KilnModelProvider(
                name=ModelProviderName.openrouter,
                model_id="google/gemini-2.0-flash-lite-001",
                structured_output_mode=StructuredOutputMode.json_instruction_and_object,
            ),
            KilnModelProvider(
                name=ModelProviderName.gemini_api,
                model_id="gemini-2.0-flash-lite",
                structured_output_mode=StructuredOutputMode.json_instruction_and_object,
            ),
            KilnModelProvider(
                name=ModelProviderName.vertex,
                model_id="gemini-2.0-flash-lite",
                structured_output_mode=StructuredOutputMode.json_instruction_and_object,
                provider_finetune_id="gemini-2.0-flash-lite-001",
            ),
        ],
    ),
    # Gemini 1.5 Pro
    KilnModel(
        family=ModelFamily.gemini,
        name=ModelName.gemini_1_5_pro,
        friendly_name="Gemini 1.5 Pro",
        providers=[
            KilnModelProvider(
                name=ModelProviderName.openrouter,
                model_id="google/gemini-pro-1.5",
                structured_output_mode=StructuredOutputMode.json_instruction_and_object,
            ),
            KilnModelProvider(
                name=ModelProviderName.gemini_api,
                model_id="gemini-1.5-pro",
                structured_output_mode=StructuredOutputMode.json_instruction_and_object,
            ),
            KilnModelProvider(
                name=ModelProviderName.vertex,
                model_id="gemini-1.5-pro",
                structured_output_mode=StructuredOutputMode.json_instruction_and_object,
            ),
        ],
    ),
    # Gemini 1.5 Flash
    KilnModel(
        family=ModelFamily.gemini,
        name=ModelName.gemini_1_5_flash,
        friendly_name="Gemini 1.5 Flash",
        providers=[
            KilnModelProvider(
                name=ModelProviderName.openrouter,
                model_id="google/gemini-flash-1.5",
                structured_output_mode=StructuredOutputMode.json_instruction_and_object,
            ),
            KilnModelProvider(
                name=ModelProviderName.gemini_api,
                model_id="gemini-1.5-flash",
                structured_output_mode=StructuredOutputMode.json_instruction_and_object,
            ),
            KilnModelProvider(
                name=ModelProviderName.vertex,
                model_id="gemini-1.5-flash",
                structured_output_mode=StructuredOutputMode.json_instruction_and_object,
            ),
        ],
    ),
    # Gemini 1.5 Flash 8B
    KilnModel(
        family=ModelFamily.gemini,
        name=ModelName.gemini_1_5_flash_8b,
        friendly_name="Gemini 1.5 Flash 8B",
        providers=[
            KilnModelProvider(
                name=ModelProviderName.openrouter,
                model_id="google/gemini-flash-1.5-8b",
                structured_output_mode=StructuredOutputMode.json_instruction_and_object,
                supports_data_gen=False,
            ),
            KilnModelProvider(
                name=ModelProviderName.gemini_api,
                model_id="gemini-1.5-flash-8b",
                structured_output_mode=StructuredOutputMode.json_instruction_and_object,
                supports_data_gen=False,
            ),
        ],
    ),
    # Nemotron 70B
    KilnModel(
        family=ModelFamily.llama,
        name=ModelName.nemotron_70b,
        friendly_name="Nemotron 70B",
        providers=[
            KilnModelProvider(
                name=ModelProviderName.openrouter,
                supports_structured_output=False,
                supports_data_gen=False,
                model_id="nvidia/llama-3.1-nemotron-70b-instruct",
            ),
        ],
    ),
    # Llama 3.1-8b
    KilnModel(
        family=ModelFamily.llama,
        name=ModelName.llama_3_1_8b,
        friendly_name="Llama 3.1 8B",
        providers=[
            KilnModelProvider(
                name=ModelProviderName.groq,
                model_id="llama-3.1-8b-instant",
            ),
            KilnModelProvider(
                name=ModelProviderName.amazon_bedrock,
                structured_output_mode=StructuredOutputMode.json_schema,
                supports_structured_output=False,
                model_id="meta.llama3-1-8b-instruct-v1:0",
            ),
            KilnModelProvider(
                name=ModelProviderName.ollama,
                structured_output_mode=StructuredOutputMode.json_schema,
                model_id="llama3.1:8b",
                ollama_model_aliases=["llama3.1"],  # 8b is default
            ),
            KilnModelProvider(
                name=ModelProviderName.openrouter,
                supports_data_gen=False,
                structured_output_mode=StructuredOutputMode.function_calling,
                model_id="meta-llama/llama-3.1-8b-instruct",
            ),
            KilnModelProvider(
                name=ModelProviderName.fireworks_ai,
                # JSON mode not ideal (no schema), but tool calling doesn't work on 8b
                structured_output_mode=StructuredOutputMode.json_instruction_and_object,
                supports_data_gen=False,
                model_id="accounts/fireworks/models/llama-v3p1-8b-instruct",
            ),
            KilnModelProvider(
                name=ModelProviderName.together_ai,
                model_id="meta-llama/Meta-Llama-3.1-8B-Instruct-Turbo",
                supports_data_gen=False,
                structured_output_mode=StructuredOutputMode.function_calling_weak,
                provider_finetune_id="meta-llama/Meta-Llama-3.1-8B-Instruct-Reference",
            ),
        ],
    ),
    # Llama 3.1 70b
    KilnModel(
        family=ModelFamily.llama,
        name=ModelName.llama_3_1_70b,
        friendly_name="Llama 3.1 70B",
        providers=[
            KilnModelProvider(
                name=ModelProviderName.amazon_bedrock,
                structured_output_mode=StructuredOutputMode.json_schema,
                supports_data_gen=False,
                model_id="meta.llama3-1-70b-instruct-v1:0",
            ),
            KilnModelProvider(
                name=ModelProviderName.openrouter,
                supports_data_gen=False,
                structured_output_mode=StructuredOutputMode.json_schema,
                model_id="meta-llama/llama-3.1-70b-instruct",
                supports_logprobs=True,
                logprobs_openrouter_options=True,
            ),
            KilnModelProvider(
                name=ModelProviderName.ollama,
                structured_output_mode=StructuredOutputMode.json_schema,
                model_id="llama3.1:70b",
            ),
            KilnModelProvider(
                name=ModelProviderName.fireworks_ai,
                # Tool calling forces schema -- fireworks doesn't support json_schema, just json_mode
                structured_output_mode=StructuredOutputMode.function_calling_weak,
                model_id="accounts/fireworks/models/llama-v3p1-70b-instruct",
            ),
            KilnModelProvider(
                name=ModelProviderName.together_ai,
                model_id="meta-llama/Meta-Llama-3.1-70B-Instruct-Turbo",
                supports_data_gen=False,
                structured_output_mode=StructuredOutputMode.function_calling_weak,
                provider_finetune_id="meta-llama/Meta-Llama-3.1-70B-Instruct-Reference",
            ),
        ],
    ),
    # Llama 3.1 405b
    KilnModel(
        family=ModelFamily.llama,
        name=ModelName.llama_3_1_405b,
        friendly_name="Llama 3.1 405B",
        providers=[
            KilnModelProvider(
                name=ModelProviderName.amazon_bedrock,
                structured_output_mode=StructuredOutputMode.json_schema,
                supports_data_gen=False,
                model_id="meta.llama3-1-405b-instruct-v1:0",
            ),
            KilnModelProvider(
                name=ModelProviderName.ollama,
                structured_output_mode=StructuredOutputMode.json_schema,
                model_id="llama3.1:405b",
            ),
            KilnModelProvider(
                name=ModelProviderName.openrouter,
                structured_output_mode=StructuredOutputMode.function_calling,
                model_id="meta-llama/llama-3.1-405b-instruct",
            ),
            KilnModelProvider(
                name=ModelProviderName.fireworks_ai,
                # No finetune support. https://docs.fireworks.ai/fine-tuning/fine-tuning-models
                structured_output_mode=StructuredOutputMode.function_calling_weak,
                model_id="accounts/fireworks/models/llama-v3p1-405b-instruct",
            ),
            KilnModelProvider(
                name=ModelProviderName.together_ai,
                model_id="meta-llama/Meta-Llama-3.1-405B-Instruct-Turbo",
                supports_data_gen=False,
                structured_output_mode=StructuredOutputMode.function_calling_weak,
            ),
        ],
    ),
    # Magistral Medium (Thinking)
    KilnModel(
        family=ModelFamily.mistral,
        name=ModelName.magistral_medium_thinking,
        friendly_name="Magistral Medium (Thinking)",
        providers=[
            KilnModelProvider(
                name=ModelProviderName.openrouter,
                model_id="mistralai/magistral-medium-2506:thinking",
                structured_output_mode=StructuredOutputMode.json_schema,
                # Thinking tokens are hidden by Mistral so not "reasoning" from Kiln API POV
            ),
        ],
    ),
    # Magistral Medium (No Thinking)
    KilnModel(
        family=ModelFamily.mistral,
        name=ModelName.magistral_medium,
        friendly_name="Magistral Medium (No Thinking)",
        providers=[
            KilnModelProvider(
                name=ModelProviderName.openrouter,
                model_id="mistralai/magistral-medium-2506",
                structured_output_mode=StructuredOutputMode.json_schema,
            ),
        ],
    ),
    # Mistral Nemo
    KilnModel(
        family=ModelFamily.mistral,
        name=ModelName.mistral_nemo,
        friendly_name="Mistral Nemo",
        providers=[
            KilnModelProvider(
                name=ModelProviderName.openrouter,
                model_id="mistralai/mistral-nemo",
                structured_output_mode=StructuredOutputMode.json_instruction_and_object,
            ),
        ],
    ),
    # Mistral Large
    KilnModel(
        family=ModelFamily.mistral,
        name=ModelName.mistral_large,
        friendly_name="Mistral Large",
        providers=[
            KilnModelProvider(
                name=ModelProviderName.amazon_bedrock,
                structured_output_mode=StructuredOutputMode.json_instructions,
                model_id="mistral.mistral-large-2407-v1:0",
            ),
            KilnModelProvider(
                name=ModelProviderName.openrouter,
                structured_output_mode=StructuredOutputMode.json_schema,
                model_id="mistralai/mistral-large",
            ),
            KilnModelProvider(
                name=ModelProviderName.ollama,
                structured_output_mode=StructuredOutputMode.json_schema,
                model_id="mistral-large",
            ),
        ],
    ),
    # Llama 3.2 1B
    KilnModel(
        family=ModelFamily.llama,
        name=ModelName.llama_3_2_1b,
        friendly_name="Llama 3.2 1B",
        providers=[
            KilnModelProvider(
                name=ModelProviderName.groq,
                model_id="llama-3.2-1b-preview",
                structured_output_mode=StructuredOutputMode.json_instruction_and_object,
                supports_data_gen=False,
            ),
            KilnModelProvider(
                name=ModelProviderName.openrouter,
                supports_structured_output=False,
                supports_data_gen=False,
                structured_output_mode=StructuredOutputMode.json_instruction_and_object,
                model_id="meta-llama/llama-3.2-1b-instruct",
            ),
            KilnModelProvider(
                name=ModelProviderName.ollama,
                supports_structured_output=False,
                supports_data_gen=False,
                model_id="llama3.2:1b",
            ),
            KilnModelProvider(
                name=ModelProviderName.huggingface,
                model_id="meta-llama/Llama-3.2-1B-Instruct",
                supports_structured_output=False,
                supports_data_gen=False,
            ),
        ],
    ),
    # Llama 3.2 3B
    KilnModel(
        family=ModelFamily.llama,
        name=ModelName.llama_3_2_3b,
        friendly_name="Llama 3.2 3B",
        providers=[
            KilnModelProvider(
                name=ModelProviderName.groq,
                model_id="llama-3.2-3b-preview",
                supports_data_gen=False,
            ),
            KilnModelProvider(
                name=ModelProviderName.openrouter,
                supports_structured_output=False,
                supports_data_gen=False,
                structured_output_mode=StructuredOutputMode.json_schema,
                model_id="meta-llama/llama-3.2-3b-instruct",
            ),
            KilnModelProvider(
                name=ModelProviderName.ollama,
                supports_data_gen=False,
                model_id="llama3.2",
            ),
            KilnModelProvider(
                name=ModelProviderName.huggingface,
                model_id="meta-llama/Llama-3.2-3B-Instruct",
                supports_structured_output=False,
                supports_data_gen=False,
            ),
            KilnModelProvider(
                name=ModelProviderName.together_ai,
                model_id="meta-llama/Llama-3.2-3B-Instruct-Turbo",
                supports_structured_output=False,
                supports_data_gen=False,
            ),
        ],
    ),
    # Llama 3.2 11B
    KilnModel(
        family=ModelFamily.llama,
        name=ModelName.llama_3_2_11b,
        friendly_name="Llama 3.2 11B",
        providers=[
            KilnModelProvider(
                name=ModelProviderName.openrouter,
                # Best mode, but fails to often to enable without warning
                structured_output_mode=StructuredOutputMode.json_instruction_and_object,
                supports_structured_output=False,
                supports_data_gen=False,
                model_id="meta-llama/llama-3.2-11b-vision-instruct",
            ),
            KilnModelProvider(
                name=ModelProviderName.ollama,
                structured_output_mode=StructuredOutputMode.json_schema,
                model_id="llama3.2-vision",
            ),
            KilnModelProvider(
                name=ModelProviderName.fireworks_ai,
                # No finetune support. https://docs.fireworks.ai/fine-tuning/fine-tuning-models
                model_id="accounts/fireworks/models/llama-v3p2-11b-vision-instruct",
                structured_output_mode=StructuredOutputMode.json_instruction_and_object,
                supports_data_gen=False,
            ),
            KilnModelProvider(
                name=ModelProviderName.huggingface,
                model_id="meta-llama/Llama-3.2-11B-Vision-Instruct",
                supports_structured_output=False,
                supports_data_gen=False,
            ),
            KilnModelProvider(
                name=ModelProviderName.together_ai,
                model_id="meta-llama/Llama-3.2-11B-Vision-Instruct-Turbo",
                supports_structured_output=False,
                supports_data_gen=False,
            ),
        ],
    ),
    # Llama 3.2 90B
    KilnModel(
        family=ModelFamily.llama,
        name=ModelName.llama_3_2_90b,
        friendly_name="Llama 3.2 90B",
        providers=[
            KilnModelProvider(
                name=ModelProviderName.openrouter,
                structured_output_mode=StructuredOutputMode.json_instruction_and_object,
                model_id="meta-llama/llama-3.2-90b-vision-instruct",
            ),
            KilnModelProvider(
                name=ModelProviderName.ollama,
                structured_output_mode=StructuredOutputMode.json_schema,
                model_id="llama3.2-vision:90b",
            ),
            KilnModelProvider(
                name=ModelProviderName.fireworks_ai,
                # No finetune support. https://docs.fireworks.ai/fine-tuning/fine-tuning-models
                model_id="accounts/fireworks/models/llama-v3p2-90b-vision-instruct",
                structured_output_mode=StructuredOutputMode.json_instruction_and_object,
                supports_data_gen=False,
            ),
            KilnModelProvider(
                name=ModelProviderName.together_ai,
                model_id="meta-llama/Llama-3.2-90B-Vision-Instruct-Turbo",
                supports_structured_output=False,
                supports_data_gen=False,
            ),
        ],
    ),
    # Llama 3.3 70B
    KilnModel(
        family=ModelFamily.llama,
        name=ModelName.llama_3_3_70b,
        friendly_name="Llama 3.3 70B",
        providers=[
            KilnModelProvider(
                name=ModelProviderName.openrouter,
                model_id="meta-llama/llama-3.3-70b-instruct",
                structured_output_mode=StructuredOutputMode.json_schema,
                # Openrouter not working with json_schema or tools. JSON_schema sometimes works so force that, but not consistently so still not recommended.
                supports_structured_output=False,
                supports_data_gen=False,
            ),
            KilnModelProvider(
                name=ModelProviderName.groq,
                supports_structured_output=True,
                supports_data_gen=True,
                model_id="llama-3.3-70b-versatile",
            ),
            KilnModelProvider(
                name=ModelProviderName.ollama,
                structured_output_mode=StructuredOutputMode.json_schema,
                model_id="llama3.3",
            ),
            KilnModelProvider(
                name=ModelProviderName.fireworks_ai,
                # Tool calling forces schema -- fireworks doesn't support json_schema, just json_mode
                structured_output_mode=StructuredOutputMode.function_calling_weak,
                model_id="accounts/fireworks/models/llama-v3p3-70b-instruct",
            ),
            KilnModelProvider(
                name=ModelProviderName.vertex,
                model_id="meta/llama-3.3-70b-instruct-maas",
                # Doesn't work, TODO to debug
                supports_structured_output=False,
                supports_data_gen=False,
            ),
            KilnModelProvider(
                name=ModelProviderName.together_ai,
                model_id="meta-llama/Llama-3.3-70B-Instruct-Turbo",
                structured_output_mode=StructuredOutputMode.function_calling_weak,
            ),
        ],
    ),
    # Phi 3.5
    KilnModel(
        family=ModelFamily.phi,
        name=ModelName.phi_3_5,
        friendly_name="Phi 3.5",
        providers=[
            KilnModelProvider(
                name=ModelProviderName.ollama,
                structured_output_mode=StructuredOutputMode.json_schema,
                supports_structured_output=False,
                supports_data_gen=False,
                model_id="phi3.5",
            ),
            KilnModelProvider(
                name=ModelProviderName.openrouter,
                supports_structured_output=False,
                supports_data_gen=False,
                model_id="microsoft/phi-3.5-mini-128k-instruct",
                structured_output_mode=StructuredOutputMode.json_schema,
            ),
            KilnModelProvider(
                name=ModelProviderName.fireworks_ai,
                # No finetune support. https://docs.fireworks.ai/fine-tuning/fine-tuning-models
                supports_structured_output=False,
                supports_data_gen=False,
                model_id="accounts/fireworks/models/phi-3-vision-128k-instruct",
            ),
        ],
    ),
    # Phi 4
    KilnModel(
        family=ModelFamily.phi,
        name=ModelName.phi_4,
        friendly_name="Phi 4 - 14B",
        providers=[
            KilnModelProvider(
                name=ModelProviderName.ollama,
                structured_output_mode=StructuredOutputMode.json_schema,
                model_id="phi4",
            ),
            KilnModelProvider(
                name=ModelProviderName.openrouter,
                # JSON mode not consistent enough to enable in UI
                structured_output_mode=StructuredOutputMode.json_instruction_and_object,
                supports_data_gen=False,
                model_id="microsoft/phi-4",
            ),
        ],
    ),
    # Phi 4 5.6B
    KilnModel(
        family=ModelFamily.phi,
        name=ModelName.phi_4_5p6b,
        friendly_name="Phi 4 - 5.6B",
        providers=[
            KilnModelProvider(
                name=ModelProviderName.openrouter,
                model_id="microsoft/phi-4-multimodal-instruct",
                supports_structured_output=False,
                supports_data_gen=False,
            ),
        ],
    ),
    # Phi 4 Mini
    KilnModel(
        family=ModelFamily.phi,
        name=ModelName.phi_4_mini,
        friendly_name="Phi 4 Mini - 3.8B",
        providers=[
            KilnModelProvider(
                name=ModelProviderName.ollama,
                model_id="phi4-mini",
            ),
        ],
    ),
    # Gemma 2 2.6b
    KilnModel(
        family=ModelFamily.gemma,
        name=ModelName.gemma_2_2b,
        friendly_name="Gemma 2 2B",
        providers=[
            KilnModelProvider(
                name=ModelProviderName.ollama,
                supports_data_gen=False,
                model_id="gemma2:2b",
            ),
        ],
    ),
    # Gemma 2 9b
    KilnModel(
        family=ModelFamily.gemma,
        name=ModelName.gemma_2_9b,
        friendly_name="Gemma 2 9B",
        providers=[
            KilnModelProvider(
                name=ModelProviderName.ollama,
                supports_data_gen=False,
                model_id="gemma2:9b",
            ),
            KilnModelProvider(
                name=ModelProviderName.openrouter,
                # Best mode, but fails to often to enable without warning
                structured_output_mode=StructuredOutputMode.json_instruction_and_object,
                supports_structured_output=False,
                supports_data_gen=False,
                model_id="google/gemma-2-9b-it",
            ),
            # fireworks AI errors - not allowing system role. Exclude until resolved.
        ],
    ),
    # Gemma 2 27b
    KilnModel(
        family=ModelFamily.gemma,
        name=ModelName.gemma_2_27b,
        friendly_name="Gemma 2 27B",
        providers=[
            KilnModelProvider(
                name=ModelProviderName.ollama,
                supports_data_gen=False,
                model_id="gemma2:27b",
            ),
            KilnModelProvider(
                name=ModelProviderName.openrouter,
                structured_output_mode=StructuredOutputMode.json_instruction_and_object,
                supports_data_gen=False,
                model_id="google/gemma-2-27b-it",
            ),
        ],
    ),
    # Gemma 3 1B
    KilnModel(
        family=ModelFamily.gemma,
        name=ModelName.gemma_3_1b,
        friendly_name="Gemma 3 1B",
        providers=[
            KilnModelProvider(
                name=ModelProviderName.ollama,
                model_id="gemma3:1b",
                supports_structured_output=False,
                supports_data_gen=False,
            ),
            KilnModelProvider(
                name=ModelProviderName.openrouter,
                # TODO: swap to non-free model when available (more reliable)
                model_id="google/gemma-3-1b-it:free",
                supports_structured_output=False,
                supports_data_gen=False,
            ),
        ],
    ),
    # Gemma 3 4B
    KilnModel(
        family=ModelFamily.gemma,
        name=ModelName.gemma_3_4b,
        friendly_name="Gemma 3 4B",
        providers=[
            KilnModelProvider(
                name=ModelProviderName.ollama,
                model_id="gemma3:4b",
                ollama_model_aliases=["gemma3"],
            ),
            KilnModelProvider(
                name=ModelProviderName.openrouter,
                structured_output_mode=StructuredOutputMode.json_instruction_and_object,
                # TODO: swap to non-free model when available (more reliable)
                model_id="google/gemma-3-4b-it:free",
            ),
        ],
    ),
    # Gemma 3 12B
    KilnModel(
        family=ModelFamily.gemma,
        name=ModelName.gemma_3_12b,
        friendly_name="Gemma 3 12B",
        providers=[
            KilnModelProvider(
                name=ModelProviderName.ollama,
                model_id="gemma3:12b",
            ),
            KilnModelProvider(
                name=ModelProviderName.openrouter,
                structured_output_mode=StructuredOutputMode.json_instruction_and_object,
                # TODO: swap to non-free model when available (more reliable)
                model_id="google/gemma-3-12b-it:free",
            ),
        ],
    ),
    # Gemma 3 27B
    KilnModel(
        family=ModelFamily.gemma,
        name=ModelName.gemma_3_27b,
        friendly_name="Gemma 3 27B",
        providers=[
            KilnModelProvider(
                name=ModelProviderName.ollama,
                model_id="gemma3:27b",
            ),
            KilnModelProvider(
                name=ModelProviderName.openrouter,
                structured_output_mode=StructuredOutputMode.json_instruction_and_object,
                model_id="google/gemma-3-27b-it",
            ),
        ],
    ),
    # Gemma 3n 2B
    KilnModel(
        family=ModelFamily.gemma,
        name=ModelName.gemma_3n_2b,
        friendly_name="Gemma 3n 2B",
        providers=[
            KilnModelProvider(
                name=ModelProviderName.ollama,
                model_id="gemma3n:e2b",
                structured_output_mode=StructuredOutputMode.json_schema,
                supports_data_gen=False,
            ),
            KilnModelProvider(
                name=ModelProviderName.gemini_api,
                model_id="gemma-3n-e2b-it",
                supports_structured_output=False,
                supports_data_gen=False,
            ),
        ],
    ),
    # Gemma 3n 4B
    KilnModel(
        family=ModelFamily.gemma,
        name=ModelName.gemma_3n_4b,
        friendly_name="Gemma 3n 4B",
        providers=[
            KilnModelProvider(
                name=ModelProviderName.openrouter,
                model_id="google/gemma-3n-e4b-it",
                structured_output_mode=StructuredOutputMode.json_instruction_and_object,
                supports_data_gen=False,
            ),
            KilnModelProvider(
                name=ModelProviderName.ollama,
                model_id="gemma3n:e4b",
                supports_data_gen=False,
                structured_output_mode=StructuredOutputMode.json_schema,
            ),
            KilnModelProvider(
                name=ModelProviderName.gemini_api,
                model_id="gemma-3n-e4b-it",
                structured_output_mode=StructuredOutputMode.json_instructions,
                supports_data_gen=False,
            ),
        ],
    ),
    # Mixtral 8x7B
    KilnModel(
        family=ModelFamily.mixtral,
        name=ModelName.mixtral_8x7b,
        friendly_name="Mixtral 8x7B",
        providers=[
            KilnModelProvider(
                name=ModelProviderName.openrouter,
                model_id="mistralai/mixtral-8x7b-instruct",
                supports_data_gen=False,
                structured_output_mode=StructuredOutputMode.json_instruction_and_object,
            ),
            KilnModelProvider(
                name=ModelProviderName.ollama,
                model_id="mixtral",
            ),
        ],
    ),
    # QwQ 32B
    KilnModel(
        family=ModelFamily.qwen,
        name=ModelName.qwq_32b,
        friendly_name="QwQ 32B (Qwen Reasoning)",
        providers=[
            KilnModelProvider(
                name=ModelProviderName.openrouter,
                model_id="qwen/qwq-32b",
                reasoning_capable=True,
                require_openrouter_reasoning=True,
                r1_openrouter_options=True,
                structured_output_mode=StructuredOutputMode.json_instructions,
                parser=ModelParserID.r1_thinking,
            ),
            KilnModelProvider(
                name=ModelProviderName.fireworks_ai,
                model_id="accounts/fireworks/models/qwq-32b",
                reasoning_capable=True,
                parser=ModelParserID.r1_thinking,
                structured_output_mode=StructuredOutputMode.json_instructions,
            ),
            KilnModelProvider(
                name=ModelProviderName.ollama,
                model_id="qwq",
                reasoning_capable=True,
                parser=ModelParserID.r1_thinking,
                structured_output_mode=StructuredOutputMode.json_instructions,
            ),
            KilnModelProvider(
                name=ModelProviderName.groq,
                model_id="qwen-qwq-32b",
                reasoning_capable=True,
                parser=ModelParserID.r1_thinking,
                structured_output_mode=StructuredOutputMode.json_instructions,
            ),
            KilnModelProvider(
                name=ModelProviderName.together_ai,
                model_id="Qwen/QwQ-32B",
                structured_output_mode=StructuredOutputMode.json_instructions,
                parser=ModelParserID.r1_thinking,
                reasoning_capable=True,
            ),
        ],
    ),
    # Qwen 2.5 7B
    KilnModel(
        family=ModelFamily.qwen,
        name=ModelName.qwen_2p5_7b,
        friendly_name="Qwen 2.5 7B",
        providers=[
            KilnModelProvider(
                name=ModelProviderName.openrouter,
                model_id="qwen/qwen-2.5-7b-instruct",
                structured_output_mode=StructuredOutputMode.json_instruction_and_object,
            ),
            KilnModelProvider(
                name=ModelProviderName.ollama,
                model_id="qwen2.5",
            ),
        ],
    ),
    # Qwen 2.5 14B
    KilnModel(
        family=ModelFamily.qwen,
        name=ModelName.qwen_2p5_14b,
        friendly_name="Qwen 2.5 14B",
        providers=[
            KilnModelProvider(
                name=ModelProviderName.together_ai,
                provider_finetune_id="Qwen/Qwen2.5-14B-Instruct",
            ),
            KilnModelProvider(
                name=ModelProviderName.ollama,
                model_id="qwen2.5:14b",
                supports_data_gen=False,
            ),
        ],
    ),
    # Qwen 2.5 72B
    KilnModel(
        family=ModelFamily.qwen,
        name=ModelName.qwen_2p5_72b,
        friendly_name="Qwen 2.5 72B",
        providers=[
            KilnModelProvider(
                name=ModelProviderName.openrouter,
                model_id="qwen/qwen-2.5-72b-instruct",
                # Not consistent with structure data. Works sometimes but not often
                supports_structured_output=False,
                supports_data_gen=False,
                structured_output_mode=StructuredOutputMode.json_instruction_and_object,
            ),
            KilnModelProvider(
                name=ModelProviderName.ollama,
                model_id="qwen2.5:72b",
            ),
            KilnModelProvider(
                name=ModelProviderName.fireworks_ai,
                model_id="accounts/fireworks/models/qwen2p5-72b-instruct",
                # Tool calling forces schema -- fireworks doesn't support json_schema, just json_mode
                structured_output_mode=StructuredOutputMode.function_calling_weak,
            ),
            KilnModelProvider(
                name=ModelProviderName.together_ai,
                provider_finetune_id="Qwen/Qwen2.5-72B-Instruct",
            ),
        ],
    ),
    # Mistral Small 3
    KilnModel(
        family=ModelFamily.mistral,
        name=ModelName.mistral_small_3,
        friendly_name="Mistral Small 3",
        providers=[
            KilnModelProvider(
                name=ModelProviderName.openrouter,
                structured_output_mode=StructuredOutputMode.json_instruction_and_object,
                model_id="mistralai/mistral-small-24b-instruct-2501",
            ),
            KilnModelProvider(
                name=ModelProviderName.ollama,
                model_id="mistral-small:24b",
            ),
        ],
    ),
    # DeepSeek 3
    KilnModel(
        family=ModelFamily.deepseek,
        name=ModelName.deepseek_3,
        friendly_name="DeepSeek V3",
        providers=[
            KilnModelProvider(
                name=ModelProviderName.openrouter,
                model_id="deepseek/deepseek-chat",
                structured_output_mode=StructuredOutputMode.function_calling,
            ),
            KilnModelProvider(
                name=ModelProviderName.fireworks_ai,
                model_id="accounts/fireworks/models/deepseek-v3",
                structured_output_mode=StructuredOutputMode.json_instruction_and_object,
                supports_structured_output=True,
                supports_data_gen=False,
            ),
            KilnModelProvider(
                name=ModelProviderName.together_ai,
                model_id="deepseek-ai/DeepSeek-V3",
                structured_output_mode=StructuredOutputMode.json_instructions,
            ),
        ],
    ),
    # DeepSeek R1
    KilnModel(
        family=ModelFamily.deepseek,
        name=ModelName.deepseek_r1,
        friendly_name="DeepSeek R1",
        providers=[
            KilnModelProvider(
                name=ModelProviderName.openrouter,
                model_id="deepseek/deepseek-r1",
                parser=ModelParserID.r1_thinking,
                structured_output_mode=StructuredOutputMode.json_instructions,
                reasoning_capable=True,
                r1_openrouter_options=True,
                require_openrouter_reasoning=True,
                suggested_for_data_gen=True,
                suggested_for_evals=True,
            ),
            KilnModelProvider(
                name=ModelProviderName.fireworks_ai,
                model_id="accounts/fireworks/models/deepseek-r1",
                parser=ModelParserID.r1_thinking,
                structured_output_mode=StructuredOutputMode.json_instructions,
                reasoning_capable=True,
                suggested_for_data_gen=True,
                suggested_for_evals=True,
            ),
            KilnModelProvider(
                # I want your RAM
                name=ModelProviderName.ollama,
                model_id="deepseek-r1:671b",
                parser=ModelParserID.r1_thinking,
                structured_output_mode=StructuredOutputMode.json_instructions,
                reasoning_capable=True,
                suggested_for_data_gen=True,
                suggested_for_evals=True,
            ),
            KilnModelProvider(
                name=ModelProviderName.together_ai,
                model_id="deepseek-ai/DeepSeek-R1",
                structured_output_mode=StructuredOutputMode.json_instructions,
                parser=ModelParserID.r1_thinking,
                reasoning_capable=True,
                suggested_for_data_gen=True,
                suggested_for_evals=True,
            ),
        ],
    ),
    # DeepSeek R1 Distill Qwen 32B
    KilnModel(
        family=ModelFamily.deepseek,
        name=ModelName.deepseek_r1_distill_qwen_32b,
        friendly_name="DeepSeek R1 Distill Qwen 32B",
        providers=[
            KilnModelProvider(
                name=ModelProviderName.openrouter,
                reasoning_capable=True,
                structured_output_mode=StructuredOutputMode.json_instructions,
                model_id="deepseek/deepseek-r1-distill-qwen-32b",
                r1_openrouter_options=True,
                parser=ModelParserID.r1_thinking,
                require_openrouter_reasoning=True,
            ),
            KilnModelProvider(
                name=ModelProviderName.ollama,
                parser=ModelParserID.r1_thinking,
                reasoning_capable=True,
                structured_output_mode=StructuredOutputMode.json_instructions,
                model_id="deepseek-r1:32b",
            ),
            KilnModelProvider(
                name=ModelProviderName.together_ai,
                model_id="deepseek-ai/DeepSeek-R1-Distill-Qwen-14B",
                structured_output_mode=StructuredOutputMode.json_instructions,
                parser=ModelParserID.r1_thinking,
                reasoning_capable=True,
            ),
        ],
    ),
    # DeepSeek R1 Distill Llama 70B
    KilnModel(
        family=ModelFamily.deepseek,
        name=ModelName.deepseek_r1_distill_llama_70b,
        friendly_name="DeepSeek R1 Distill Llama 70B",
        providers=[
            KilnModelProvider(
                name=ModelProviderName.openrouter,
                reasoning_capable=True,
                structured_output_mode=StructuredOutputMode.json_instructions,
                model_id="deepseek/deepseek-r1-distill-llama-70b",
                r1_openrouter_options=True,
                require_openrouter_reasoning=True,
                parser=ModelParserID.r1_thinking,
            ),
            KilnModelProvider(
                name=ModelProviderName.ollama,
                supports_data_gen=False,
                parser=ModelParserID.r1_thinking,
                reasoning_capable=True,
                structured_output_mode=StructuredOutputMode.json_instructions,
                model_id="deepseek-r1:70b",
            ),
            KilnModelProvider(
                name=ModelProviderName.together_ai,
                model_id="deepseek-ai/DeepSeek-R1-Distill-Llama-70B",
                structured_output_mode=StructuredOutputMode.json_instructions,
                parser=ModelParserID.r1_thinking,
            ),
        ],
    ),
    # DeepSeek R1 Distill Qwen 14B
    KilnModel(
        family=ModelFamily.deepseek,
        name=ModelName.deepseek_r1_distill_qwen_14b,
        friendly_name="DeepSeek R1 Distill Qwen 14B",
        providers=[
            KilnModelProvider(
                name=ModelProviderName.openrouter,
                supports_data_gen=False,
                reasoning_capable=True,
                structured_output_mode=StructuredOutputMode.json_instructions,
                model_id="deepseek/deepseek-r1-distill-qwen-14b",
                r1_openrouter_options=True,
                require_openrouter_reasoning=True,
                openrouter_skip_required_parameters=True,
                parser=ModelParserID.r1_thinking,
            ),
            KilnModelProvider(
                name=ModelProviderName.ollama,
                supports_data_gen=False,
                parser=ModelParserID.r1_thinking,
                reasoning_capable=True,
                structured_output_mode=StructuredOutputMode.json_instructions,
                model_id="deepseek-r1:14b",
            ),
            KilnModelProvider(
                name=ModelProviderName.together_ai,
                model_id="deepseek-ai/DeepSeek-R1-Distill-Qwen-14B",
                structured_output_mode=StructuredOutputMode.json_instructions,
                parser=ModelParserID.r1_thinking,
            ),
        ],
    ),
    # DeepSeek R1 Distill Llama 8B
    KilnModel(
        family=ModelFamily.deepseek,
        name=ModelName.deepseek_r1_distill_llama_8b,
        friendly_name="DeepSeek R1 Distill Llama 8B",
        providers=[
            KilnModelProvider(
                name=ModelProviderName.openrouter,
                supports_structured_output=False,
                supports_data_gen=False,
                reasoning_capable=True,
                # Best mode, but fails to often to enable without warning
                structured_output_mode=StructuredOutputMode.json_instructions,
                model_id="deepseek/deepseek-r1-distill-llama-8b",
                r1_openrouter_options=True,
                require_openrouter_reasoning=True,
                openrouter_skip_required_parameters=True,
                parser=ModelParserID.r1_thinking,
            ),
            KilnModelProvider(
                name=ModelProviderName.ollama,
                supports_structured_output=False,
                supports_data_gen=False,
                parser=ModelParserID.r1_thinking,
                reasoning_capable=True,
                # Best mode, but fails to often to enable without warning
                structured_output_mode=StructuredOutputMode.json_instructions,
                model_id="deepseek-r1:8b",
            ),
        ],
    ),
    # DeepSeek R1 Distill Qwen 7B
    KilnModel(
        family=ModelFamily.deepseek,
        name=ModelName.deepseek_r1_distill_qwen_7b,
        friendly_name="DeepSeek R1 Distill Qwen 7B",
        providers=[
            KilnModelProvider(
                name=ModelProviderName.ollama,
                # Best mode, but fails to often to enable without warning
                supports_structured_output=False,
                supports_data_gen=False,
                parser=ModelParserID.r1_thinking,
                reasoning_capable=True,
                structured_output_mode=StructuredOutputMode.json_instructions,
                model_id="deepseek-r1:7b",
            ),
        ],
    ),
    # DeepSeek R1 Distill Qwen 1.5B
    KilnModel(
        family=ModelFamily.deepseek,
        name=ModelName.deepseek_r1_distill_qwen_1p5b,
        friendly_name="DeepSeek R1 Distill Qwen 1.5B",
        providers=[
            KilnModelProvider(
                name=ModelProviderName.openrouter,
                supports_structured_output=False,
                supports_data_gen=False,
                reasoning_capable=True,
                structured_output_mode=StructuredOutputMode.json_instructions,
                model_id="deepseek/deepseek-r1-distill-qwen-1.5b",
                r1_openrouter_options=True,
                require_openrouter_reasoning=True,
                openrouter_skip_required_parameters=True,
                parser=ModelParserID.r1_thinking,
            ),
            KilnModelProvider(
                name=ModelProviderName.ollama,
                supports_structured_output=False,
                supports_data_gen=False,
                parser=ModelParserID.r1_thinking,
                reasoning_capable=True,
                structured_output_mode=StructuredOutputMode.json_instructions,
                model_id="deepseek-r1:1.5b",
            ),
            KilnModelProvider(
                name=ModelProviderName.together_ai,
                model_id="deepseek-ai/DeepSeek-R1-Distill-Qwen-1.5B",
                structured_output_mode=StructuredOutputMode.json_instructions,
                parser=ModelParserID.r1_thinking,
                supports_structured_output=False,
                supports_data_gen=False,
            ),
        ],
    ),
    # Dolphin 2.9 Mixtral 8x22B
    KilnModel(
        family=ModelFamily.dolphin,
        name=ModelName.dolphin_2_9_8x22b,
        friendly_name="Dolphin 2.9 8x22B",
        providers=[
            KilnModelProvider(
                name=ModelProviderName.ollama,
                structured_output_mode=StructuredOutputMode.json_schema,
                supports_data_gen=True,
                model_id="dolphin-mixtral:8x22b",
            ),
            KilnModelProvider(
                name=ModelProviderName.openrouter,
                supports_data_gen=True,
                structured_output_mode=StructuredOutputMode.json_instruction_and_object,
                model_id="cognitivecomputations/dolphin-mixtral-8x22b",
            ),
        ],
    ),
    # Grok 3
    KilnModel(
        family=ModelFamily.grok,
        name=ModelName.grok_3,
        friendly_name="Grok 3",
        providers=[
            KilnModelProvider(
                name=ModelProviderName.openrouter,
                model_id="x-ai/grok-3",
                supports_structured_output=True,
                supports_data_gen=True,
                structured_output_mode=StructuredOutputMode.json_schema,
                suggested_for_data_gen=True,
            ),
        ],
    ),
    # Grok 3 Mini
    KilnModel(
        family=ModelFamily.grok,
        name=ModelName.grok_3_mini,
        friendly_name="Grok 3 Mini",
        providers=[
            KilnModelProvider(
                name=ModelProviderName.openrouter,
                model_id="x-ai/grok-3-mini",
                supports_structured_output=True,
                supports_data_gen=True,
                structured_output_mode=StructuredOutputMode.json_schema,
            ),
        ],
    ),
    # Grok 2
    KilnModel(
        family=ModelFamily.grok,
        name=ModelName.grok_2,
        friendly_name="Grok 2",
        providers=[
            KilnModelProvider(
                name=ModelProviderName.openrouter,
                model_id="x-ai/grok-2-1212",
                supports_structured_output=True,
                supports_data_gen=True,
                structured_output_mode=StructuredOutputMode.json_schema,
            ),
        ],
    ),
    # Qwen 3 0.6B
    KilnModel(
        family=ModelFamily.qwen,
        name=ModelName.qwen_3_0p6b,
        friendly_name="Qwen 3 0.6B",
        providers=[
            KilnModelProvider(
                name=ModelProviderName.openrouter,
                model_id="qwen/qwen3-0.6b-04-28:free",
                structured_output_mode=StructuredOutputMode.json_instructions,
                reasoning_capable=True,
                require_openrouter_reasoning=True,
                r1_openrouter_options=True,
                parser=ModelParserID.r1_thinking,
                supports_data_gen=False,
            ),
            KilnModelProvider(
                name=ModelProviderName.ollama,
                model_id="qwen3:0.6b",
                supports_data_gen=False,
                reasoning_capable=True,
                structured_output_mode=StructuredOutputMode.json_schema,
            ),
        ],
    ),
    # Qwen 3 0.6B Non-Thinking -- not respecting /no_think tag, skipping
    # Qwen 3 1.7B
    KilnModel(
        family=ModelFamily.qwen,
        name=ModelName.qwen_3_1p7b,
        friendly_name="Qwen 3 1.7B",
        providers=[
            KilnModelProvider(
                name=ModelProviderName.openrouter,
                model_id="qwen/qwen3-1.7b:free",
                structured_output_mode=StructuredOutputMode.json_instructions,
                reasoning_capable=True,
                require_openrouter_reasoning=True,
                r1_openrouter_options=True,
                parser=ModelParserID.r1_thinking,
                supports_data_gen=False,
            ),
            KilnModelProvider(
                name=ModelProviderName.ollama,
                model_id="qwen3:1.7b",
                supports_data_gen=False,
                reasoning_capable=True,
                structured_output_mode=StructuredOutputMode.json_schema,
            ),
        ],
    ),
    # Qwen 3 1.7B Non-Thinking
    KilnModel(
        family=ModelFamily.qwen,
        name=ModelName.qwen_3_1p7b_no_thinking,
        friendly_name="Qwen 3 1.7B Non-Thinking",
        providers=[
            KilnModelProvider(
                name=ModelProviderName.openrouter,
                model_id="qwen/qwen3-1.7b:free",
                structured_output_mode=StructuredOutputMode.json_instructions,
                formatter=ModelFormatterID.qwen3_style_no_think,
                supports_data_gen=False,
                parser=ModelParserID.optional_r1_thinking,
            ),
            KilnModelProvider(
                name=ModelProviderName.ollama,
                model_id="qwen3:1.7b",
                formatter=ModelFormatterID.qwen3_style_no_think,
                supports_data_gen=False,
                structured_output_mode=StructuredOutputMode.json_schema,
            ),
        ],
    ),
    # Qwen 3 4B
    KilnModel(
        family=ModelFamily.qwen,
        name=ModelName.qwen_3_4b,
        friendly_name="Qwen 3 4B",
        providers=[
            KilnModelProvider(
                name=ModelProviderName.openrouter,
                model_id="qwen/qwen3-4b:free",
                structured_output_mode=StructuredOutputMode.json_instructions,
                reasoning_capable=True,
                require_openrouter_reasoning=True,
                r1_openrouter_options=True,
                parser=ModelParserID.r1_thinking,
                supports_data_gen=False,
            ),
            KilnModelProvider(
                name=ModelProviderName.ollama,
                model_id="qwen3:4b",
                supports_data_gen=False,
                reasoning_capable=True,
                structured_output_mode=StructuredOutputMode.json_schema,
            ),
        ],
    ),
    # Qwen 3 4B Non-Thinking
    KilnModel(
        family=ModelFamily.qwen,
        name=ModelName.qwen_3_4b_no_thinking,
        friendly_name="Qwen 3 4B Non-Thinking",
        providers=[
            KilnModelProvider(
                name=ModelProviderName.openrouter,
                model_id="qwen/qwen3-4b:free",
                structured_output_mode=StructuredOutputMode.json_instructions,
                formatter=ModelFormatterID.qwen3_style_no_think,
                supports_data_gen=False,
                parser=ModelParserID.optional_r1_thinking,
            ),
            KilnModelProvider(
                name=ModelProviderName.ollama,
                model_id="qwen3:4b",
                structured_output_mode=StructuredOutputMode.json_schema,
                formatter=ModelFormatterID.qwen3_style_no_think,
                supports_data_gen=False,
            ),
        ],
    ),
    # Qwen 3 8B
    KilnModel(
        family=ModelFamily.qwen,
        name=ModelName.qwen_3_8b,
        friendly_name="Qwen 3 8B",
        providers=[
            KilnModelProvider(
                name=ModelProviderName.openrouter,
                model_id="qwen/qwen3-8b",
                supports_structured_output=True,
                structured_output_mode=StructuredOutputMode.json_instructions,
                reasoning_capable=True,
                require_openrouter_reasoning=True,
                r1_openrouter_options=True,
                parser=ModelParserID.r1_thinking,
                supports_data_gen=False,
            ),
            KilnModelProvider(
                name=ModelProviderName.ollama,
                model_id="qwen3:8b",
                supports_data_gen=False,
                reasoning_capable=True,
                structured_output_mode=StructuredOutputMode.json_schema,
            ),
        ],
    ),
    # Qwen 3 8B Non-Thinking
    KilnModel(
        family=ModelFamily.qwen,
        name=ModelName.qwen_3_8b_no_thinking,
        friendly_name="Qwen 3 8B Non-Thinking",
        providers=[
            KilnModelProvider(
                name=ModelProviderName.openrouter,
                model_id="qwen/qwen3-8b",
                structured_output_mode=StructuredOutputMode.json_instructions,
                formatter=ModelFormatterID.qwen3_style_no_think,
                supports_data_gen=False,
                parser=ModelParserID.optional_r1_thinking,
            ),
            KilnModelProvider(
                name=ModelProviderName.ollama,
                model_id="qwen3:8b",
                structured_output_mode=StructuredOutputMode.json_schema,
                formatter=ModelFormatterID.qwen3_style_no_think,
                supports_data_gen=False,
            ),
        ],
    ),
    # Qwen 3 14B
    KilnModel(
        family=ModelFamily.qwen,
        name=ModelName.qwen_3_14b,
        friendly_name="Qwen 3 14B",
        providers=[
            KilnModelProvider(
                name=ModelProviderName.openrouter,
                model_id="qwen/qwen3-14b",
                structured_output_mode=StructuredOutputMode.json_instructions,
                reasoning_capable=True,
                require_openrouter_reasoning=True,
                r1_openrouter_options=True,
                parser=ModelParserID.r1_thinking,
                supports_data_gen=True,
            ),
            KilnModelProvider(
                name=ModelProviderName.ollama,
                model_id="qwen3:14b",
                supports_data_gen=True,
                reasoning_capable=True,
                structured_output_mode=StructuredOutputMode.json_schema,
            ),
        ],
    ),
    # Qwen 3 14B Non-Thinking
    KilnModel(
        family=ModelFamily.qwen,
        name=ModelName.qwen_3_14b_no_thinking,
        friendly_name="Qwen 3 14B Non-Thinking",
        providers=[
            KilnModelProvider(
                name=ModelProviderName.openrouter,
                model_id="qwen/qwen3-14b",
                structured_output_mode=StructuredOutputMode.json_instructions,
                formatter=ModelFormatterID.qwen3_style_no_think,
                supports_data_gen=True,
                parser=ModelParserID.optional_r1_thinking,
            ),
            KilnModelProvider(
                name=ModelProviderName.ollama,
                model_id="qwen3:14b",
                formatter=ModelFormatterID.qwen3_style_no_think,
                supports_data_gen=True,
                structured_output_mode=StructuredOutputMode.json_schema,
            ),
        ],
    ),
    # Qwen 3 30B (3B Active)
    KilnModel(
        family=ModelFamily.qwen,
        name=ModelName.qwen_3_30b_a3b,
        friendly_name="Qwen 3 30B (3B Active)",
        providers=[
            KilnModelProvider(
                name=ModelProviderName.openrouter,
                model_id="qwen/qwen3-30b-a3b",
                structured_output_mode=StructuredOutputMode.json_instructions,
                reasoning_capable=True,
                require_openrouter_reasoning=True,
                r1_openrouter_options=True,
                parser=ModelParserID.r1_thinking,
                supports_data_gen=True,
            ),
            KilnModelProvider(
                name=ModelProviderName.ollama,
                model_id="qwen3:30b-a3b",
                supports_data_gen=True,
                reasoning_capable=True,
                structured_output_mode=StructuredOutputMode.json_schema,
            ),
            KilnModelProvider(
                name=ModelProviderName.fireworks_ai,
                model_id="accounts/fireworks/models/qwen3-30b-a3b",
                supports_data_gen=True,
                reasoning_capable=True,
                structured_output_mode=StructuredOutputMode.json_instructions,
                parser=ModelParserID.r1_thinking,
            ),
        ],
    ),
    # Qwen 3 30B (3B Active) Non-Thinking
    KilnModel(
        family=ModelFamily.qwen,
        name=ModelName.qwen_3_30b_a3b_no_thinking,
        friendly_name="Qwen 3 30B (3B Active) Non-Thinking",
        providers=[
            KilnModelProvider(
                name=ModelProviderName.openrouter,
                model_id="qwen/qwen3-30b-a3b",
                structured_output_mode=StructuredOutputMode.json_instructions,
                formatter=ModelFormatterID.qwen3_style_no_think,
                supports_data_gen=True,
                parser=ModelParserID.optional_r1_thinking,
            ),
            KilnModelProvider(
                name=ModelProviderName.ollama,
                model_id="qwen3:30b-a3b",
                structured_output_mode=StructuredOutputMode.json_schema,
                formatter=ModelFormatterID.qwen3_style_no_think,
                supports_data_gen=True,
            ),
            KilnModelProvider(
                name=ModelProviderName.fireworks_ai,
                model_id="accounts/fireworks/models/qwen3-30b-a3b",
                supports_data_gen=True,
                formatter=ModelFormatterID.qwen3_style_no_think,
                structured_output_mode=StructuredOutputMode.json_instructions,
                parser=ModelParserID.optional_r1_thinking,
            ),
        ],
    ),
    # Qwen 3 32B
    KilnModel(
        family=ModelFamily.qwen,
        name=ModelName.qwen_3_32b,
        friendly_name="Qwen 3 32B",
        providers=[
            KilnModelProvider(
                name=ModelProviderName.openrouter,
                model_id="qwen/qwen3-32b",
                reasoning_capable=True,
                require_openrouter_reasoning=True,
                r1_openrouter_options=True,
                structured_output_mode=StructuredOutputMode.json_instructions,
                parser=ModelParserID.r1_thinking,
                supports_data_gen=True,
            ),
            KilnModelProvider(
                name=ModelProviderName.ollama,
                model_id="qwen3:32b",
                supports_data_gen=True,
                reasoning_capable=True,
                structured_output_mode=StructuredOutputMode.json_schema,
            ),
        ],
    ),
    # Qwen 3 32B No Thinking
    KilnModel(
        family=ModelFamily.qwen,
        name=ModelName.qwen_3_32b_no_thinking,
        friendly_name="Qwen 3 32B Non-Thinking",
        providers=[
            KilnModelProvider(
                name=ModelProviderName.openrouter,
                model_id="qwen/qwen3-32b",
                structured_output_mode=StructuredOutputMode.json_instructions,
                formatter=ModelFormatterID.qwen3_style_no_think,
                supports_data_gen=True,
                parser=ModelParserID.optional_r1_thinking,
            ),
            KilnModelProvider(
                name=ModelProviderName.ollama,
                model_id="qwen3:32b",
                structured_output_mode=StructuredOutputMode.json_schema,
                formatter=ModelFormatterID.qwen3_style_no_think,
                supports_data_gen=True,
            ),
        ],
    ),
    # Qwen 3 235B (22B Active)
    KilnModel(
        family=ModelFamily.qwen,
        name=ModelName.qwen_3_235b_a22b,
        friendly_name="Qwen 3 235B (22B Active)",
        providers=[
            KilnModelProvider(
                name=ModelProviderName.openrouter,
                model_id="qwen/qwen3-235b-a22b",
                reasoning_capable=True,
                require_openrouter_reasoning=True,
                supports_data_gen=True,
                suggested_for_data_gen=True,
                r1_openrouter_options=True,
                structured_output_mode=StructuredOutputMode.json_instructions,
                parser=ModelParserID.r1_thinking,
            ),
            KilnModelProvider(
                name=ModelProviderName.ollama,
                model_id="qwen3:235b-a22b",
                supports_data_gen=True,
                reasoning_capable=True,
                structured_output_mode=StructuredOutputMode.json_schema,
            ),
            KilnModelProvider(
                name=ModelProviderName.fireworks_ai,
                model_id="accounts/fireworks/models/qwen3-235b-a22b",
                supports_data_gen=True,
                reasoning_capable=True,
                structured_output_mode=StructuredOutputMode.json_instructions,
                parser=ModelParserID.r1_thinking,
            ),
            KilnModelProvider(
                name=ModelProviderName.together_ai,
                model_id="Qwen/Qwen3-235B-A22B-fp8-tput",
                supports_data_gen=True,
                reasoning_capable=True,
                structured_output_mode=StructuredOutputMode.json_instructions,
                parser=ModelParserID.r1_thinking,
            ),
        ],
    ),
    # Qwen 3 235B (22B Active) Non-Thinking
    KilnModel(
        family=ModelFamily.qwen,
        name=ModelName.qwen_3_235b_a22b_no_thinking,
        friendly_name="Qwen 3 235B (22B Active) Non-Thinking",
        providers=[
            KilnModelProvider(
                name=ModelProviderName.openrouter,
                model_id="qwen/qwen3-235b-a22b",
                structured_output_mode=StructuredOutputMode.json_instructions,
                formatter=ModelFormatterID.qwen3_style_no_think,
                supports_data_gen=True,
                reasoning_capable=False,
                parser=ModelParserID.optional_r1_thinking,
            ),
            KilnModelProvider(
                name=ModelProviderName.ollama,
                model_id="qwen3:235b-a22b",
                structured_output_mode=StructuredOutputMode.json_schema,
                formatter=ModelFormatterID.qwen3_style_no_think,
                supports_data_gen=True,
            ),
            KilnModelProvider(
                name=ModelProviderName.fireworks_ai,
                model_id="accounts/fireworks/models/qwen3-235b-a22b",
                supports_data_gen=True,
                formatter=ModelFormatterID.qwen3_style_no_think,
                structured_output_mode=StructuredOutputMode.json_instructions,
                parser=ModelParserID.optional_r1_thinking,
            ),
            KilnModelProvider(
                name=ModelProviderName.together_ai,
                model_id="Qwen/Qwen3-235B-A22B-fp8-tput",
                supports_data_gen=True,
                formatter=ModelFormatterID.qwen3_style_no_think,
                structured_output_mode=StructuredOutputMode.json_instructions,
                parser=ModelParserID.optional_r1_thinking,
            ),
        ],
    ),
    # DeepSeek R1 0528
    KilnModel(
        family=ModelFamily.deepseek,
        name=ModelName.deepseek_r1_0528,
        friendly_name="DeepSeek R1 0528",
        providers=[
            KilnModelProvider(
                name=ModelProviderName.fireworks_ai,
                model_id="accounts/fireworks/models/deepseek-r1-0528",
                parser=ModelParserID.r1_thinking,
                structured_output_mode=StructuredOutputMode.json_instructions,
                reasoning_capable=True,
            ),
        ],
    ),
    # Llama 4 Maverick Basic
    KilnModel(
        family=ModelFamily.llama,
        name=ModelName.llama_4_maverick,
        friendly_name="Llama 4 Maverick Basic",
        providers=[
            KilnModelProvider(
                name=ModelProviderName.fireworks_ai,
                model_id="accounts/fireworks/models/llama4-maverick-instruct-basic",
                structured_output_mode=StructuredOutputMode.json_schema,
            ),
        ],
    ),
    # Llama 4 Scout Basic
    KilnModel(
        family=ModelFamily.llama,
        name=ModelName.llama_4_scout,
        friendly_name="Llama 4 Scout Basic",
        providers=[
            KilnModelProvider(
                name=ModelProviderName.fireworks_ai,
                model_id="accounts/fireworks/models/llama4-scout-instruct-basic",
                structured_output_mode=StructuredOutputMode.json_schema,
            ),
        ],
    ),
]


def get_model_by_name(name: ModelName) -> KilnModel:
    for model in built_in_models:
        if model.name == name:
            return model
    raise ValueError(f"Model {name} not found in the list of built-in models")


def default_structured_output_mode_for_model_provider(
    model_name: str,
    provider: ModelProviderName,
    default: StructuredOutputMode = StructuredOutputMode.default,
    disallowed_modes: List[StructuredOutputMode] = [],
) -> StructuredOutputMode:
    """
    We don't expose setting this manually in the UI, so pull a recommended mode from ml_model_list
    """
    try:
        # Convert string to ModelName enum
        model_name_enum = ModelName(model_name)
        model = get_model_by_name(model_name_enum)
    except (ValueError, KeyError):
        # If model not found, return default
        return default

    # Find the provider within the model's providers
    for model_provider in model.providers:
        if model_provider.name == provider:
            mode = model_provider.structured_output_mode
            if mode not in disallowed_modes:
                return mode

    # If provider not found, return default
    return default<|MERGE_RESOLUTION|>--- conflicted
+++ resolved
@@ -109,11 +109,7 @@
     qwq_32b = "qwq_32b"
     deepseek_3 = "deepseek_3"
     deepseek_r1 = "deepseek_r1"
-<<<<<<< HEAD
     deepseek_r1_0528 = "deepseek_r1_0528"
-    mistral_small_3 = "mistral_small_3"
-=======
->>>>>>> 2b1ac33f
     deepseek_r1_distill_qwen_32b = "deepseek_r1_distill_qwen_32b"
     deepseek_r1_distill_llama_70b = "deepseek_r1_distill_llama_70b"
     deepseek_r1_distill_qwen_14b = "deepseek_r1_distill_qwen_14b"
