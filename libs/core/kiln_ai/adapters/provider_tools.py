import logging
from dataclasses import dataclass
from typing import Dict, List

from kiln_ai.adapters.docker_model_runner_tools import (
    get_docker_model_runner_connection,
)
from kiln_ai.adapters.ml_model_list import (
    KilnModel,
    KilnModelProvider,
    ModelParserID,
    ModelProviderName,
    StructuredOutputMode,
    built_in_models,
)
from kiln_ai.adapters.model_adapters.litellm_config import LiteLlmConfig
from kiln_ai.adapters.ollama_tools import get_ollama_connection
from kiln_ai.datamodel import Finetune, Task
from kiln_ai.datamodel.datamodel_enums import ChatStrategy
from kiln_ai.datamodel.registry import project_from_id
from kiln_ai.datamodel.task import RunConfigProperties
from kiln_ai.utils.config import Config
from kiln_ai.utils.exhaustive_error import raise_exhaustive_enum_error

logger = logging.getLogger(__name__)


async def provider_enabled(provider_name: ModelProviderName) -> bool:
    if provider_name == ModelProviderName.ollama:
        try:
            conn = await get_ollama_connection()
            return conn is not None and (
                len(conn.supported_models) > 0 or len(conn.untested_models) > 0
            )
        except Exception:
            return False

    if provider_name == ModelProviderName.docker_model_runner:
        try:
            conn = await get_docker_model_runner_connection()
            return conn is not None and (
                len(conn.supported_models) > 0 or len(conn.untested_models) > 0
            )
        except Exception:
            return False

    provider_warning = provider_warnings.get(provider_name)
    if provider_warning is None:
        return False
    for required_key in provider_warning.required_config_keys:
        if get_config_value(required_key) is None:
            return False
    return True


def get_config_value(key: str):
    try:
        return Config.shared().__getattr__(key)
    except AttributeError:
        return None


def check_provider_warnings(provider_name: ModelProviderName):
    """
    Validates that required configuration is present for a given provider.

    Args:
        provider_name: The provider to check

    Raises:
        ValueError: If required configuration keys are missing
    """
    warning_check = provider_warnings.get(provider_name)
    if warning_check is None:
        return
    for key in warning_check.required_config_keys:
        if get_config_value(key) is None:
            raise ValueError(warning_check.message)


def builtin_model_from(
    name: str, provider_name: str | None = None
) -> KilnModelProvider | None:
    """
    Gets a model provider from the built-in list of models.

    Args:
        name: The name of the model to get
        provider_name: Optional specific provider to use (defaults to first available)

    Returns:
        A KilnModelProvider, or None if not found
    """
    # Select the model from built_in_models using the name
    model = next(filter(lambda m: m.name == name, built_in_models), None)
    if model is None:
        return None

    # If a provider is provided, select the appropriate provider. Otherwise, use the first available.
    provider: KilnModelProvider | None = None
    if model.providers is None or len(model.providers) == 0:
        return None
    elif provider_name is None:
        provider = model.providers[0]
    else:
        provider = next(
            filter(lambda p: p.name == provider_name, model.providers), None
        )
    if provider is None:
        return None

    check_provider_warnings(provider.name)
    return provider


def core_provider(model_id: str, provider_name: ModelProviderName) -> ModelProviderName:
    """
    Get the provider that should be run.

    Some provider IDs are wrappers (fine-tunes, custom models). This maps these to runnable providers (openai, ollama, etc)
    """

    # Custom models map to the underlying provider
    if provider_name is ModelProviderName.kiln_custom_registry:
        provider_name, _ = parse_custom_model_id(model_id)
        return provider_name

    # Fine-tune provider maps to an underlying provider
    if provider_name is ModelProviderName.kiln_fine_tune:
        finetune = finetune_from_id(model_id)
        if finetune.provider not in ModelProviderName.__members__:
            raise ValueError(
                f"Finetune {model_id} has no underlying provider {finetune.provider}"
            )
        return ModelProviderName(finetune.provider)

    return provider_name


def parse_custom_model_id(
    model_id: str,
) -> tuple[ModelProviderName, str]:
    if "::" not in model_id:
        raise ValueError(f"Invalid custom model ID: {model_id}")

    # For custom registry, get the provider name and model name from the model id
    provider_name = model_id.split("::", 1)[0]
    model_name = model_id.split("::", 1)[1]

    if provider_name not in ModelProviderName.__members__:
        raise ValueError(f"Invalid provider name: {provider_name}")

    return ModelProviderName(provider_name), model_name


def kiln_model_provider_from(
    name: str, provider_name: str | None = None
) -> KilnModelProvider:
    if provider_name == ModelProviderName.kiln_fine_tune:
        return finetune_provider_model(name)

    if provider_name == ModelProviderName.openai_compatible:
        return lite_llm_provider_model(name)

    built_in_model = builtin_model_from(name, provider_name)
    if built_in_model:
        return built_in_model

    # For custom registry, get the provider name and model name from the model id
    if provider_name == ModelProviderName.kiln_custom_registry:
        provider_name, name = parse_custom_model_id(name)
    else:
        logger.warning(
            f"Unexpected model/provider pair. Will treat as custom model but check your model settings. Provider: {provider_name}/{name}"
        )

    # Custom/untested model. Set untested, and build a ModelProvider at runtime
    if provider_name is None:
        raise ValueError("Provider name is required for custom models")
    if provider_name not in ModelProviderName.__members__:
        raise ValueError(f"Invalid provider name: {provider_name}")
    provider = ModelProviderName(provider_name)
    check_provider_warnings(provider)
    return KilnModelProvider(
        name=provider,
        supports_structured_output=False,
        supports_data_gen=False,
        untested_model=True,
        model_id=name,
        # We don't know the structured output mode for custom models, so we default to json_instructions which is the only one that works everywhere.
        structured_output_mode=StructuredOutputMode.json_instructions,
    )


def lite_llm_config_for_openai_compatible(
    run_config_properties: RunConfigProperties,
) -> LiteLlmConfig:
    model_id = run_config_properties.model_name
    try:
        openai_provider_name, model_id = model_id.split("::")
    except Exception:
        raise ValueError(f"Invalid openai compatible model ID: {model_id}")

    openai_compatible_providers = Config.shared().openai_compatible_providers or []
    provider = next(
        filter(
            lambda p: p.get("name") == openai_provider_name, openai_compatible_providers
        ),
        None,
    )
    if provider is None:
        raise ValueError(f"OpenAI compatible provider {openai_provider_name} not found")

    # API key optional - some providers like Ollama don't use it, but LiteLLM errors without one
    api_key = provider.get("api_key") or "NA"
    base_url = provider.get("base_url")
    if base_url is None:
        raise ValueError(
            f"OpenAI compatible provider {openai_provider_name} has no base URL"
        )

    # Update a copy of the run config properties to use the openai compatible provider
    updated_run_config_properties = run_config_properties.model_copy(deep=True)
    updated_run_config_properties.model_provider_name = (
        ModelProviderName.openai_compatible
    )
    updated_run_config_properties.model_name = model_id

    return LiteLlmConfig(
        # OpenAI compatible, with a custom base URL
        run_config_properties=updated_run_config_properties,
        base_url=base_url,
        additional_body_options={
            "api_key": api_key,
        },
    )


def lite_llm_provider_model(
    model_id: str,
) -> KilnModelProvider:
    return KilnModelProvider(
        name=ModelProviderName.openai_compatible,
        model_id=model_id,
        supports_structured_output=False,
        supports_data_gen=False,
        untested_model=True,
    )


finetune_cache: dict[str, Finetune] = {}


def finetune_from_id(model_id: str) -> Finetune:
    if model_id in finetune_cache:
        return finetune_cache[model_id]

    try:
        project_id, task_id, fine_tune_id = model_id.split("::")
    except Exception:
        raise ValueError(f"Invalid fine tune ID: {model_id}")
    project = project_from_id(project_id)
    if project is None:
        raise ValueError(f"Project {project_id} not found")
    task = Task.from_id_and_parent_path(task_id, project.path)
    if task is None:
        raise ValueError(f"Task {task_id} not found")
    fine_tune = Finetune.from_id_and_parent_path(fine_tune_id, task.path)
    if fine_tune is None:
        raise ValueError(f"Fine tune {fine_tune_id} not found")
    if fine_tune.fine_tune_model_id is None:
        raise ValueError(
            f"Fine tune {fine_tune_id} not completed. Refresh it's status in the fine-tune tab."
        )

    finetune_cache[model_id] = fine_tune
    return fine_tune


def parser_from_data_strategy(
    data_strategy: ChatStrategy,
) -> ModelParserID | None:
    if data_strategy == ChatStrategy.single_turn_r1_thinking:
        return ModelParserID.r1_thinking
    return None


def finetune_provider_model(
    model_id: str,
) -> KilnModelProvider:
    fine_tune = finetune_from_id(model_id)

    provider = ModelProviderName[fine_tune.provider]
    model_provider = KilnModelProvider(
        name=provider,
        model_id=fine_tune.fine_tune_model_id,
        parser=parser_from_data_strategy(fine_tune.data_strategy),
        reasoning_capable=(
            fine_tune.data_strategy
            in [
                ChatStrategy.single_turn_r1_thinking,
            ]
        ),
        tuned_chat_strategy=fine_tune.data_strategy,
    )

    if provider == ModelProviderName.vertex and fine_tune.fine_tune_model_id:
        # Vertex AI trick: use the model_id "openai/endpoint_id". OpenAI calls the openai compatible API, which supports endpoint.
        # Context: vertex has at least 3 APIS: vertex, openai compatible, and gemini. LiteLLM tries to infer which to use. This works
        # on current LiteLLM version. Could also set base_model to gemini to tell it which to use, but same result.
        endpoint_id = fine_tune.fine_tune_model_id.split("/")[-1]
        model_provider.model_id = f"openai/{endpoint_id}"

    if fine_tune.structured_output_mode is not None:
        # If we know the model was trained with specific output mode, set it
        model_provider.structured_output_mode = fine_tune.structured_output_mode
    else:
        # Some early adopters won't have structured_output_mode set on their fine-tunes.
        # We know that OpenAI uses json_schema, and Fireworks (only other provider) use json_mode.
        # This can be removed in the future
        if provider == ModelProviderName.openai:
            model_provider.structured_output_mode = StructuredOutputMode.json_schema
        else:
            model_provider.structured_output_mode = StructuredOutputMode.json_mode

    return model_provider


def get_model_and_provider(
    model_name: str, provider_name: str
) -> tuple[KilnModel | None, KilnModelProvider | None]:
    model = next(filter(lambda m: m.name == model_name, built_in_models), None)
    if model is None:
        return None, None
    provider = next(filter(lambda p: p.name == provider_name, model.providers), None)
    # all or nothing
    if provider is None or model is None:
        return None, None
    return model, provider


def provider_name_from_id(id: str) -> str:
    """
    Converts a provider ID to its human-readable name.

    Args:
        id: The provider identifier string

    Returns:
        The human-readable name of the provider

    Raises:
        ValueError: If the provider ID is invalid or unhandled
    """
    if id in ModelProviderName.__members__:
        enum_id = ModelProviderName(id)
        match enum_id:
            case ModelProviderName.amazon_bedrock:
                return "Amazon Bedrock"
            case ModelProviderName.openrouter:
                return "OpenRouter"
            case ModelProviderName.groq:
                return "Groq"
            case ModelProviderName.ollama:
                return "Ollama"
            case ModelProviderName.openai:
                return "OpenAI"
            case ModelProviderName.kiln_fine_tune:
                return "Fine Tuned Models"
            case ModelProviderName.fireworks_ai:
                return "Fireworks AI"
            case ModelProviderName.kiln_custom_registry:
                return "Custom Models"
            case ModelProviderName.openai_compatible:
                return "OpenAI Compatible"
            case ModelProviderName.azure_openai:
                return "Azure OpenAI"
            case ModelProviderName.gemini_api:
                return "Gemini API"
            case ModelProviderName.anthropic:
                return "Anthropic"
            case ModelProviderName.huggingface:
                return "Hugging Face"
            case ModelProviderName.vertex:
                return "Google Vertex AI"
            case ModelProviderName.together_ai:
                return "Together AI"
<<<<<<< HEAD
            case ModelProviderName.docker_model_runner:
                return "Docker Model Runner"
=======
            case ModelProviderName.siliconflow_cn:
                return "SiliconFlow"
            case ModelProviderName.cerebras:
                return "Cerebras"
>>>>>>> b9983238
            case _:
                # triggers pyright warning if I miss a case
                raise_exhaustive_enum_error(enum_id)

    return "Unknown provider: " + id


@dataclass
class ModelProviderWarning:
    required_config_keys: List[str]
    message: str


provider_warnings: Dict[ModelProviderName, ModelProviderWarning] = {
    ModelProviderName.amazon_bedrock: ModelProviderWarning(
        required_config_keys=["bedrock_access_key", "bedrock_secret_key"],
        message="Attempted to use Amazon Bedrock without an access key and secret set. \nGet your keys from https://us-west-2.console.aws.amazon.com/bedrock/home?region=us-west-2#/overview",
    ),
    ModelProviderName.openrouter: ModelProviderWarning(
        required_config_keys=["open_router_api_key"],
        message="Attempted to use OpenRouter without an API key set. \nGet your API key from https://openrouter.ai/settings/keys",
    ),
    ModelProviderName.groq: ModelProviderWarning(
        required_config_keys=["groq_api_key"],
        message="Attempted to use Groq without an API key set. \nGet your API key from https://console.groq.com/keys",
    ),
    ModelProviderName.openai: ModelProviderWarning(
        required_config_keys=["open_ai_api_key"],
        message="Attempted to use OpenAI without an API key set. \nGet your API key from https://platform.openai.com/account/api-keys",
    ),
    ModelProviderName.fireworks_ai: ModelProviderWarning(
        required_config_keys=["fireworks_api_key", "fireworks_account_id"],
        message="Attempted to use Fireworks without an API key and account ID set. \nGet your API key from https://fireworks.ai/account/api-keys and your account ID from https://fireworks.ai/account/profile",
    ),
    ModelProviderName.anthropic: ModelProviderWarning(
        required_config_keys=["anthropic_api_key"],
        message="Attempted to use Anthropic without an API key set. \nGet your API key from https://console.anthropic.com/settings/keys",
    ),
    ModelProviderName.gemini_api: ModelProviderWarning(
        required_config_keys=["gemini_api_key"],
        message="Attempted to use Gemini without an API key set. \nGet your API key from https://aistudio.google.com/app/apikey",
    ),
    ModelProviderName.azure_openai: ModelProviderWarning(
        required_config_keys=["azure_openai_api_key", "azure_openai_endpoint"],
        message="Attempted to use Azure OpenAI without an API key and endpoint set. Configure these in settings.",
    ),
    ModelProviderName.huggingface: ModelProviderWarning(
        required_config_keys=["huggingface_api_key"],
        message="Attempted to use Hugging Face without an API key set. \nGet your API key from https://huggingface.co/settings/tokens",
    ),
    ModelProviderName.vertex: ModelProviderWarning(
        required_config_keys=["vertex_project_id"],
        message="Attempted to use Vertex without a project ID set. \nGet your project ID from the Vertex AI console.",
    ),
    ModelProviderName.together_ai: ModelProviderWarning(
        required_config_keys=["together_api_key"],
        message="Attempted to use Together without an API key set. \nGet your API key from https://together.ai/settings/keys",
    ),
    ModelProviderName.siliconflow_cn: ModelProviderWarning(
        required_config_keys=["siliconflow_cn_api_key"],
        message="Attempted to use SiliconFlow without an API key set. \nGet your API key from https://cloud.siliconflow.cn/account/ak",
    ),
    ModelProviderName.cerebras: ModelProviderWarning(
        required_config_keys=["cerebras_api_key"],
        message="Attempted to use Cerebras without an API key set. \nGet your API key from https://cloud.cerebras.ai/platform",
    ),
}<|MERGE_RESOLUTION|>--- conflicted
+++ resolved
@@ -385,15 +385,12 @@
                 return "Google Vertex AI"
             case ModelProviderName.together_ai:
                 return "Together AI"
-<<<<<<< HEAD
-            case ModelProviderName.docker_model_runner:
-                return "Docker Model Runner"
-=======
             case ModelProviderName.siliconflow_cn:
                 return "SiliconFlow"
             case ModelProviderName.cerebras:
                 return "Cerebras"
->>>>>>> b9983238
+            case ModelProviderName.docker_model_runner:
+                return "Docker Model Runner"
             case _:
                 # triggers pyright warning if I miss a case
                 raise_exhaustive_enum_error(enum_id)
