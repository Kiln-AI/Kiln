import logging
import os
from dataclasses import dataclass
from typing import Dict, List

from pydantic import BaseModel

from kiln_ai.adapters.docker_model_runner_tools import (
    get_docker_model_runner_connection,
)
from kiln_ai.adapters.ml_model_list import (
    KilnModel,
    KilnModelProvider,
    ModelParserID,
    ModelProviderName,
    StructuredOutputMode,
    built_in_models,
)
<<<<<<< HEAD
from kiln_ai.adapters.ollama_tools import get_ollama_connection
from kiln_ai.datamodel import Finetune, Task
from kiln_ai.datamodel.datamodel_enums import ChatStrategy
from kiln_ai.datamodel.registry import project_from_id
=======
from kiln_ai.adapters.model_adapters.litellm_config import LiteLlmConfig
from kiln_ai.adapters.ollama_tools import get_ollama_connection
from kiln_ai.datamodel import Finetune, Task
from kiln_ai.datamodel.datamodel_enums import ChatStrategy
from kiln_ai.datamodel.task import RunConfigProperties
>>>>>>> eaa609ba
from kiln_ai.utils.config import Config
from kiln_ai.utils.exhaustive_error import raise_exhaustive_enum_error
from kiln_ai.utils.project_utils import project_from_id

logger = logging.getLogger(__name__)


async def provider_enabled(provider_name: ModelProviderName) -> bool:
    if provider_name == ModelProviderName.ollama:
        try:
            conn = await get_ollama_connection()
            return conn is not None and (
                len(conn.supported_models) > 0 or len(conn.untested_models) > 0
            )
        except Exception:
            return False

    if provider_name == ModelProviderName.docker_model_runner:
        try:
            conn = await get_docker_model_runner_connection()
            return conn is not None and (
                len(conn.supported_models) > 0 or len(conn.untested_models) > 0
            )
        except Exception:
            return False

    provider_warning = provider_warnings.get(provider_name)
    if provider_warning is None:
        return False
    for required_key in provider_warning.required_config_keys:
        if get_config_value(required_key) is None:
            return False
    return True


def get_config_value(key: str):
    try:
        return Config.shared().__getattr__(key)
    except AttributeError:
        return None


def check_provider_warnings(provider_name: ModelProviderName):
    """
    Validates that required configuration is present for a given provider.

    Args:
        provider_name: The provider to check

    Raises:
        ValueError: If required configuration keys are missing
    """
    warning_check = provider_warnings.get(provider_name)
    if warning_check is None:
        return
    for key in warning_check.required_config_keys:
        if get_config_value(key) is None:
            raise ValueError(warning_check.message)


def builtin_model_from(
    name: str, provider_name: str | None = None
) -> KilnModelProvider | None:
    """
    Gets a model provider from the built-in list of models.

    Args:
        name: The name of the model to get
        provider_name: Optional specific provider to use (defaults to first available)

    Returns:
        A KilnModelProvider, or None if not found
    """
    # Select the model from built_in_models using the name
    model = next(filter(lambda m: m.name == name, built_in_models), None)
    if model is None:
        return None

    # If a provider is provided, select the appropriate provider. Otherwise, use the first available.
    provider: KilnModelProvider | None = None
    if model.providers is None or len(model.providers) == 0:
        return None
    elif provider_name is None:
        provider = model.providers[0]
    else:
        provider = next(
            filter(lambda p: p.name == provider_name, model.providers), None
        )
    if provider is None:
        return None

    check_provider_warnings(provider.name)
    return provider


def core_provider(model_id: str, provider_name: ModelProviderName) -> ModelProviderName:
    """
    Get the provider that should be run.

    Some provider IDs are wrappers (fine-tunes, custom models). This maps these to runnable providers (openai, ollama, etc)
    """

    # Custom models map to the underlying provider
    if provider_name is ModelProviderName.kiln_custom_registry:
        provider_name, _ = parse_custom_model_id(model_id)
        return provider_name

    # Fine-tune provider maps to an underlying provider
    if provider_name is ModelProviderName.kiln_fine_tune:
        finetune = finetune_from_id(model_id)
        if finetune.provider not in ModelProviderName.__members__:
            raise ValueError(
                f"Finetune {model_id} has no underlying provider {finetune.provider}"
            )
        return ModelProviderName(finetune.provider)

    return provider_name


def parse_custom_model_id(
    model_id: str,
) -> tuple[ModelProviderName, str]:
    if "::" not in model_id:
        raise ValueError(f"Invalid custom model ID: {model_id}")

    # For custom registry, get the provider name and model name from the model id
    provider_name = model_id.split("::", 1)[0]
    model_name = model_id.split("::", 1)[1]

    if provider_name not in ModelProviderName.__members__:
        raise ValueError(f"Invalid provider name: {provider_name}")

    return ModelProviderName(provider_name), model_name


def kiln_model_provider_from(
    name: str, provider_name: str | None = None
) -> KilnModelProvider:
    if provider_name == ModelProviderName.kiln_fine_tune:
        return finetune_provider_model(name)

    if provider_name == ModelProviderName.openai_compatible:
        return lite_llm_provider_model(name)

    built_in_model = builtin_model_from(name, provider_name)
    if built_in_model:
        return built_in_model

    # For custom registry, get the provider name and model name from the model id
    if provider_name == ModelProviderName.kiln_custom_registry:
        provider_name, name = parse_custom_model_id(name)
    else:
        logger.warning(
            f"Unexpected model/provider pair. Will treat as custom model but check your model settings. Provider: {provider_name}/{name}"
        )

    # Custom/untested model. Set untested, and build a ModelProvider at runtime
    if provider_name is None:
        raise ValueError("Provider name is required for custom models")
    if provider_name not in ModelProviderName.__members__:
        raise ValueError(f"Invalid provider name: {provider_name}")
    provider = ModelProviderName(provider_name)
    check_provider_warnings(provider)
    return KilnModelProvider(
        name=provider,
        supports_structured_output=False,
        supports_data_gen=False,
        untested_model=True,
        model_id=name,
        # We don't know the structured output mode for custom models, so we default to json_instructions which is the only one that works everywhere.
        structured_output_mode=StructuredOutputMode.json_instructions,
    )


def lite_llm_provider_model(
    model_id: str,
) -> KilnModelProvider:
    return KilnModelProvider(
        name=ModelProviderName.openai_compatible,
        model_id=model_id,
        supports_structured_output=False,
        supports_data_gen=False,
        untested_model=True,
    )


finetune_cache: dict[str, Finetune] = {}


def finetune_from_id(model_id: str) -> Finetune:
    if model_id in finetune_cache:
        return finetune_cache[model_id]

    try:
        project_id, task_id, fine_tune_id = model_id.split("::")
    except Exception:
        raise ValueError(f"Invalid fine tune ID: {model_id}")
    project = project_from_id(project_id)
    if project is None:
        raise ValueError(f"Project {project_id} not found")
    task = Task.from_id_and_parent_path(task_id, project.path)
    if task is None:
        raise ValueError(f"Task {task_id} not found")
    fine_tune = Finetune.from_id_and_parent_path(fine_tune_id, task.path)
    if fine_tune is None:
        raise ValueError(f"Fine tune {fine_tune_id} not found")
    if fine_tune.fine_tune_model_id is None:
        raise ValueError(
            f"Fine tune {fine_tune_id} not completed. Refresh it's status in the fine-tune tab."
        )

    finetune_cache[model_id] = fine_tune
    return fine_tune


def parser_from_data_strategy(
    data_strategy: ChatStrategy,
) -> ModelParserID | None:
    if data_strategy == ChatStrategy.single_turn_r1_thinking:
        return ModelParserID.r1_thinking
    return None


def finetune_provider_model(
    model_id: str,
) -> KilnModelProvider:
    fine_tune = finetune_from_id(model_id)

    provider = ModelProviderName[fine_tune.provider]
    model_provider = KilnModelProvider(
        name=provider,
        model_id=fine_tune.fine_tune_model_id,
        parser=parser_from_data_strategy(fine_tune.data_strategy),
        reasoning_capable=(
            fine_tune.data_strategy
            in [
                ChatStrategy.single_turn_r1_thinking,
            ]
        ),
        tuned_chat_strategy=fine_tune.data_strategy,
    )

    if provider == ModelProviderName.vertex and fine_tune.fine_tune_model_id:
        # Vertex AI trick: use the model_id "openai/endpoint_id". OpenAI calls the openai compatible API, which supports endpoint.
        # Context: vertex has at least 3 APIS: vertex, openai compatible, and gemini. LiteLLM tries to infer which to use. This works
        # on current LiteLLM version. Could also set base_model to gemini to tell it which to use, but same result.
        endpoint_id = fine_tune.fine_tune_model_id.split("/")[-1]
        model_provider.model_id = f"openai/{endpoint_id}"

    if fine_tune.structured_output_mode is not None:
        # If we know the model was trained with specific output mode, set it
        model_provider.structured_output_mode = fine_tune.structured_output_mode
    else:
        # Some early adopters won't have structured_output_mode set on their fine-tunes.
        # We know that OpenAI uses json_schema, and Fireworks (only other provider) use json_mode.
        # This can be removed in the future
        if provider == ModelProviderName.openai:
            model_provider.structured_output_mode = StructuredOutputMode.json_schema
        else:
            model_provider.structured_output_mode = StructuredOutputMode.json_mode

    return model_provider


def get_model_and_provider(
    model_name: str, provider_name: str
) -> tuple[KilnModel | None, KilnModelProvider | None]:
    model = next(filter(lambda m: m.name == model_name, built_in_models), None)
    if model is None:
        return None, None
    provider = next(filter(lambda p: p.name == provider_name, model.providers), None)
    # all or nothing
    if provider is None or model is None:
        return None, None
    return model, provider


def provider_name_from_id(id: str) -> str:
    """
    Converts a provider ID to its human-readable name.

    Args:
        id: The provider identifier string

    Returns:
        The human-readable name of the provider

    Raises:
        ValueError: If the provider ID is invalid or unhandled
    """
    if id in ModelProviderName.__members__:
        enum_id = ModelProviderName(id)
        match enum_id:
            case ModelProviderName.amazon_bedrock:
                return "Amazon Bedrock"
            case ModelProviderName.openrouter:
                return "OpenRouter"
            case ModelProviderName.groq:
                return "Groq"
            case ModelProviderName.ollama:
                return "Ollama"
            case ModelProviderName.openai:
                return "OpenAI"
            case ModelProviderName.kiln_fine_tune:
                return "Fine Tuned Models"
            case ModelProviderName.fireworks_ai:
                return "Fireworks AI"
            case ModelProviderName.kiln_custom_registry:
                return "Custom Models"
            case ModelProviderName.openai_compatible:
                return "OpenAI Compatible"
            case ModelProviderName.azure_openai:
                return "Azure OpenAI"
            case ModelProviderName.gemini_api:
                return "Gemini API"
            case ModelProviderName.anthropic:
                return "Anthropic"
            case ModelProviderName.huggingface:
                return "Hugging Face"
            case ModelProviderName.vertex:
                return "Google Vertex AI"
            case ModelProviderName.together_ai:
                return "Together AI"
            case ModelProviderName.siliconflow_cn:
                return "SiliconFlow"
            case ModelProviderName.cerebras:
                return "Cerebras"
<<<<<<< HEAD
            case ModelProviderName.docker_model_runner:
                return "Docker Model Runner"
=======
>>>>>>> eaa609ba
            case _:
                # triggers pyright warning if I miss a case
                raise_exhaustive_enum_error(enum_id)

    return "Unknown provider: " + id


@dataclass
class ModelProviderWarning:
    required_config_keys: List[str]
    message: str


provider_warnings: Dict[ModelProviderName, ModelProviderWarning] = {
    ModelProviderName.amazon_bedrock: ModelProviderWarning(
        required_config_keys=["bedrock_access_key", "bedrock_secret_key"],
        message="Attempted to use Amazon Bedrock without an access key and secret set. \nGet your keys from https://us-west-2.console.aws.amazon.com/bedrock/home?region=us-west-2#/overview",
    ),
    ModelProviderName.openrouter: ModelProviderWarning(
        required_config_keys=["open_router_api_key"],
        message="Attempted to use OpenRouter without an API key set. \nGet your API key from https://openrouter.ai/settings/keys",
    ),
    ModelProviderName.groq: ModelProviderWarning(
        required_config_keys=["groq_api_key"],
        message="Attempted to use Groq without an API key set. \nGet your API key from https://console.groq.com/keys",
    ),
    ModelProviderName.openai: ModelProviderWarning(
        required_config_keys=["open_ai_api_key"],
        message="Attempted to use OpenAI without an API key set. \nGet your API key from https://platform.openai.com/account/api-keys",
    ),
    ModelProviderName.fireworks_ai: ModelProviderWarning(
        required_config_keys=["fireworks_api_key", "fireworks_account_id"],
        message="Attempted to use Fireworks without an API key and account ID set. \nGet your API key from https://fireworks.ai/account/api-keys and your account ID from https://fireworks.ai/account/profile",
    ),
    ModelProviderName.anthropic: ModelProviderWarning(
        required_config_keys=["anthropic_api_key"],
        message="Attempted to use Anthropic without an API key set. \nGet your API key from https://console.anthropic.com/settings/keys",
    ),
    ModelProviderName.gemini_api: ModelProviderWarning(
        required_config_keys=["gemini_api_key"],
        message="Attempted to use Gemini without an API key set. \nGet your API key from https://aistudio.google.com/app/apikey",
    ),
    ModelProviderName.azure_openai: ModelProviderWarning(
        required_config_keys=["azure_openai_api_key", "azure_openai_endpoint"],
        message="Attempted to use Azure OpenAI without an API key and endpoint set. Configure these in settings.",
    ),
    ModelProviderName.huggingface: ModelProviderWarning(
        required_config_keys=["huggingface_api_key"],
        message="Attempted to use Hugging Face without an API key set. \nGet your API key from https://huggingface.co/settings/tokens",
    ),
    ModelProviderName.vertex: ModelProviderWarning(
        required_config_keys=["vertex_project_id"],
        message="Attempted to use Vertex without a project ID set. \nGet your project ID from the Vertex AI console.",
    ),
    ModelProviderName.together_ai: ModelProviderWarning(
        required_config_keys=["together_api_key"],
        message="Attempted to use Together without an API key set. \nGet your API key from https://together.ai/settings/keys",
    ),
    ModelProviderName.siliconflow_cn: ModelProviderWarning(
        required_config_keys=["siliconflow_cn_api_key"],
        message="Attempted to use SiliconFlow without an API key set. \nGet your API key from https://cloud.siliconflow.cn/account/ak",
    ),
    ModelProviderName.cerebras: ModelProviderWarning(
        required_config_keys=["cerebras_api_key"],
        message="Attempted to use Cerebras without an API key set. \nGet your API key from https://cloud.cerebras.ai/platform",
    ),
<<<<<<< HEAD
}


class LiteLlmCoreConfig(BaseModel):
    base_url: str | None = None
    default_headers: Dict[str, str] | None = None
    additional_body_options: Dict[str, str] | None = None


def lite_llm_core_config_for_provider(
    provider_name: ModelProviderName,
    openai_compatible_provider_name: str | None = None,
) -> LiteLlmCoreConfig | None:
    """
    Returns a LiteLLM core config for a given provider.

    Args:
        provider_name: The provider to get the config for
        openai_compatible_provider_name: Required for openai compatible providers, this is the name of the underlying provider
    """
    match provider_name:
        case ModelProviderName.openrouter:
            return LiteLlmCoreConfig(
                base_url=(
                    os.getenv("OPENROUTER_BASE_URL") or "https://openrouter.ai/api/v1"
                ),
                default_headers={
                    "HTTP-Referer": "https://kiln.tech/openrouter",
                    "X-Title": "KilnAI",
                },
                additional_body_options={
                    "api_key": Config.shared().open_router_api_key,
                },
            )
        case ModelProviderName.siliconflow_cn:
            return LiteLlmCoreConfig(
                base_url=os.getenv("SILICONFLOW_BASE_URL")
                or "https://api.siliconflow.cn/v1",
                default_headers={
                    "HTTP-Referer": "https://kiln.tech/siliconflow",
                    "X-Title": "KilnAI",
                },
                additional_body_options={
                    "api_key": Config.shared().siliconflow_cn_api_key,
                },
            )
        case ModelProviderName.openai:
            return LiteLlmCoreConfig(
                additional_body_options={
                    "api_key": Config.shared().open_ai_api_key,
                },
            )
        case ModelProviderName.groq:
            return LiteLlmCoreConfig(
                additional_body_options={
                    "api_key": Config.shared().groq_api_key,
                },
            )
        case ModelProviderName.amazon_bedrock:
            return LiteLlmCoreConfig(
                additional_body_options={
                    "aws_access_key_id": Config.shared().bedrock_access_key,
                    "aws_secret_access_key": Config.shared().bedrock_secret_key,
                    # The only region that's widely supported for bedrock
                    "aws_region_name": "us-west-2",
                },
            )
        case ModelProviderName.ollama:
            # Set the Ollama base URL for 2 reasons:
            # 1. To use the correct base URL
            # 2. We use Ollama's OpenAI compatible API (/v1), and don't just let litellm use the Ollama API. We use more advanced features like json_schema.
            ollama_base_url = (
                Config.shared().ollama_base_url or "http://localhost:11434"
            )
            return LiteLlmCoreConfig(
                base_url=ollama_base_url + "/v1",
                additional_body_options={
                    # LiteLLM errors without an api_key, even though Ollama doesn't support one
                    "api_key": "NA",
                },
            )
        case ModelProviderName.docker_model_runner:
            docker_base_url = (
                Config.shared().docker_model_runner_base_url
                or "http://localhost:12434/engines/llama.cpp"
            )
            return LiteLlmCoreConfig(
                # Docker Model Runner uses OpenAI-compatible API at /v1 endpoint
                base_url=docker_base_url + "/v1",
                additional_body_options={
                    # LiteLLM errors without an api_key, even though Docker Model Runner doesn't require one.
                    "api_key": "DMR",
                },
            )
        case ModelProviderName.fireworks_ai:
            return LiteLlmCoreConfig(
                additional_body_options={
                    "api_key": Config.shared().fireworks_api_key,
                },
            )
        case ModelProviderName.anthropic:
            return LiteLlmCoreConfig(
                additional_body_options={
                    "api_key": Config.shared().anthropic_api_key,
                },
            )
        case ModelProviderName.gemini_api:
            return LiteLlmCoreConfig(
                additional_body_options={
                    "api_key": Config.shared().gemini_api_key,
                },
            )
        case ModelProviderName.vertex:
            return LiteLlmCoreConfig(
                additional_body_options={
                    "vertex_project": Config.shared().vertex_project_id,
                    "vertex_location": Config.shared().vertex_location,
                },
            )
        case ModelProviderName.together_ai:
            return LiteLlmCoreConfig(
                additional_body_options={
                    "api_key": Config.shared().together_api_key,
                },
            )
        case ModelProviderName.azure_openai:
            return LiteLlmCoreConfig(
                base_url=Config.shared().azure_openai_endpoint,
                additional_body_options={
                    "api_key": Config.shared().azure_openai_api_key,
                    "api_version": "2025-02-01-preview",
                },
            )
        case ModelProviderName.huggingface:
            return LiteLlmCoreConfig(
                additional_body_options={
                    "api_key": Config.shared().huggingface_api_key,
                },
            )
        case ModelProviderName.cerebras:
            return LiteLlmCoreConfig(
                additional_body_options={
                    "api_key": Config.shared().cerebras_api_key,
                },
            )
        case ModelProviderName.openai_compatible:
            # openai compatible requires a model name in the format "provider::model_name"
            if openai_compatible_provider_name is None:
                raise ValueError("OpenAI compatible provider requires a provider name")

            openai_compatible_providers = (
                Config.shared().openai_compatible_providers or []
            )

            provider = next(
                filter(
                    lambda p: p.get("name") == openai_compatible_provider_name,
                    openai_compatible_providers,
                ),
                None,
            )

            if provider is None:
                raise ValueError(
                    f"OpenAI compatible provider {openai_compatible_provider_name} not found"
                )

            # API key optional - some providers like Ollama don't use it, but LiteLLM errors without one
            api_key = provider.get("api_key") or "NA"
            base_url = provider.get("base_url")
            if base_url is None:
                raise ValueError(
                    f"OpenAI compatible provider {openai_compatible_provider_name} has no base URL"
                )

            return LiteLlmCoreConfig(
                base_url=base_url,
                additional_body_options={
                    "api_key": api_key,
                },
            )
        # These are virtual providers that should have mapped to an actual provider upstream (using core_provider method)
        case ModelProviderName.kiln_fine_tune:
            return None
        case ModelProviderName.kiln_custom_registry:
            return None
        case _:
            raise_exhaustive_enum_error(provider_name)
=======
}
>>>>>>> eaa609ba
<|MERGE_RESOLUTION|>--- conflicted
+++ resolved
@@ -16,18 +16,9 @@
     StructuredOutputMode,
     built_in_models,
 )
-<<<<<<< HEAD
 from kiln_ai.adapters.ollama_tools import get_ollama_connection
 from kiln_ai.datamodel import Finetune, Task
 from kiln_ai.datamodel.datamodel_enums import ChatStrategy
-from kiln_ai.datamodel.registry import project_from_id
-=======
-from kiln_ai.adapters.model_adapters.litellm_config import LiteLlmConfig
-from kiln_ai.adapters.ollama_tools import get_ollama_connection
-from kiln_ai.datamodel import Finetune, Task
-from kiln_ai.datamodel.datamodel_enums import ChatStrategy
-from kiln_ai.datamodel.task import RunConfigProperties
->>>>>>> eaa609ba
 from kiln_ai.utils.config import Config
 from kiln_ai.utils.exhaustive_error import raise_exhaustive_enum_error
 from kiln_ai.utils.project_utils import project_from_id
@@ -355,11 +346,8 @@
                 return "SiliconFlow"
             case ModelProviderName.cerebras:
                 return "Cerebras"
-<<<<<<< HEAD
             case ModelProviderName.docker_model_runner:
                 return "Docker Model Runner"
-=======
->>>>>>> eaa609ba
             case _:
                 # triggers pyright warning if I miss a case
                 raise_exhaustive_enum_error(enum_id)
@@ -426,7 +414,6 @@
         required_config_keys=["cerebras_api_key"],
         message="Attempted to use Cerebras without an API key set. \nGet your API key from https://cloud.cerebras.ai/platform",
     ),
-<<<<<<< HEAD
 }
 
 
@@ -614,7 +601,4 @@
         case ModelProviderName.kiln_custom_registry:
             return None
         case _:
-            raise_exhaustive_enum_error(provider_name)
-=======
-}
->>>>>>> eaa609ba
+            raise_exhaustive_enum_error(provider_name)