import json
from unittest.mock import Mock, patch

import litellm
import pytest
from litellm.types.utils import ChoiceLogprobs

from kiln_ai.adapters.ml_model_list import ModelProviderName, StructuredOutputMode
from kiln_ai.adapters.model_adapters.base_adapter import AdapterConfig
from kiln_ai.adapters.model_adapters.litellm_adapter import LiteLlmAdapter
from kiln_ai.adapters.model_adapters.litellm_config import LiteLlmConfig
from kiln_ai.datamodel import Project, Task, Usage
from kiln_ai.datamodel.task import RunConfigProperties
from kiln_ai.tools.built_in_tools.math_tools import (
    AddTool,
    DivideTool,
    MultiplyTool,
    SubtractTool,
)


@pytest.fixture
def mock_task(tmp_path):
    # Create a project first since Task requires a parent
    project_path = tmp_path / "test_project" / "project.kiln"
    project_path.parent.mkdir()

    project = Project(name="Test Project", path=str(project_path))
    project.save_to_file()

    schema = {
        "type": "object",
        "properties": {"test": {"type": "string"}},
    }

    task = Task(
        name="Test Task",
        instruction="Test instruction",
        parent=project,
        output_json_schema=json.dumps(schema),
    )
    task.save_to_file()
    return task


@pytest.fixture
def config():
    return LiteLlmConfig(
        base_url="https://api.test.com",
        run_config_properties=RunConfigProperties(
            model_name="test-model",
            model_provider_name="openrouter",
            prompt_id="simple_prompt_builder",
            structured_output_mode="json_schema",
        ),
        default_headers={"X-Test": "test"},
        additional_body_options={"api_key": "test_key"},
    )


def test_initialization(config, mock_task):
    adapter = LiteLlmAdapter(
        config=config,
        kiln_task=mock_task,
        base_adapter_config=AdapterConfig(default_tags=["test-tag"]),
    )

    assert adapter.config == config
    assert adapter.run_config.task == mock_task
    assert adapter.run_config.prompt_id == "simple_prompt_builder"
    assert adapter.base_adapter_config.default_tags == ["test-tag"]
    assert adapter.run_config.model_name == config.run_config_properties.model_name
    assert (
        adapter.run_config.model_provider_name
        == config.run_config_properties.model_provider_name
    )
    assert adapter.config.additional_body_options["api_key"] == "test_key"
    assert adapter._api_base == config.base_url
    assert adapter._headers == config.default_headers


def test_adapter_info(config, mock_task):
    adapter = LiteLlmAdapter(config=config, kiln_task=mock_task)

    assert adapter.adapter_name() == "kiln_openai_compatible_adapter"

    assert adapter.run_config.model_name == config.run_config_properties.model_name
    assert (
        adapter.run_config.model_provider_name
        == config.run_config_properties.model_provider_name
    )
    assert adapter.run_config.prompt_id == "simple_prompt_builder"


@pytest.mark.asyncio
async def test_response_format_options_unstructured(config, mock_task):
    adapter = LiteLlmAdapter(config=config, kiln_task=mock_task)

    # Mock has_structured_output to return False
    with patch.object(adapter, "has_structured_output", return_value=False):
        options = await adapter.response_format_options()
        assert options == {}


@pytest.mark.parametrize(
    "mode",
    [
        StructuredOutputMode.json_mode,
        StructuredOutputMode.json_instruction_and_object,
    ],
)
@pytest.mark.asyncio
async def test_response_format_options_json_mode(config, mock_task, mode):
    config.run_config_properties.structured_output_mode = mode
    adapter = LiteLlmAdapter(config=config, kiln_task=mock_task)

    with (
        patch.object(adapter, "has_structured_output", return_value=True),
    ):
        options = await adapter.response_format_options()
        assert options == {"response_format": {"type": "json_object"}}


@pytest.mark.parametrize(
    "mode",
    [
        StructuredOutputMode.default,
        StructuredOutputMode.function_calling,
    ],
)
@pytest.mark.asyncio
async def test_response_format_options_function_calling(config, mock_task, mode):
    config.run_config_properties.structured_output_mode = mode
    adapter = LiteLlmAdapter(config=config, kiln_task=mock_task)

    with (
        patch.object(adapter, "has_structured_output", return_value=True),
    ):
        options = await adapter.response_format_options()
        assert "tools" in options
        # full tool structure validated below


@pytest.mark.parametrize(
    "mode",
    [
        StructuredOutputMode.json_custom_instructions,
        StructuredOutputMode.json_instructions,
    ],
)
@pytest.mark.asyncio
async def test_response_format_options_json_instructions(config, mock_task, mode):
    config.run_config_properties.structured_output_mode = mode
    adapter = LiteLlmAdapter(config=config, kiln_task=mock_task)

    with (
        patch.object(adapter, "has_structured_output", return_value=True),
    ):
        options = await adapter.response_format_options()
        assert options == {}


@pytest.mark.asyncio
async def test_response_format_options_json_schema(config, mock_task):
    config.run_config_properties.structured_output_mode = (
        StructuredOutputMode.json_schema
    )
    adapter = LiteLlmAdapter(config=config, kiln_task=mock_task)

    with (
        patch.object(adapter, "has_structured_output", return_value=True),
    ):
        options = await adapter.response_format_options()
        assert options == {
            "response_format": {
                "type": "json_schema",
                "json_schema": {
                    "name": "task_response",
                    "schema": mock_task.output_schema(),
                },
            }
        }


def test_tool_call_params_weak(config, mock_task):
    adapter = LiteLlmAdapter(config=config, kiln_task=mock_task)

    params = adapter.tool_call_params(strict=False)
    expected_schema = mock_task.output_schema()
    expected_schema["additionalProperties"] = False

    assert params == {
        "tools": [
            {
                "type": "function",
                "function": {
                    "name": "task_response",
                    "parameters": expected_schema,
                },
            }
        ],
        "tool_choice": {
            "type": "function",
            "function": {"name": "task_response"},
        },
    }


def test_tool_call_params_strict(config, mock_task):
    config.provider_name = "openai"
    adapter = LiteLlmAdapter(config=config, kiln_task=mock_task)

    params = adapter.tool_call_params(strict=True)
    expected_schema = mock_task.output_schema()
    expected_schema["additionalProperties"] = False

    assert params == {
        "tools": [
            {
                "type": "function",
                "function": {
                    "name": "task_response",
                    "parameters": expected_schema,
                    "strict": True,
                },
            }
        ],
        "tool_choice": {
            "type": "function",
            "function": {"name": "task_response"},
        },
    }


@pytest.mark.parametrize(
    "provider_name,expected_prefix",
    [
        (ModelProviderName.openrouter, "openrouter"),
        (ModelProviderName.openai, "openai"),
        (ModelProviderName.groq, "groq"),
        (ModelProviderName.anthropic, "anthropic"),
        (ModelProviderName.ollama, "openai"),
        (ModelProviderName.gemini_api, "gemini"),
        (ModelProviderName.fireworks_ai, "fireworks_ai"),
        (ModelProviderName.amazon_bedrock, "bedrock"),
        (ModelProviderName.azure_openai, "azure"),
        (ModelProviderName.huggingface, "huggingface"),
        (ModelProviderName.vertex, "vertex_ai"),
        (ModelProviderName.together_ai, "together_ai"),
        # for openai-compatible providers, we expect openai as the provider name
        (ModelProviderName.siliconflow_cn, "openai"),
    ],
)
def test_litellm_model_id_standard_providers(
    config, mock_task, provider_name, expected_prefix
):
    """Test litellm_model_id for standard providers"""
    adapter = LiteLlmAdapter(config=config, kiln_task=mock_task)

    # Mock the model_provider method to return a provider with the specified name
    mock_provider = Mock()
    mock_provider.name = provider_name
    mock_provider.model_id = "test-model"

    with patch.object(adapter, "model_provider", return_value=mock_provider):
        model_id = adapter.litellm_model_id()

    assert model_id == f"{expected_prefix}/test-model"
    # Verify caching works
    assert adapter._litellm_model_id == model_id


@pytest.mark.parametrize(
    "provider_name",
    [
        ModelProviderName.openai_compatible,
        ModelProviderName.kiln_custom_registry,
        ModelProviderName.kiln_fine_tune,
    ],
)
def test_litellm_model_id_custom_providers(config, mock_task, provider_name):
    """Test litellm_model_id for custom providers that require a base URL"""
    config.base_url = "https://api.custom.com"
    adapter = LiteLlmAdapter(config=config, kiln_task=mock_task)

    # Mock the model_provider method
    mock_provider = Mock()
    mock_provider.name = provider_name
    mock_provider.model_id = "custom-model"

    with patch.object(adapter, "model_provider", return_value=mock_provider):
        model_id = adapter.litellm_model_id()

    # Custom providers should use "openai" as the provider name
    assert model_id == "openai/custom-model"
    assert adapter._litellm_model_id == model_id


def test_litellm_model_id_custom_provider_no_base_url(config, mock_task):
    """Test litellm_model_id raises error for custom providers without base URL"""
    config.base_url = None
    adapter = LiteLlmAdapter(config=config, kiln_task=mock_task)

    # Mock the model_provider method
    mock_provider = Mock()
    mock_provider.name = ModelProviderName.openai_compatible
    mock_provider.model_id = "custom-model"

    with patch.object(adapter, "model_provider", return_value=mock_provider):
        with pytest.raises(ValueError, match="Explicit Base URL is required"):
            adapter.litellm_model_id()


def test_litellm_model_id_no_model_id(config, mock_task):
    """Test litellm_model_id raises error when provider has no model_id"""
    adapter = LiteLlmAdapter(config=config, kiln_task=mock_task)

    # Mock the model_provider method to return a provider with no model_id
    mock_provider = Mock()
    mock_provider.name = ModelProviderName.openai
    mock_provider.model_id = None

    with patch.object(adapter, "model_provider", return_value=mock_provider):
        with pytest.raises(ValueError, match="Model ID is required"):
            adapter.litellm_model_id()


def test_litellm_model_id_caching(config, mock_task):
    """Test that litellm_model_id caches the result"""
    adapter = LiteLlmAdapter(config=config, kiln_task=mock_task)

    # Set the cached value directly
    adapter._litellm_model_id = "cached-value"

    # The method should return the cached value without calling model_provider
    with patch.object(adapter, "model_provider") as mock_model_provider:
        model_id = adapter.litellm_model_id()

    assert model_id == "cached-value"
    mock_model_provider.assert_not_called()


def test_litellm_model_id_unknown_provider(config, mock_task):
    """Test litellm_model_id raises error for unknown provider"""
    adapter = LiteLlmAdapter(config=config, kiln_task=mock_task)

    # Create a mock provider with an unknown name
    mock_provider = Mock()
    mock_provider.name = "unknown_provider"  # Not in ModelProviderName enum
    mock_provider.model_id = "test-model"

    with patch.object(adapter, "model_provider", return_value=mock_provider):
        with patch(
            "kiln_ai.adapters.model_adapters.litellm_adapter.raise_exhaustive_enum_error"
        ) as mock_raise_error:
            mock_raise_error.side_effect = Exception("Test error")

            with pytest.raises(Exception, match="Test error"):
                adapter.litellm_model_id()


@pytest.mark.parametrize(
    "provider_name,expected_usage_param",
    [
        (ModelProviderName.openrouter, {"usage": {"include": True}}),
        (ModelProviderName.openai, {}),
        (ModelProviderName.anthropic, {}),
        (ModelProviderName.groq, {}),
    ],
)
def test_build_extra_body_openrouter_usage(
    config, mock_task, provider_name, expected_usage_param
):
    """Test build_extra_body includes usage parameter for OpenRouter providers"""
    adapter = LiteLlmAdapter(config=config, kiln_task=mock_task)

    # Create a mock provider with the specified name and minimal required attributes
    mock_provider = Mock()
    mock_provider.name = provider_name
    mock_provider.thinking_level = None
    mock_provider.require_openrouter_reasoning = False
    mock_provider.anthropic_extended_thinking = False
    mock_provider.r1_openrouter_options = False
    mock_provider.logprobs_openrouter_options = False
    mock_provider.openrouter_skip_required_parameters = False

    # Call build_extra_body
    extra_body = adapter.build_extra_body(mock_provider)

    # Verify the usage parameter is included only for OpenRouter
    for key, value in expected_usage_param.items():
        assert extra_body.get(key) == value

    # Verify non-OpenRouter providers don't have the usage parameter
    if provider_name != ModelProviderName.openrouter:
        assert "usage" not in extra_body


@pytest.mark.asyncio
async def test_build_completion_kwargs_custom_temperature_top_p(config, mock_task):
    """Test build_completion_kwargs with custom temperature and top_p values"""
    # Create config with custom temperature and top_p
    config.run_config_properties.temperature = 0.7
    config.run_config_properties.top_p = 0.9

    adapter = LiteLlmAdapter(config=config, kiln_task=mock_task)
    mock_provider = Mock()
    messages = [{"role": "user", "content": "Hello"}]

    with (
        patch.object(adapter, "model_provider", return_value=mock_provider),
        patch.object(adapter, "litellm_model_id", return_value="openai/test-model"),
        patch.object(adapter, "build_extra_body", return_value={}),
        patch.object(adapter, "response_format_options", return_value={}),
    ):
        kwargs = await adapter.build_completion_kwargs(mock_provider, messages, None)

    # Verify custom temperature and top_p are passed through
    assert kwargs["temperature"] == 0.7
    assert kwargs["top_p"] == 0.9
    # Verify drop_params is set correctly
    assert kwargs["drop_params"] is True


@pytest.mark.asyncio
@pytest.mark.parametrize(
    "top_logprobs,response_format,extra_body",
    [
        (None, {}, {}),  # Basic case
        (5, {}, {}),  # With logprobs
        (
            None,
            {"response_format": {"type": "json_object"}},
            {},
        ),  # With response format
        (
            3,
            {"tools": [{"type": "function"}]},
            {"reasoning_effort": 0.8},
        ),  # Combined options
    ],
)
async def test_build_completion_kwargs(
    config, mock_task, top_logprobs, response_format, extra_body
):
    """Test build_completion_kwargs with various configurations"""
    adapter = LiteLlmAdapter(config=config, kiln_task=mock_task)
    mock_provider = Mock()
    messages = [{"role": "user", "content": "Hello"}]

    with (
        patch.object(adapter, "model_provider", return_value=mock_provider),
        patch.object(adapter, "litellm_model_id", return_value="openai/test-model"),
        patch.object(adapter, "build_extra_body", return_value=extra_body),
        patch.object(adapter, "response_format_options", return_value=response_format),
    ):
        kwargs = await adapter.build_completion_kwargs(
            mock_provider, messages, top_logprobs
        )

    # Verify core functionality
    assert kwargs["model"] == "openai/test-model"
    assert kwargs["messages"] == messages
    assert kwargs["api_base"] == config.base_url

    # Verify temperature and top_p are included with default values
    assert kwargs["temperature"] == 1.0  # Default from RunConfigProperties
    assert kwargs["top_p"] == 1.0  # Default from RunConfigProperties

    # Verify drop_params is set correctly
    assert kwargs["drop_params"] is True

    # Verify optional parameters
    if top_logprobs is not None:
        assert kwargs["logprobs"] is True
        assert kwargs["top_logprobs"] == top_logprobs
    else:
        assert "logprobs" not in kwargs
        assert "top_logprobs" not in kwargs

    # Verify response format is included
    for key, value in response_format.items():
        assert kwargs[key] == value

    # Verify extra body is included
    for key, value in extra_body.items():
        assert kwargs[key] == value


@pytest.mark.parametrize(
    "litellm_usage,cost,expected_usage",
    [
        # No usage data
        (None, None, None),
        # Only cost
        (None, 0.5, Usage(cost=0.5)),
        # Only token counts
        (
            litellm.types.utils.Usage(
                prompt_tokens=10,
                completion_tokens=20,
                total_tokens=30,
            ),
            None,
            Usage(input_tokens=10, output_tokens=20, total_tokens=30),
        ),
        # Both cost and token counts
        (
            litellm.types.utils.Usage(
                prompt_tokens=10,
                completion_tokens=20,
                total_tokens=30,
            ),
            0.5,
            Usage(input_tokens=10, output_tokens=20, total_tokens=30, cost=0.5),
        ),
        # Invalid usage type (should be ignored)
        ({"prompt_tokens": 10}, None, None),
        # Invalid cost type (should be ignored)
        (None, "0.5", None),
        # Cost in OpenRouter format
        (
            litellm.types.utils.Usage(
                prompt_tokens=10,
                completion_tokens=20,
                total_tokens=30,
                cost=0.5,
            ),
            None,
            Usage(input_tokens=10, output_tokens=20, total_tokens=30, cost=0.5),
        ),
    ],
)
def test_usage_from_response(config, mock_task, litellm_usage, cost, expected_usage):
    """Test usage_from_response with various combinations of usage data and cost"""
    adapter = LiteLlmAdapter(config=config, kiln_task=mock_task)

    # Create a mock response
    response = Mock(spec=litellm.types.utils.ModelResponse)
    response.get.return_value = litellm_usage
    response._hidden_params = {"response_cost": cost}

    # Call the method
    result = adapter.usage_from_response(response)

    # Verify the result
    if expected_usage is None:
        if result is not None:
            assert result.input_tokens is None
            assert result.output_tokens is None
            assert result.total_tokens is None
            assert result.cost is None
    else:
        assert result is not None
        assert result.input_tokens == expected_usage.input_tokens
        assert result.output_tokens == expected_usage.output_tokens
        assert result.total_tokens == expected_usage.total_tokens
        assert result.cost == expected_usage.cost

    # Verify the response was queried correctly
    response.get.assert_called_once_with("usage", None)


<<<<<<< HEAD
@pytest.fixture
def mock_math_tools():
    """Create a list of 4 math tools for testing"""
    return [AddTool(), SubtractTool(), MultiplyTool(), DivideTool()]


def test_litellm_tools_returns_openai_format_with_tools(
    config, mock_task, mock_math_tools
):
    """Test litellm_tools returns OpenAI formatted tool list when available_tools has tools"""
    adapter = LiteLlmAdapter(config=config, kiln_task=mock_task)

    with patch.object(adapter, "available_tools", return_value=mock_math_tools):
        tools = adapter.litellm_tools()

    # Should return 4 tools
    assert len(tools) == 4

    # Each tool should have the OpenAI format
    for tool in tools:
        assert "type" in tool
        assert tool["type"] == "function"
        assert "function" in tool
        assert "name" in tool["function"]
        assert "description" in tool["function"]
        assert "parameters" in tool["function"]

    # Verify specific tools are present
    tool_names = [tool["function"]["name"] for tool in tools]
    assert "add" in tool_names
    assert "subtract" in tool_names
    assert "multiply" in tool_names
    assert "divide" in tool_names


def test_litellm_tools_returns_empty_list_without_tools(config, mock_task):
    """Test litellm_tools returns empty list when available_tools has no tools"""
    adapter = LiteLlmAdapter(config=config, kiln_task=mock_task)

    with patch.object(adapter, "available_tools", return_value=[]):
        tools = adapter.litellm_tools()

    assert tools == []


@pytest.mark.asyncio
async def test_build_completion_kwargs_includes_tools(
    config, mock_task, mock_math_tools
):
    """Test build_completion_kwargs includes tools when available_tools has tools"""
    adapter = LiteLlmAdapter(config=config, kiln_task=mock_task)
    mock_provider = Mock()
    messages = [{"role": "user", "content": "Hello"}]

    with (
        patch.object(adapter, "model_provider", return_value=mock_provider),
        patch.object(adapter, "litellm_model_id", return_value="openai/test-model"),
        patch.object(adapter, "build_extra_body", return_value={}),
        patch.object(adapter, "response_format_options", return_value={}),
        patch.object(adapter, "available_tools", return_value=mock_math_tools),
    ):
        kwargs = await adapter.build_completion_kwargs(mock_provider, messages, None)

    # Should include tools
    assert "tools" in kwargs
    assert len(kwargs["tools"]) == 4
    assert "tool_choice" in kwargs
    assert kwargs["tool_choice"] == "auto"

    # Verify tools are properly formatted
    for tool in kwargs["tools"]:
        assert "type" in tool
        assert tool["type"] == "function"
        assert "function" in tool


@pytest.mark.asyncio
@pytest.mark.parametrize(
    "structured_output_mode, expected_error_message",
    [
        (
            StructuredOutputMode.function_calling,
            "Function calling/tools can't be used as the JSON response format if you're also using tools",
        ),
        (
            StructuredOutputMode.function_calling_weak,
            "Function calling/tools can't be used as the JSON response format if you're also using tools",
        ),
        (
            StructuredOutputMode.json_instructions,
            None,
        ),
        (
            StructuredOutputMode.json_schema,
            None,
        ),
    ],
)
async def test_build_completion_kwargs_raises_error_with_tools_conflict(
    config, mock_task, mock_math_tools, structured_output_mode, expected_error_message
):
    """Test build_completion_kwargs raises error when structured output mode conflicts with available tools"""
    config.run_config_properties.structured_output_mode = structured_output_mode
    adapter = LiteLlmAdapter(config=config, kiln_task=mock_task)
    mock_provider = Mock()
    messages = [{"role": "user", "content": "Hello"}]

    with (
        patch.object(adapter, "model_provider", return_value=mock_provider),
        patch.object(adapter, "litellm_model_id", return_value="openai/test-model"),
        patch.object(adapter, "build_extra_body", return_value={}),
        patch.object(adapter, "available_tools", return_value=mock_math_tools),
    ):
        if expected_error_message is not None:
            with pytest.raises(
                ValueError,
                match=expected_error_message,
            ):
                await adapter.build_completion_kwargs(mock_provider, messages, None)
        else:
            # should not raise an error
            await adapter.build_completion_kwargs(mock_provider, messages, None)


class TestExtractAndValidateLogprobs:
    """Test cases for the _extract_and_validate_logprobs helper method"""

    @pytest.fixture
    def adapter_with_logprobs_required(self, config, mock_task):
        """Create an adapter with logprobs required"""
        base_config = AdapterConfig(top_logprobs=5)
        return LiteLlmAdapter(
            config=config, kiln_task=mock_task, base_adapter_config=base_config
        )

    @pytest.fixture
    def adapter_without_logprobs_required(self, config, mock_task):
        """Create an adapter without logprobs required"""
        base_config = AdapterConfig(top_logprobs=None)
        return LiteLlmAdapter(
            config=config, kiln_task=mock_task, base_adapter_config=base_config
        )

    def test_extract_logprobs_with_valid_logprobs(
        self, adapter_without_logprobs_required
    ):
        """Test extracting logprobs when final_choice has valid logprobs"""
        # Create a mock final_choice with valid logprobs
        mock_choice = Mock()
        mock_logprobs = Mock(spec=ChoiceLogprobs)
        mock_choice.logprobs = mock_logprobs

        result = adapter_without_logprobs_required._extract_and_validate_logprobs(
            mock_choice
        )

        assert result == mock_logprobs

    def test_extract_logprobs_with_none_choice(self, adapter_without_logprobs_required):
        """Test extracting logprobs when final_choice is None"""
        result = adapter_without_logprobs_required._extract_and_validate_logprobs(None)

        assert result is None

    def test_extract_logprobs_without_logprobs_attribute(
        self, adapter_without_logprobs_required
    ):
        """Test extracting logprobs when final_choice has no logprobs attribute"""
        mock_choice = Mock()
        # Don't add logprobs attribute

        result = adapter_without_logprobs_required._extract_and_validate_logprobs(
            mock_choice
        )

        assert result is None

    def test_extract_logprobs_with_non_choicelogprobs_type(
        self, adapter_without_logprobs_required
    ):
        """Test extracting logprobs when logprobs is not a ChoiceLogprobs instance"""
        mock_choice = Mock()
        mock_choice.logprobs = {"not": "a ChoiceLogprobs object"}

        result = adapter_without_logprobs_required._extract_and_validate_logprobs(
            mock_choice
        )

        assert result is None

    def test_extract_logprobs_with_none_logprobs(
        self, adapter_without_logprobs_required
    ):
        """Test extracting logprobs when logprobs attribute is None"""
        mock_choice = Mock()
        mock_choice.logprobs = None

        result = adapter_without_logprobs_required._extract_and_validate_logprobs(
            mock_choice
        )

        assert result is None

    def test_validate_logprobs_required_but_missing_raises_error(
        self, adapter_with_logprobs_required
    ):
        """Test that missing logprobs raises error when required"""
        mock_choice = Mock()
        # Don't add logprobs or make it None
        mock_choice.logprobs = None

        with pytest.raises(
            RuntimeError, match="Logprobs were required, but no logprobs were returned"
        ):
            adapter_with_logprobs_required._extract_and_validate_logprobs(mock_choice)

    def test_validate_logprobs_required_but_none_choice_raises_error(
        self, adapter_with_logprobs_required
    ):
        """Test that None choice raises error when logprobs are required"""
        with pytest.raises(
            RuntimeError, match="Logprobs were required, but no logprobs were returned"
        ):
            adapter_with_logprobs_required._extract_and_validate_logprobs(None)

    def test_validate_logprobs_required_but_wrong_type_raises_error(
        self, adapter_with_logprobs_required
    ):
        """Test that wrong logprobs type raises error when required"""
        mock_choice = Mock()
        mock_choice.logprobs = {"not": "a ChoiceLogprobs object"}

        with pytest.raises(
            RuntimeError, match="Logprobs were required, but no logprobs were returned"
        ):
            adapter_with_logprobs_required._extract_and_validate_logprobs(mock_choice)

    def test_validate_logprobs_required_and_present_succeeds(
        self, adapter_with_logprobs_required
    ):
        """Test that valid logprobs are returned when required and present"""
        mock_choice = Mock()
        mock_logprobs = Mock(spec=ChoiceLogprobs)
        mock_choice.logprobs = mock_logprobs

        result = adapter_with_logprobs_required._extract_and_validate_logprobs(
            mock_choice
        )

        assert result == mock_logprobs

    def test_validate_logprobs_not_required_missing_ok(
        self, adapter_without_logprobs_required
    ):
        """Test that missing logprobs is OK when not required"""
        mock_choice = Mock()
        mock_choice.logprobs = None

        result = adapter_without_logprobs_required._extract_and_validate_logprobs(
            mock_choice
        )

        assert result is None

    @pytest.mark.parametrize("top_logprobs_value", [0, 1, 5, 10])
    def test_validate_logprobs_various_top_logprobs_values(
        self, config, mock_task, top_logprobs_value
    ):
        """Test validation with various top_logprobs values"""
        base_config = AdapterConfig(top_logprobs=top_logprobs_value)
        adapter = LiteLlmAdapter(
            config=config, kiln_task=mock_task, base_adapter_config=base_config
        )

        mock_choice = Mock()
        mock_choice.logprobs = None

        with pytest.raises(
            RuntimeError, match="Logprobs were required, but no logprobs were returned"
        ):
            adapter._extract_and_validate_logprobs(mock_choice)


class TestExtractReasoningToIntermediateOutputs:
    def test_extract_reasoning_with_valid_content(self, config, mock_task):
        """Test extracting reasoning content when present and valid"""
        adapter = LiteLlmAdapter(config=config, kiln_task=mock_task)

        # Create mock choice with reasoning content
        mock_choice = Mock()
        mock_message = Mock()
        mock_message.reasoning_content = "This is my reasoning"
        mock_choice.message = mock_message

        intermediate_outputs = {}

        adapter._extract_reasoning_to_intermediate_outputs(
            mock_choice, intermediate_outputs
        )

        assert intermediate_outputs["reasoning"] == "This is my reasoning"

    def test_extract_reasoning_with_whitespace_content(self, config, mock_task):
        """Test extracting reasoning content with whitespace that gets stripped"""
        adapter = LiteLlmAdapter(config=config, kiln_task=mock_task)

        mock_choice = Mock()
        mock_message = Mock()
        mock_message.reasoning_content = (
            "  \n  This is my reasoning with whitespace  \n  "
        )
        mock_choice.message = mock_message

        intermediate_outputs = {}

        adapter._extract_reasoning_to_intermediate_outputs(
            mock_choice, intermediate_outputs
        )

        assert (
            intermediate_outputs["reasoning"] == "This is my reasoning with whitespace"
        )

    def test_extract_reasoning_with_empty_content(self, config, mock_task):
        """Test that empty reasoning content is not added to intermediate outputs"""
        adapter = LiteLlmAdapter(config=config, kiln_task=mock_task)

        mock_choice = Mock()
        mock_message = Mock()
        mock_message.reasoning_content = "   "  # Only whitespace
        mock_choice.message = mock_message

        intermediate_outputs = {}

        adapter._extract_reasoning_to_intermediate_outputs(
            mock_choice, intermediate_outputs
        )

        assert "reasoning" not in intermediate_outputs

    def test_extract_reasoning_with_none_content(self, config, mock_task):
        """Test that None reasoning content is not added to intermediate outputs"""
        adapter = LiteLlmAdapter(config=config, kiln_task=mock_task)

        mock_choice = Mock()
        mock_message = Mock()
        mock_message.reasoning_content = None
        mock_choice.message = mock_message

        intermediate_outputs = {}

        adapter._extract_reasoning_to_intermediate_outputs(
            mock_choice, intermediate_outputs
        )

        assert "reasoning" not in intermediate_outputs

    def test_extract_reasoning_with_no_reasoning_attribute(self, config, mock_task):
        """Test that missing reasoning_content attribute is handled gracefully"""
        adapter = LiteLlmAdapter(config=config, kiln_task=mock_task)

        mock_choice = Mock()
        mock_message = Mock(spec=[])  # Empty spec, no attributes
        mock_choice.message = mock_message

        intermediate_outputs = {}

        adapter._extract_reasoning_to_intermediate_outputs(
            mock_choice, intermediate_outputs
        )

        assert "reasoning" not in intermediate_outputs

    def test_extract_reasoning_with_no_message_attribute(self, config, mock_task):
        """Test that missing message attribute is handled gracefully"""
        adapter = LiteLlmAdapter(config=config, kiln_task=mock_task)

        mock_choice = Mock(spec=[])  # Empty spec, no attributes

        intermediate_outputs = {}

        adapter._extract_reasoning_to_intermediate_outputs(
            mock_choice, intermediate_outputs
        )

        assert "reasoning" not in intermediate_outputs

    def test_extract_reasoning_with_none_choice(self, config, mock_task):
        """Test that None choice is handled gracefully"""
        adapter = LiteLlmAdapter(config=config, kiln_task=mock_task)

        intermediate_outputs = {}

        adapter._extract_reasoning_to_intermediate_outputs(None, intermediate_outputs)

        assert "reasoning" not in intermediate_outputs
=======
@pytest.mark.parametrize(
    "enable_thinking",
    [
        True,
        False,
    ],
)
def test_build_extra_body_enable_thinking(config, mock_task, enable_thinking):
    provider = Mock()
    provider.name = ModelProviderName.siliconflow_cn
    provider.siliconflow_enable_thinking = enable_thinking

    adapter = LiteLlmAdapter(config=config, kiln_task=mock_task)

    extra_body = adapter.build_extra_body(provider)

    assert extra_body["enable_thinking"] == enable_thinking
>>>>>>> b9983238
<|MERGE_RESOLUTION|>--- conflicted
+++ resolved
@@ -561,7 +561,6 @@
     response.get.assert_called_once_with("usage", None)
 
 
-<<<<<<< HEAD
 @pytest.fixture
 def mock_math_tools():
     """Create a list of 4 math tools for testing"""
@@ -958,7 +957,8 @@
         adapter._extract_reasoning_to_intermediate_outputs(None, intermediate_outputs)
 
         assert "reasoning" not in intermediate_outputs
-=======
+
+
 @pytest.mark.parametrize(
     "enable_thinking",
     [
@@ -975,5 +975,4 @@
 
     extra_body = adapter.build_extra_body(provider)
 
-    assert extra_body["enable_thinking"] == enable_thinking
->>>>>>> b9983238
+    assert extra_body["enable_thinking"] == enable_thinking