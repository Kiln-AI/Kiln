--- conflicted
+++ resolved
@@ -561,8 +561,6 @@
     response.get.assert_called_once_with("usage", None)
 
 
-<<<<<<< HEAD
-=======
 @pytest.fixture
 def mock_math_tools():
     """Create a list of 4 math tools for testing"""
@@ -961,7 +959,6 @@
         assert "reasoning" not in intermediate_outputs
 
 
->>>>>>> eaa609ba
 @pytest.mark.parametrize(
     "enable_thinking",
     [
