--- conflicted
+++ resolved
@@ -11,13 +11,9 @@
     Choices,
     ModelResponse,
 )
-from litellm.types.utils import (
-    Message as LiteLLMMessage,
-)
+from litellm.types.utils import Message as LiteLLMMessage
 from litellm.types.utils import Usage as LiteLlmUsage
-from openai.types.chat import (
-    ChatCompletionToolMessageParam,
-)
+from openai.types.chat import ChatCompletionToolMessageParam
 from openai.types.chat.chat_completion_message_tool_call_param import (
     ChatCompletionMessageToolCallParam,
 )
@@ -38,9 +34,7 @@
 from kiln_ai.datamodel.json_schema import validate_schema_with_value_error
 from kiln_ai.tools.base_tool import KilnToolInterface
 from kiln_ai.utils.exhaustive_error import raise_exhaustive_enum_error
-<<<<<<< HEAD
 from kiln_ai.utils.litellm import get_litellm_provider_info
-=======
 from kiln_ai.utils.open_ai_types import (
     ChatCompletionAssistantMessageParamWrapper,
     ChatCompletionMessageParam,
@@ -48,7 +42,6 @@
 
 MAX_CALLS_PER_TURN = 10
 MAX_TOOL_CALLS_PER_TURN = 30
->>>>>>> acbedb4f
 
 logger = logging.getLogger(__name__)
 
