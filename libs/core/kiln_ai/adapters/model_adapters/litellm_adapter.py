--- conflicted
+++ resolved
@@ -334,13 +334,10 @@
                 litellm_provider_name = "vertex_ai"
             case ModelProviderName.together_ai:
                 litellm_provider_name = "together_ai"
-<<<<<<< HEAD
+            case ModelProviderName.cerebras:
+                litellm_provider_name = "cerebras"
             case ModelProviderName.siliconflow_cn:
                 is_custom = True
-=======
-            case ModelProviderName.cerebras:
-                litellm_provider_name = "cerebras"
->>>>>>> a7467152
             case ModelProviderName.openai_compatible:
                 is_custom = True
             case ModelProviderName.kiln_custom_registry:
