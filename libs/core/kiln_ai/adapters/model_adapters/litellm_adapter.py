import logging
from typing import Any, Dict

import litellm
from litellm.types.utils import ChoiceLogprobs, Choices, ModelResponse
from litellm.types.utils import Usage as LiteLlmUsage

import kiln_ai.datamodel as datamodel
from kiln_ai.adapters.ml_model_list import (
    KilnModelProvider,
    ModelProviderName,
    StructuredOutputMode,
)
from kiln_ai.adapters.model_adapters.base_adapter import (
    AdapterConfig,
    BaseAdapter,
    RunOutput,
    Usage,
)
from kiln_ai.adapters.model_adapters.litellm_config import LiteLlmConfig
from kiln_ai.datamodel.task import run_config_from_run_config_properties
from kiln_ai.utils.exhaustive_error import raise_exhaustive_enum_error
from kiln_ai.utils.litellm import get_litellm_provider_info

logger = logging.getLogger(__name__)


class LiteLlmAdapter(BaseAdapter):
    def __init__(
        self,
        config: LiteLlmConfig,
        kiln_task: datamodel.Task,
        base_adapter_config: AdapterConfig | None = None,
    ):
        self.config = config
        self._additional_body_options = config.additional_body_options
        self._api_base = config.base_url
        self._headers = config.default_headers
        self._litellm_model_id: str | None = None

        # Create a RunConfig, adding the task to the RunConfigProperties
        run_config = run_config_from_run_config_properties(
            task=kiln_task,
            run_config_properties=config.run_config_properties,
        )

        super().__init__(
            run_config=run_config,
            config=base_adapter_config,
        )

    async def _run(self, input: Dict | str) -> tuple[RunOutput, Usage | None]:
        provider = self.model_provider()
        if not provider.model_id:
            raise ValueError("Model ID is required for OpenAI compatible models")

        chat_formatter = self.build_chat_formatter(input)

        prior_output = None
        prior_message = None
        response = None
        turns = 0
        while True:
            turns += 1
            if turns > 10:
                raise RuntimeError(
                    "Too many turns. Stopping iteration to avoid using too many tokens."
                )

            turn = chat_formatter.next_turn(prior_output)
            if turn is None:
                break

            skip_response_format = not turn.final_call
            all_messages = chat_formatter.message_dicts()
            completion_kwargs = await self.build_completion_kwargs(
                provider,
                all_messages,
                self.base_adapter_config.top_logprobs if turn.final_call else None,
                skip_response_format,
            )
            response = await litellm.acompletion(**completion_kwargs)
            if (
                not isinstance(response, ModelResponse)
                or not response.choices
                or len(response.choices) == 0
                or not isinstance(response.choices[0], Choices)
            ):
                raise RuntimeError(
                    f"Expected ModelResponse with Choices, got {type(response)}."
                )
            prior_message = response.choices[0].message
            prior_output = prior_message.content

            # Fallback: Use args of first tool call to task_response if it exists
            if (
                not prior_output
                and hasattr(prior_message, "tool_calls")
                and prior_message.tool_calls
            ):
                tool_call = next(
                    (
                        tool_call
                        for tool_call in prior_message.tool_calls
                        if tool_call.function.name == "task_response"
                    ),
                    None,
                )
                if tool_call:
                    prior_output = tool_call.function.arguments

            if not prior_output:
                raise RuntimeError("No output returned from model")

        if response is None or prior_message is None:
            raise RuntimeError("No response returned from model")

        intermediate_outputs = chat_formatter.intermediate_outputs()

        logprobs = (
            response.choices[0].logprobs
            if hasattr(response.choices[0], "logprobs")
            and isinstance(response.choices[0].logprobs, ChoiceLogprobs)
            else None
        )

        # Check logprobs worked, if requested
        if self.base_adapter_config.top_logprobs is not None and logprobs is None:
            raise RuntimeError("Logprobs were required, but no logprobs were returned.")

        # Save reasoning if it exists and was parsed by LiteLLM (or openrouter, or anyone upstream)
        if (
            prior_message is not None
            and hasattr(prior_message, "reasoning_content")
            and prior_message.reasoning_content
            and len(prior_message.reasoning_content.strip()) > 0
        ):
            intermediate_outputs["reasoning"] = prior_message.reasoning_content.strip()

        # the string content of the response
        response_content = prior_output

        if not isinstance(response_content, str):
            raise RuntimeError(f"response is not a string: {response_content}")

        return RunOutput(
            output=response_content,
            intermediate_outputs=intermediate_outputs,
            output_logprobs=logprobs,
        ), self.usage_from_response(response)

    def adapter_name(self) -> str:
        return "kiln_openai_compatible_adapter"

    async def response_format_options(self) -> dict[str, Any]:
        # Unstructured if task isn't structured
        if not self.has_structured_output():
            return {}

        structured_output_mode = self.run_config.structured_output_mode

        match structured_output_mode:
            case StructuredOutputMode.json_mode:
                return {"response_format": {"type": "json_object"}}
            case StructuredOutputMode.json_schema:
                return self.json_schema_response_format()
            case StructuredOutputMode.function_calling_weak:
                return self.tool_call_params(strict=False)
            case StructuredOutputMode.function_calling:
                return self.tool_call_params(strict=True)
            case StructuredOutputMode.json_instructions:
                # JSON instructions dynamically injected in prompt, not the API response format. Do not ask for json_object (see option below).
                return {}
            case StructuredOutputMode.json_custom_instructions:
                # JSON instructions statically injected in system prompt, not the API response format. Do not ask for json_object (see option above).
                return {}
            case StructuredOutputMode.json_instruction_and_object:
                # We set response_format to json_object and also set json instructions in the prompt
                return {"response_format": {"type": "json_object"}}
            case StructuredOutputMode.default:
                provider_name = self.run_config.model_provider_name
                if provider_name == ModelProviderName.ollama:
                    # Ollama added json_schema to all models: https://ollama.com/blog/structured-outputs
                    return self.json_schema_response_format()
                elif provider_name == ModelProviderName.docker_model_runner:
                    # Docker Model Runner uses OpenAI-compatible API with JSON schema support
                    return self.json_schema_response_format()
                else:
                    # Default to function calling -- it's older than the other modes. Higher compatibility.
                    # Strict isn't widely supported yet, so we don't use it by default unless it's OpenAI.
                    strict = provider_name == ModelProviderName.openai
                    return self.tool_call_params(strict=strict)
            case StructuredOutputMode.unknown:
                # See above, but this case should never happen.
                raise ValueError("Structured output mode is unknown.")
            case _:
                raise_exhaustive_enum_error(structured_output_mode)

    def json_schema_response_format(self) -> dict[str, Any]:
        output_schema = self.task().output_schema()
        return {
            "response_format": {
                "type": "json_schema",
                "json_schema": {
                    "name": "task_response",
                    "schema": output_schema,
                },
            }
        }

    def tool_call_params(self, strict: bool) -> dict[str, Any]:
        # Add additional_properties: false to the schema (OpenAI requires this for some models)
        output_schema = self.task().output_schema()
        if not isinstance(output_schema, dict):
            raise ValueError(
                "Invalid output schema for this task. Can not use tool calls."
            )
        output_schema["additionalProperties"] = False

        function_params = {
            "name": "task_response",
            "parameters": output_schema,
        }
        # This should be on, but we allow setting function_calling_weak for APIs that don't support it.
        if strict:
            function_params["strict"] = True

        return {
            "tools": [
                {
                    "type": "function",
                    "function": function_params,
                }
            ],
            "tool_choice": {
                "type": "function",
                "function": {"name": "task_response"},
            },
        }

    def build_extra_body(self, provider: KilnModelProvider) -> dict[str, Any]:
        # Don't love having this logic here. But it's worth the usability improvement
        # so better to keep it than exclude it. Should figure out how I want to isolate
        # this sort of logic so it's config driven and can be overridden

        extra_body = {}
        provider_options = {}

        if provider.thinking_level is not None:
            extra_body["reasoning_effort"] = provider.thinking_level

        if provider.require_openrouter_reasoning:
            # https://openrouter.ai/docs/use-cases/reasoning-tokens
            extra_body["reasoning"] = {
                "exclude": False,
            }

        if provider.gemini_reasoning_enabled:
            extra_body["reasoning"] = {
                "enabled": True,
            }

        if provider.name == ModelProviderName.openrouter:
            # Ask OpenRouter to include usage in the response (cost)
            extra_body["usage"] = {"include": True}

        if provider.anthropic_extended_thinking:
            extra_body["thinking"] = {"type": "enabled", "budget_tokens": 4000}

        if provider.r1_openrouter_options:
            # Require providers that support the reasoning parameter
            provider_options["require_parameters"] = True
            # Prefer R1 providers with reasonable perf/quants
            provider_options["order"] = ["Fireworks", "Together"]
            # R1 providers with unreasonable quants
            provider_options["ignore"] = ["DeepInfra"]

        # Only set of this request is to get logprobs.
        if (
            provider.logprobs_openrouter_options
            and self.base_adapter_config.top_logprobs is not None
        ):
            # Don't let OpenRouter choose a provider that doesn't support logprobs.
            provider_options["require_parameters"] = True
            # DeepInfra silently fails to return logprobs consistently.
            provider_options["ignore"] = ["DeepInfra"]

        if provider.openrouter_skip_required_parameters:
            # Oddball case, R1 14/8/1.5B fail with this param, even though they support thinking params.
            provider_options["require_parameters"] = False

        # Siliconflow uses a bool flag for thinking, for some models
        if provider.siliconflow_enable_thinking is not None:
            extra_body["enable_thinking"] = provider.siliconflow_enable_thinking

        if len(provider_options) > 0:
            extra_body["provider"] = provider_options

        return extra_body

    def litellm_model_id(self) -> str:
        # The model ID is an interesting combination of format and url endpoint.
        # It specifics the provider URL/host, but this is overridden if you manually set an api url
        if self._litellm_model_id:
            return self._litellm_model_id

<<<<<<< HEAD
        litellm_provider_info = get_litellm_provider_info(self.model_provider())
        if litellm_provider_info.is_custom and self._api_base is None:
=======
        provider = self.model_provider()
        if not provider.model_id:
            raise ValueError("Model ID is required for OpenAI compatible models")

        litellm_provider_name: str | None = None
        is_custom = False
        match provider.name:
            case ModelProviderName.openrouter:
                litellm_provider_name = "openrouter"
            case ModelProviderName.openai:
                litellm_provider_name = "openai"
            case ModelProviderName.groq:
                litellm_provider_name = "groq"
            case ModelProviderName.anthropic:
                litellm_provider_name = "anthropic"
            case ModelProviderName.ollama:
                # We don't let litellm use the Ollama API and muck with our requests. We use Ollama's OpenAI compatible API.
                # This is because we're setting detailed features like response_format=json_schema and want lower level control.
                is_custom = True
            case ModelProviderName.docker_model_runner:
                # Docker Model Runner uses OpenAI-compatible API, similar to Ollama
                # We want direct control over the requests for features like response_format=json_schema
                is_custom = True
            case ModelProviderName.gemini_api:
                litellm_provider_name = "gemini"
            case ModelProviderName.fireworks_ai:
                litellm_provider_name = "fireworks_ai"
            case ModelProviderName.amazon_bedrock:
                litellm_provider_name = "bedrock"
            case ModelProviderName.azure_openai:
                litellm_provider_name = "azure"
            case ModelProviderName.huggingface:
                litellm_provider_name = "huggingface"
            case ModelProviderName.vertex:
                litellm_provider_name = "vertex_ai"
            case ModelProviderName.together_ai:
                litellm_provider_name = "together_ai"
            case ModelProviderName.cerebras:
                litellm_provider_name = "cerebras"
            case ModelProviderName.siliconflow_cn:
                is_custom = True
            case ModelProviderName.openai_compatible:
                is_custom = True
            case ModelProviderName.kiln_custom_registry:
                is_custom = True
            case ModelProviderName.kiln_fine_tune:
                is_custom = True
            case _:
                raise_exhaustive_enum_error(provider.name)

        if is_custom:
            if self._api_base is None:
                raise ValueError(
                    "Explicit Base URL is required for OpenAI compatible APIs (custom models, ollama, fine tunes, and custom registry models)"
                )
            # Use openai as it's only used for format, not url
            litellm_provider_name = "openai"

        # Sholdn't be possible but keep type checker happy
        if litellm_provider_name is None:
>>>>>>> c8a19921
            raise ValueError(
                "Explicit Base URL is required for OpenAI compatible APIs (custom models, ollama, fine tunes, and custom registry models)"
            )

        self._litellm_model_id = litellm_provider_info.litellm_model_id
        return self._litellm_model_id

    async def build_completion_kwargs(
        self,
        provider: KilnModelProvider,
        messages: list[dict[str, Any]],
        top_logprobs: int | None,
        skip_response_format: bool = False,
    ) -> dict[str, Any]:
        extra_body = self.build_extra_body(provider)

        # Merge all parameters into a single kwargs dict for litellm
        completion_kwargs = {
            "model": self.litellm_model_id(),
            "messages": messages,
            "api_base": self._api_base,
            "headers": self._headers,
            "temperature": self.run_config.temperature,
            "top_p": self.run_config.top_p,
            # This drops params that are not supported by the model. Only openai params like top_p, temperature -- not litellm params like model, etc.
            # Not all models and providers support all openai params (for example, o3 doesn't support top_p)
            # Better to ignore them than to fail the model call.
            # https://docs.litellm.ai/docs/completion/input
            "drop_params": True,
            **extra_body,
            **self._additional_body_options,
        }

        if not skip_response_format:
            # Response format: json_schema, json_instructions, json_mode, function_calling, etc
            response_format_options = await self.response_format_options()
            completion_kwargs.update(response_format_options)

        if top_logprobs is not None:
            completion_kwargs["logprobs"] = True
            completion_kwargs["top_logprobs"] = top_logprobs

        return completion_kwargs

    def usage_from_response(self, response: ModelResponse) -> Usage | None:
        litellm_usage = response.get("usage", None)

        # LiteLLM isn't consistent in how it returns the cost.
        cost = response._hidden_params.get("response_cost", None)
        if cost is None and litellm_usage:
            cost = litellm_usage.get("cost", None)

        if not litellm_usage and not cost:
            return None

        usage = Usage()

        if litellm_usage and isinstance(litellm_usage, LiteLlmUsage):
            usage.input_tokens = litellm_usage.get("prompt_tokens", None)
            usage.output_tokens = litellm_usage.get("completion_tokens", None)
            usage.total_tokens = litellm_usage.get("total_tokens", None)
        else:
            logger.warning(
                f"Unexpected usage format from litellm: {litellm_usage}. Expected Usage object, got {type(litellm_usage)}"
            )

        if isinstance(cost, float):
            usage.cost = cost
        elif cost is not None:
            # None is allowed, but no other types are expected
            logger.warning(
                f"Unexpected cost format from litellm: {cost}. Expected float, got {type(cost)}"
            )

        return usage<|MERGE_RESOLUTION|>--- conflicted
+++ resolved
@@ -304,71 +304,8 @@
         if self._litellm_model_id:
             return self._litellm_model_id
 
-<<<<<<< HEAD
         litellm_provider_info = get_litellm_provider_info(self.model_provider())
         if litellm_provider_info.is_custom and self._api_base is None:
-=======
-        provider = self.model_provider()
-        if not provider.model_id:
-            raise ValueError("Model ID is required for OpenAI compatible models")
-
-        litellm_provider_name: str | None = None
-        is_custom = False
-        match provider.name:
-            case ModelProviderName.openrouter:
-                litellm_provider_name = "openrouter"
-            case ModelProviderName.openai:
-                litellm_provider_name = "openai"
-            case ModelProviderName.groq:
-                litellm_provider_name = "groq"
-            case ModelProviderName.anthropic:
-                litellm_provider_name = "anthropic"
-            case ModelProviderName.ollama:
-                # We don't let litellm use the Ollama API and muck with our requests. We use Ollama's OpenAI compatible API.
-                # This is because we're setting detailed features like response_format=json_schema and want lower level control.
-                is_custom = True
-            case ModelProviderName.docker_model_runner:
-                # Docker Model Runner uses OpenAI-compatible API, similar to Ollama
-                # We want direct control over the requests for features like response_format=json_schema
-                is_custom = True
-            case ModelProviderName.gemini_api:
-                litellm_provider_name = "gemini"
-            case ModelProviderName.fireworks_ai:
-                litellm_provider_name = "fireworks_ai"
-            case ModelProviderName.amazon_bedrock:
-                litellm_provider_name = "bedrock"
-            case ModelProviderName.azure_openai:
-                litellm_provider_name = "azure"
-            case ModelProviderName.huggingface:
-                litellm_provider_name = "huggingface"
-            case ModelProviderName.vertex:
-                litellm_provider_name = "vertex_ai"
-            case ModelProviderName.together_ai:
-                litellm_provider_name = "together_ai"
-            case ModelProviderName.cerebras:
-                litellm_provider_name = "cerebras"
-            case ModelProviderName.siliconflow_cn:
-                is_custom = True
-            case ModelProviderName.openai_compatible:
-                is_custom = True
-            case ModelProviderName.kiln_custom_registry:
-                is_custom = True
-            case ModelProviderName.kiln_fine_tune:
-                is_custom = True
-            case _:
-                raise_exhaustive_enum_error(provider.name)
-
-        if is_custom:
-            if self._api_base is None:
-                raise ValueError(
-                    "Explicit Base URL is required for OpenAI compatible APIs (custom models, ollama, fine tunes, and custom registry models)"
-                )
-            # Use openai as it's only used for format, not url
-            litellm_provider_name = "openai"
-
-        # Sholdn't be possible but keep type checker happy
-        if litellm_provider_name is None:
->>>>>>> c8a19921
             raise ValueError(
                 "Explicit Base URL is required for OpenAI compatible APIs (custom models, ollama, fine tunes, and custom registry models)"
             )
