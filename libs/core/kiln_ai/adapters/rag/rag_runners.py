import logging
from abc import ABC, abstractmethod
from dataclasses import dataclass
from enum import Enum
from typing import AsyncGenerator, Generic, Tuple, TypeVar

from kiln_ai.adapters.chunkers.base_chunker import BaseChunker
from kiln_ai.adapters.chunkers.chunker_registry import chunker_adapter_from_type
from kiln_ai.adapters.embedding.base_embedding_adapter import BaseEmbeddingAdapter
from kiln_ai.adapters.embedding.embedding_registry import embedding_adapter_from_type
from kiln_ai.adapters.extractors.base_extractor import BaseExtractor, ExtractionInput
from kiln_ai.adapters.extractors.extractor_registry import extractor_adapter_from_type
from kiln_ai.adapters.rag.deduplication import (
    deduplicate_chunk_embeddings,
    deduplicate_chunked_documents,
    deduplicate_extractions,
)
from kiln_ai.adapters.rag.progress import LogMessage, RagProgress
from kiln_ai.adapters.vector_store.base_vector_store_adapter import (
    DocumentWithChunksAndEmbeddings,
)
from kiln_ai.adapters.vector_store.vector_store_registry import (
    vector_store_adapter_for_config,
)
from kiln_ai.datamodel import Project
from kiln_ai.datamodel.basemodel import ID_TYPE, KilnAttachmentModel
from kiln_ai.datamodel.chunk import Chunk, ChunkedDocument, ChunkerConfig
from kiln_ai.datamodel.embedding import ChunkEmbeddings, Embedding, EmbeddingConfig
from kiln_ai.datamodel.extraction import (
    Document,
    Extraction,
    ExtractionSource,
    ExtractorConfig,
)
from kiln_ai.datamodel.rag import RagConfig
from kiln_ai.datamodel.vector_store import VectorStoreConfig
from kiln_ai.utils.async_job_runner import AsyncJobRunner, AsyncJobRunnerObserver
from kiln_ai.utils.exhaustive_error import raise_exhaustive_enum_error
from kiln_ai.utils.lock import shared_async_lock_manager
from pydantic import BaseModel, ConfigDict, Field

logger = logging.getLogger(__name__)


@dataclass
class ExtractorJob:
    doc: Document
    extractor_config: ExtractorConfig


@dataclass
class ChunkerJob:
    extraction: Extraction
    chunker_config: ChunkerConfig


@dataclass
class EmbeddingJob:
    chunked_document: ChunkedDocument
    embedding_config: EmbeddingConfig


class RagStepRunnerProgress(BaseModel):
    success_count: int | None = Field(
        description="The number of items that have been processed",
        default=None,
    )
    error_count: int | None = Field(
        description="The number of items that have errored",
        default=None,
    )
    logs: list[LogMessage] = Field(
        description="A list of log messages to display to the user",
        default_factory=list,
    )


T = TypeVar("T")


class GenericErrorCollector(AsyncJobRunnerObserver[T], Generic[T]):
    def __init__(
        self,
    ):
        self.errors: list[Tuple[T, Exception]] = []

    async def on_success(self, job: T):
        pass

    async def on_error(self, job: T, error: Exception):
        self.errors.append((job, error))

    def get_errors(
        self,
        start_idx: int = 0,
    ) -> tuple[list[Tuple[T, Exception]], int]:
        """Returns a tuple of: ((job, error), index of the last error)"""
        if start_idx < 0:
            raise ValueError("start_idx must be non-negative")
        if start_idx >= len(self.errors):
            return [], start_idx
        if start_idx > 0:
            return self.errors[start_idx : len(self.errors)], len(self.errors)
        return self.errors, len(self.errors)

    def get_error_count(self) -> int:
        return len(self.errors)


class RagWorkflowStepNames(str, Enum):
    EXTRACTING = "extracting"
    CHUNKING = "chunking"
    EMBEDDING = "embedding"
    INDEXING = "indexing"


async def execute_extractor_job(job: ExtractorJob, extractor: BaseExtractor) -> bool:
    if job.doc.path is None:
        raise ValueError("Document path is not set")

    output = await extractor.extract(
        extraction_input=ExtractionInput(
            path=job.doc.original_file.attachment.resolve_path(job.doc.path.parent),
            mime_type=job.doc.original_file.mime_type,
        )
    )

    extraction = Extraction(
        parent=job.doc,
        extractor_config_id=job.extractor_config.id,
        output=KilnAttachmentModel.from_data(
            data=output.content,
            mime_type=output.content_format,
        ),
        source=ExtractionSource.PASSTHROUGH
        if output.is_passthrough
        else ExtractionSource.PROCESSED,
    )
    extraction.save_to_file()

    return True


async def execute_chunker_job(job: ChunkerJob, chunker: BaseChunker) -> bool:
    extraction_output_content = await job.extraction.output_content()
    if extraction_output_content is None:
        raise ValueError("Extraction output content is not set")

    chunking_result = await chunker.chunk(
        extraction_output_content,
    )
    if chunking_result is None:
        raise ValueError("Chunking result is not set")

    chunked_document = ChunkedDocument(
        parent=job.extraction,
        chunker_config_id=job.chunker_config.id,
        chunks=[
            Chunk(
                content=KilnAttachmentModel.from_data(
                    data=chunk.text,
                    mime_type="text/plain",
                ),
            )
            for chunk in chunking_result.chunks
        ],
    )
    chunked_document.save_to_file()
    return True


async def execute_embedding_job(
    job: EmbeddingJob, embedding_adapter: BaseEmbeddingAdapter
) -> bool:
    chunks_text = await job.chunked_document.load_chunks_text()
    if chunks_text is None or len(chunks_text) == 0:
        raise ValueError(
            f"Failed to load chunks for chunked document: {job.chunked_document.id}"
        )

    chunk_embedding_result = await embedding_adapter.generate_embeddings(
        input_texts=chunks_text
    )
    if chunk_embedding_result is None:
        raise ValueError(
            f"Failed to generate embeddings for chunked document: {job.chunked_document.id}"
        )

    chunk_embeddings = ChunkEmbeddings(
        parent=job.chunked_document,
        embedding_config_id=job.embedding_config.id,
        embeddings=[
            Embedding(
                vector=embedding.vector,
            )
            for embedding in chunk_embedding_result.embeddings
        ],
    )

    chunk_embeddings.save_to_file()
    return True


class AbstractRagStepRunner(ABC):
    @abstractmethod
    def stage(self) -> RagWorkflowStepNames:
        pass

    # async keyword in the abstract prototype causes a type error in pyright
    # so we need to remove it, but the concrete implementation should declare async
    @abstractmethod
    def run(
        self, document_ids: list[ID_TYPE] | None = None
    ) -> AsyncGenerator[RagStepRunnerProgress, None]:
        pass


class RagExtractionStepRunner(AbstractRagStepRunner):
    def __init__(
        self,
        project: Project,
        extractor_config: ExtractorConfig,
        concurrency: int = 10,
    ):
        self.project = project
        self.extractor_config = extractor_config
        self.lock_key = f"docs:extract:{self.extractor_config.id}"
        self.concurrency = concurrency

    def stage(self) -> RagWorkflowStepNames:
        return RagWorkflowStepNames.EXTRACTING

    def has_extraction(self, document: Document, extractor_id: ID_TYPE) -> bool:
        for ex in document.extractions(readonly=True):
            if ex.extractor_config_id == extractor_id:
                return True
        return False

    async def collect_jobs(
        self, document_ids: list[ID_TYPE] | None = None
    ) -> list[ExtractorJob]:
        jobs: list[ExtractorJob] = []
        target_extractor_config_id = self.extractor_config.id
        for document in self.project.documents(readonly=True):
            if (
                document_ids is not None
                and len(document_ids) > 0
                and document.id not in document_ids
            ):
                continue
            if not self.has_extraction(document, target_extractor_config_id):
                jobs.append(
                    ExtractorJob(
                        doc=document,
                        extractor_config=self.extractor_config,
                    )
                )
        return jobs

    async def run(
        self, document_ids: list[ID_TYPE] | None = None
    ) -> AsyncGenerator[RagStepRunnerProgress, None]:
        async with shared_async_lock_manager.acquire(self.lock_key, timeout=60):
            jobs = await self.collect_jobs(document_ids=document_ids)
            extractor = extractor_adapter_from_type(
                self.extractor_config.extractor_type,
                self.extractor_config,
            )

            observer = GenericErrorCollector()
            runner = AsyncJobRunner(
                jobs=jobs,
                run_job_fn=lambda job: execute_extractor_job(job, extractor),
                concurrency=self.concurrency,
                observers=[observer],
            )

            error_idx = 0
            async for progress in runner.run():
                yield RagStepRunnerProgress(
                    success_count=progress.complete,
                    error_count=observer.get_error_count(),
                )

                # the errors are being accumulated in the observer so we need to flush them to the caller
                if observer.get_error_count() > 0:
                    errors, error_idx = observer.get_errors(error_idx)
                    for job, error in errors:
                        yield RagStepRunnerProgress(
                            logs=[
                                LogMessage(
                                    level="error",
                                    message=f"Error extracting document: {job.doc.path}: {error}",
                                )
                            ],
                        )


class RagChunkingStepRunner(AbstractRagStepRunner):
    def __init__(
        self,
        project: Project,
        extractor_config: ExtractorConfig,
        chunker_config: ChunkerConfig,
        concurrency: int = 10,
    ):
        self.project = project
        self.extractor_config = extractor_config
        self.chunker_config = chunker_config
        self.lock_key = f"docs:chunk:{self.chunker_config.id}"
        self.concurrency = concurrency

    def stage(self) -> RagWorkflowStepNames:
        return RagWorkflowStepNames.CHUNKING

    def has_chunks(self, extraction: Extraction, chunker_id: ID_TYPE) -> bool:
        for cd in extraction.chunked_documents(readonly=True):
            if cd.chunker_config_id == chunker_id:
                return True
        return False

    async def collect_jobs(
        self, document_ids: list[ID_TYPE] | None = None
    ) -> list[ChunkerJob]:
        target_extractor_config_id = self.extractor_config.id
        target_chunker_config_id = self.chunker_config.id

        jobs: list[ChunkerJob] = []
        for document in self.project.documents(readonly=True):
            if (
                document_ids is not None
                and len(document_ids) > 0
                and document.id not in document_ids
            ):
                continue
            for extraction in deduplicate_extractions(
                document.extractions(readonly=True)
            ):
                if extraction.extractor_config_id == target_extractor_config_id:
                    if not self.has_chunks(extraction, target_chunker_config_id):
                        jobs.append(
                            ChunkerJob(
                                extraction=extraction,
                                chunker_config=self.chunker_config,
                            )
                        )
        return jobs

    async def run(
        self, document_ids: list[ID_TYPE] | None = None
    ) -> AsyncGenerator[RagStepRunnerProgress, None]:
        async with shared_async_lock_manager.acquire(self.lock_key, timeout=60):
            jobs = await self.collect_jobs(document_ids=document_ids)
            chunker = chunker_adapter_from_type(
                self.chunker_config.chunker_type,
                self.chunker_config,
            )
            observer = GenericErrorCollector()
            runner = AsyncJobRunner(
                jobs=jobs,
                run_job_fn=lambda job: execute_chunker_job(job, chunker),
                concurrency=self.concurrency,
                observers=[observer],
            )

            error_idx = 0
            async for progress in runner.run():
                yield RagStepRunnerProgress(
                    success_count=progress.complete,
                    error_count=observer.get_error_count(),
                )

                # the errors are being accumulated in the observer so we need to flush them to the caller
                if observer.get_error_count() > 0:
                    errors, error_idx = observer.get_errors(error_idx)
                    for job, error in errors:
                        yield RagStepRunnerProgress(
                            logs=[
                                LogMessage(
                                    level="error",
                                    message=f"Error chunking document: {job.extraction.path}: {error}",
                                )
                            ],
                        )


class RagEmbeddingStepRunner(AbstractRagStepRunner):
    def __init__(
        self,
        project: Project,
        extractor_config: ExtractorConfig,
        chunker_config: ChunkerConfig,
        embedding_config: EmbeddingConfig,
        concurrency: int = 10,
    ):
        self.project = project
        self.extractor_config = extractor_config
        self.chunker_config = chunker_config
        self.embedding_config = embedding_config
        self.concurrency = concurrency
        self.lock_key = f"docs:embedding:{self.embedding_config.id}"

    def stage(self) -> RagWorkflowStepNames:
        return RagWorkflowStepNames.EMBEDDING

    def has_embeddings(self, chunked: ChunkedDocument, embedding_id: ID_TYPE) -> bool:
        for emb in chunked.chunk_embeddings(readonly=True):
            if emb.embedding_config_id == embedding_id:
                return True
        return False

    async def collect_jobs(
        self, document_ids: list[ID_TYPE] | None = None
    ) -> list[EmbeddingJob]:
        target_extractor_config_id = self.extractor_config.id
        target_chunker_config_id = self.chunker_config.id
        target_embedding_config_id = self.embedding_config.id

        jobs: list[EmbeddingJob] = []
        for document in self.project.documents(readonly=True):
            if (
                document_ids is not None
                and len(document_ids) > 0
                and document.id not in document_ids
            ):
                continue
            for extraction in deduplicate_extractions(
                document.extractions(readonly=True)
            ):
                if extraction.extractor_config_id == target_extractor_config_id:
                    for chunked_document in deduplicate_chunked_documents(
                        extraction.chunked_documents(readonly=True)
                    ):
                        if (
                            chunked_document.chunker_config_id
                            == target_chunker_config_id
                        ):
                            if not self.has_embeddings(
                                chunked_document, target_embedding_config_id
                            ):
                                jobs.append(
                                    EmbeddingJob(
                                        chunked_document=chunked_document,
                                        embedding_config=self.embedding_config,
                                    )
                                )
        return jobs

    async def run(
        self, document_ids: list[ID_TYPE] | None = None
    ) -> AsyncGenerator[RagStepRunnerProgress, None]:
        async with shared_async_lock_manager.acquire(self.lock_key, timeout=60):
            jobs = await self.collect_jobs(document_ids=document_ids)
            embedding_adapter = embedding_adapter_from_type(
                self.embedding_config,
            )

            observer = GenericErrorCollector()
            runner = AsyncJobRunner(
                jobs=jobs,
                run_job_fn=lambda job: execute_embedding_job(job, embedding_adapter),
                concurrency=self.concurrency,
                observers=[observer],
            )

            error_idx = 0
            async for progress in runner.run():
                yield RagStepRunnerProgress(
                    success_count=progress.complete,
                    error_count=observer.get_error_count(),
                )

                # the errors are being accumulated in the observer so we need to flush them to the caller
                if observer.get_error_count() > 0:
                    errors, error_idx = observer.get_errors(error_idx)
                    for job, error in errors:
                        yield RagStepRunnerProgress(
                            logs=[
                                LogMessage(
                                    level="error",
                                    message=f"Error embedding document: {job.chunked_document.path}: {error}",
                                )
                            ],
                        )


class RagIndexingStepRunner(AbstractRagStepRunner):
    def __init__(
        self,
        project: Project,
        extractor_config: ExtractorConfig,
        chunker_config: ChunkerConfig,
        embedding_config: EmbeddingConfig,
        vector_store_config: VectorStoreConfig,
        rag_config: RagConfig,
        concurrency: int = 10,
        batch_size: int = 20,
    ):
        self.project = project
        self.extractor_config = extractor_config
        self.chunker_config = chunker_config
        self.embedding_config = embedding_config
        self.vector_store_config = vector_store_config
        self.rag_config = rag_config
        self.concurrency = concurrency
        self.batch_size = batch_size

    @property
    def lock_key(self) -> str:
        return f"rag:index:{self.vector_store_config.id}"

    def stage(self) -> RagWorkflowStepNames:
        return RagWorkflowStepNames.INDEXING

    async def collect_records(
        self,
        batch_size: int,
        document_ids: list[ID_TYPE] | None = None,
    ) -> AsyncGenerator[list[DocumentWithChunksAndEmbeddings], None]:
        target_extractor_config_id = self.extractor_config.id
        target_chunker_config_id = self.chunker_config.id
        target_embedding_config_id = self.embedding_config.id

        # (document_id, chunked_document, embedding)
        jobs: list[DocumentWithChunksAndEmbeddings] = []
        for document in self.project.documents(readonly=True):
            if (
                document_ids is not None
                and len(document_ids) > 0
                and document.id not in document_ids
            ):
                continue
            for extraction in deduplicate_extractions(
                document.extractions(readonly=True)
            ):
                if extraction.extractor_config_id == target_extractor_config_id:
                    for chunked_document in deduplicate_chunked_documents(
                        extraction.chunked_documents(readonly=True)
                    ):
                        if (
                            chunked_document.chunker_config_id
                            == target_chunker_config_id
                        ):
                            for chunk_embedding in deduplicate_chunk_embeddings(
                                chunked_document.chunk_embeddings(readonly=True)
                            ):
                                if (
                                    chunk_embedding.embedding_config_id
                                    == target_embedding_config_id
                                ):
                                    jobs.append(
                                        DocumentWithChunksAndEmbeddings(
                                            document_id=str(document.id),
                                            chunked_document=chunked_document,
                                            chunk_embeddings=chunk_embedding,
                                        )
                                    )

                                    if len(jobs) >= batch_size:
                                        yield jobs
                                        jobs.clear()

        if len(jobs) > 0:
            yield jobs
            jobs.clear()

<<<<<<< HEAD
    async def run(self) -> AsyncGenerator[RagStepRunnerProgress, None]:
=======
    async def count_total_chunks(self) -> int:
        total_chunk_count = 0
        async for documents in self.collect_records(batch_size=1):
            total_chunk_count += len(documents[0].chunks)
        return total_chunk_count

    async def run(
        self, document_ids: list[ID_TYPE] | None = None
    ) -> AsyncGenerator[RagStepRunnerProgress, None]:
>>>>>>> b05ad765
        async with shared_async_lock_manager.acquire(self.lock_key):
            vector_dimensions: int | None = None

            # infer dimensionality - we peek into the first record to get the vector dimensions
            # vector dimensions are not stored in the config because they are derived from the model
            # and in some cases dynamic shortening of the vector (called Matryoshka Representation Learning)
            async for doc_batch in self.collect_records(
                batch_size=1,
            ):
                if len(doc_batch) == 0:
                    # there are no records, because there may be nothing in the upstream steps at all yet
                    return
                else:
                    doc = doc_batch[0]
                    embedding = doc.embeddings[0]
                    vector_dimensions = len(embedding.vector)
                    break

            if vector_dimensions is None:
                raise ValueError("Vector dimensions are not set")

            vector_store = await vector_store_adapter_for_config(
                self.rag_config,
                self.vector_store_config,
            )

<<<<<<< HEAD
            # delete the collection if it exists
            await vector_store.destroy_collection(self.rag_config)

            print("======================")
            print("Creating vector store collection")
            # create index from scratch
            collection = await vector_store.create_collection(
                rag_config=self.rag_config,
                vector_dimensions=vector_dimensions,
=======
            yield RagStepRunnerProgress(
                success_count=0,
                error_count=0,
>>>>>>> b05ad765
            )

            async for doc_batch in self.collect_records(
                batch_size=self.batch_size, document_ids=document_ids
            ):
                batch_chunk_count = 0
                for doc in doc_batch:
                    batch_chunk_count += len(doc.chunks)

                try:
                    await vector_store.add_chunks_with_embeddings(doc_batch)
                    yield RagStepRunnerProgress(
                        success_count=batch_chunk_count,
                        error_count=0,
                    )
                except Exception as e:
                    error_msg = f"Error indexing document batch starting with {doc_batch[0].document_id}: {e}"
                    logger.error(error_msg, exc_info=True)
                    yield RagStepRunnerProgress(
                        success_count=0,
                        error_count=batch_chunk_count,
                        logs=[
                            LogMessage(
                                level="error",
                                message=error_msg,
                            ),
                        ],
                    )


class RagWorkflowRunnerConfiguration(BaseModel):
    model_config = ConfigDict(arbitrary_types_allowed=True)

    step_runners: list[AbstractRagStepRunner] = Field(
        description="The step runners to run",
    )

    initial_progress: RagProgress = Field(
        description="Initial progress state provided by the caller - progress will build on top of this",
    )

    rag_config: RagConfig = Field(
        description="The rag config to use for the workflow",
    )

    extractor_config: ExtractorConfig = Field(
        description="The extractor config to use for the workflow",
    )

    chunker_config: ChunkerConfig = Field(
        description="The chunker config to use for the workflow",
    )

    embedding_config: EmbeddingConfig = Field(
        description="The embedding config to use for the workflow",
    )


class RagWorkflowRunner:
    def __init__(
        self,
        project: Project,
        configuration: RagWorkflowRunnerConfiguration,
    ):
        self.project = project
        self.configuration = configuration
        self.step_runners: list[AbstractRagStepRunner] = configuration.step_runners
        self.initial_progress = self.configuration.initial_progress
        self.current_progress = self.initial_progress.model_copy()

    @property
    def lock_key(self) -> str:
        return f"rag:run:{self.configuration.rag_config.id}"

    def update_workflow_progress(
        self, step_name: RagWorkflowStepNames, step_progress: RagStepRunnerProgress
    ) -> RagProgress:
        # merge the simpler step-specific progress with the broader RAG progress
        match step_name:
            case RagWorkflowStepNames.EXTRACTING:
                if step_progress.success_count is not None:
                    self.current_progress.total_document_extracted_count = max(
                        self.current_progress.total_document_extracted_count,
                        step_progress.success_count
                        + self.initial_progress.total_document_extracted_count,
                    )
                if step_progress.error_count is not None:
                    self.current_progress.total_document_extracted_error_count = max(
                        self.current_progress.total_document_extracted_error_count,
                        step_progress.error_count
                        + self.initial_progress.total_document_extracted_error_count,
                    )
            case RagWorkflowStepNames.CHUNKING:
                if step_progress.success_count is not None:
                    self.current_progress.total_document_chunked_count = max(
                        self.current_progress.total_document_chunked_count,
                        step_progress.success_count
                        + self.initial_progress.total_document_chunked_count,
                    )
                if step_progress.error_count is not None:
                    self.current_progress.total_document_chunked_error_count = max(
                        self.current_progress.total_document_chunked_error_count,
                        step_progress.error_count
                        + self.initial_progress.total_document_chunked_error_count,
                    )
            case RagWorkflowStepNames.EMBEDDING:
                if step_progress.success_count is not None:
                    self.current_progress.total_document_embedded_count = max(
                        self.current_progress.total_document_embedded_count,
                        step_progress.success_count
                        + self.initial_progress.total_document_embedded_count,
                    )
                if step_progress.error_count is not None:
                    self.current_progress.total_document_embedded_error_count = max(
                        self.current_progress.total_document_embedded_error_count,
                        step_progress.error_count
                        + self.initial_progress.total_document_embedded_error_count,
                    )
            case RagWorkflowStepNames.INDEXING:
                if step_progress.success_count is not None:
                    self.current_progress.total_chunks_indexed_count += (
                        step_progress.success_count
                    )
                if step_progress.error_count is not None:
                    self.current_progress.total_chunks_indexed_error_count += (
                        step_progress.error_count
                    )
            case _:
                raise_exhaustive_enum_error(step_name)

        self.current_progress.total_document_completed_count = min(
            self.current_progress.total_document_extracted_count,
            self.current_progress.total_document_chunked_count,
            self.current_progress.total_document_embedded_count,
        )

        self.current_progress.total_chunk_completed_count = (
            self.current_progress.total_chunks_indexed_count
        )

        self.current_progress.logs = step_progress.logs
        return self.current_progress

    async def run(
        self,
        stages_to_run: list[RagWorkflowStepNames] | None = None,
        document_ids: list[ID_TYPE] | None = None,
    ) -> AsyncGenerator[RagProgress, None]:
        """
        Runs the RAG workflow for the given stages and document ids.

        :param stages_to_run: The stages to run. If None, all stages will be run.
        :param document_ids: The document ids to run the workflow for. If None, all documents will be run.
        """
        yield self.initial_progress

        async with shared_async_lock_manager.acquire(self.lock_key, timeout=60):
            for step in self.step_runners:
                if stages_to_run is not None and step.stage() not in stages_to_run:
                    continue

                # we need to know the total number of chunks to index to be able to
                # calculate the progress on the client
                if step.stage() == RagWorkflowStepNames.INDEXING and isinstance(
                    step, RagIndexingStepRunner
                ):
                    self.current_progress.total_chunk_count = (
                        await step.count_total_chunks()
                    )
                    # reset the indexing progress to 0 since we go through all the chunks again
                    if not document_ids:
                        self.initial_progress.total_chunks_indexed_count = 0
                        self.current_progress.total_chunks_indexed_count = 0

                    yield self.update_workflow_progress(
                        step.stage(),
                        RagStepRunnerProgress(
                            success_count=0,
                            error_count=0,
                        ),
                    )

                async for progress in step.run(document_ids=document_ids):
                    yield self.update_workflow_progress(step.stage(), progress)<|MERGE_RESOLUTION|>--- conflicted
+++ resolved
@@ -564,9 +564,6 @@
             yield jobs
             jobs.clear()
 
-<<<<<<< HEAD
-    async def run(self) -> AsyncGenerator[RagStepRunnerProgress, None]:
-=======
     async def count_total_chunks(self) -> int:
         total_chunk_count = 0
         async for documents in self.collect_records(batch_size=1):
@@ -576,7 +573,6 @@
     async def run(
         self, document_ids: list[ID_TYPE] | None = None
     ) -> AsyncGenerator[RagStepRunnerProgress, None]:
->>>>>>> b05ad765
         async with shared_async_lock_manager.acquire(self.lock_key):
             vector_dimensions: int | None = None
 
@@ -603,21 +599,9 @@
                 self.vector_store_config,
             )
 
-<<<<<<< HEAD
-            # delete the collection if it exists
-            await vector_store.destroy_collection(self.rag_config)
-
-            print("======================")
-            print("Creating vector store collection")
-            # create index from scratch
-            collection = await vector_store.create_collection(
-                rag_config=self.rag_config,
-                vector_dimensions=vector_dimensions,
-=======
             yield RagStepRunnerProgress(
                 success_count=0,
                 error_count=0,
->>>>>>> b05ad765
             )
 
             async for doc_batch in self.collect_records(
