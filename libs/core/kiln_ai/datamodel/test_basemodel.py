--- conflicted
+++ resolved
@@ -605,11 +605,7 @@
         mock_provider.reasoning_capable = True
         with pytest.raises(
             RuntimeError,
-<<<<<<< HEAD
-            match=r"Reasoning is required for this model, but no reasoning was returned.",
-=======
             match=r"^Reasoning is required for this model, but no reasoning was returned.$",
->>>>>>> acbedb4f
         ):
             await adapter.invoke("test input")
 
