--- conflicted
+++ resolved
@@ -787,11 +787,7 @@
             {
                 "tool": "search_tool",
                 "tool_function_name": "search",
-<<<<<<< HEAD
-                "should_call_tool_guidelines": "Call the tool when user asks for search",
-=======
                 "appropriate_tool_use_guidelines": "Call the tool when user asks for search",
->>>>>>> 95de2115
             },
             False,
             None,
@@ -800,13 +796,8 @@
             {
                 "tool": "calculator",
                 "tool_function_name": "calculate",
-<<<<<<< HEAD
-                "should_call_tool_guidelines": "Call the tool for math calculations",
-                "should_not_call_tool_guidelines": "Don't call the tool for simple math",
-=======
                 "appropriate_tool_use_guidelines": "Call the tool for math calculations",
                 "inappropriate_tool_use_guidelines": "Don't call the tool for simple math",
->>>>>>> 95de2115
             },
             False,
             None,
@@ -815,11 +806,7 @@
             {
                 "tool": "weather_api",
                 "tool_function_name": "get_weather",
-<<<<<<< HEAD
-                "should_call_tool_guidelines": "Call the tool when user asks about weather",
-=======
                 "appropriate_tool_use_guidelines": "Call the tool when user asks about weather",
->>>>>>> 95de2115
             },
             False,
             None,
@@ -828,13 +815,8 @@
             {
                 "tool": "database_query",
                 "tool_function_name": "query_db",
-<<<<<<< HEAD
-                "should_call_tool_guidelines": "Call for data retrieval requests",
-                "should_not_call_tool_guidelines": "Don't call for personal questions",
-=======
                 "appropriate_tool_use_guidelines": "Call for data retrieval requests",
                 "inappropriate_tool_use_guidelines": "Don't call for personal questions",
->>>>>>> 95de2115
             },
             False,
             None,
@@ -843,13 +825,8 @@
             {
                 "tool": "",
                 "tool_function_name": "",
-<<<<<<< HEAD
-                "should_call_tool_guidelines": "",
-                "should_not_call_tool_guidelines": "",
-=======
                 "appropriate_tool_use_guidelines": "",
                 "inappropriate_tool_use_guidelines": "",
->>>>>>> 95de2115
             },
             True,
             "tool is required for tool call template",
@@ -873,11 +850,7 @@
         (
             {"tool": "search_tool", "tool_function_name": "search"},
             True,
-<<<<<<< HEAD
-            "should_call_tool_guidelines is required for tool call template",
-=======
             "appropriate_tool_use_guidelines is required for tool call template",
->>>>>>> 95de2115
         ),
         # Invalid cases - wrong types
         (
@@ -894,35 +867,20 @@
             {
                 "tool": "search_tool",
                 "tool_function_name": "search",
-<<<<<<< HEAD
-                "should_call_tool_guidelines": 123,
-            },
-            True,
-            "should_call_tool_guidelines is required for tool call template",
-=======
                 "appropriate_tool_use_guidelines": 123,
             },
             True,
             "appropriate_tool_use_guidelines is required for tool call template",
->>>>>>> 95de2115
         ),
         (
             {
                 "tool": "search_tool",
                 "tool_function_name": "search",
-<<<<<<< HEAD
-                "should_call_tool_guidelines": "Call for data retrieval requests",
-                "should_not_call_tool_guidelines": 789,
-            },
-            True,
-            "should_not_call_tool_guidelines is optional for tool call template, but if provided must be a string",
-=======
                 "appropriate_tool_use_guidelines": "Call for data retrieval requests",
                 "inappropriate_tool_use_guidelines": 789,
             },
             True,
             "inappropriate_tool_use_guidelines is optional for tool call template, but if provided must be a string",
->>>>>>> 95de2115
         ),
     ],
 )
@@ -971,11 +929,7 @@
     valid_template_properties: dict[str, str | int | bool | float] = {
         "tool": "search_tool",
         "tool_function_name": "search",
-<<<<<<< HEAD
-        "should_call_tool_guidelines": "Call the tool when user asks for search",
-=======
         "appropriate_tool_use_guidelines": "Call the tool when user asks for search",
->>>>>>> 95de2115
     }
 
     # Valid case: tool_call template with full_trace
