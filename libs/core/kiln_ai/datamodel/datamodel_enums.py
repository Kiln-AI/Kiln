from enum import Enum, IntEnum


class Priority(IntEnum):
    """Defines priority levels for tasks and requirements, where P0 is highest priority."""

    p0 = 0
    p1 = 1
    p2 = 2
    p3 = 3


# Only one rating type for now, but this allows for extensibility if we want to add more in the future
class TaskOutputRatingType(str, Enum):
    """Defines the types of rating systems available for task outputs."""

    five_star = "five_star"
    pass_fail = "pass_fail"
    pass_fail_critical = "pass_fail_critical"
    custom = "custom"


class StructuredOutputMode(str, Enum):
    """
    Enumeration of supported structured output modes.

    - json_schema: request json using API capabilities for json_schema
    - function_calling: request json using API capabilities for function calling
    - json_mode: request json using API's JSON mode, which should return valid JSON, but isn't checking/passing the schema
    - json_instructions: append instructions to the prompt to request json matching the schema. No API capabilities are used. You should have a custom parser on these models as they will be returning strings.
    - json_instruction_and_object: append instructions to the prompt to request json matching the schema. Also request the response as json_mode via API capabilities (returning dictionaries).
    - json_custom_instructions: The model should output JSON, but custom instructions are already included in the system prompt. Don't append additional JSON instructions.
    - default: let the adapter decide (legacy, do not use for new use cases)
    - unknown: used for cases where the structured output mode is not known (on old models where it wasn't saved). Should lookup best option at runtime.
    """

    default = "default"
    json_schema = "json_schema"
    function_calling_weak = "function_calling_weak"
    function_calling = "function_calling"
    json_mode = "json_mode"
    json_instructions = "json_instructions"
    json_instruction_and_object = "json_instruction_and_object"
    json_custom_instructions = "json_custom_instructions"
    unknown = "unknown"


class FineTuneStatusType(str, Enum):
    """
    The status type of a fine-tune (running, completed, failed, etc).
    """

    unknown = "unknown"  # server error
    pending = "pending"
    running = "running"
    completed = "completed"
    failed = "failed"


class ChatStrategy(str, Enum):
    """Strategy for how a chat is structured."""

    # Single turn, immediately return the answer
    single_turn = "final_only"
    # Two turn, first turn is the thinking, second turn is the answer. Legacy format - used for old fine tunes but not new trains.
    two_message_cot_legacy = "final_and_intermediate"
    # Two turn, first turn is the thinking, second turn is the answer. New format - used for new trains.
    two_message_cot = "two_message_cot"
    # Single turn, with both the thinking and the answer in the same message, using R1-style thinking format in <think> tags
    single_turn_r1_thinking = "final_and_intermediate_r1_compatible"


THINKING_DATA_STRATEGIES: list[ChatStrategy] = [
    ChatStrategy.two_message_cot_legacy,
    ChatStrategy.single_turn_r1_thinking,
    ChatStrategy.two_message_cot,
]


class ModelProviderName(str, Enum):
    """
    Enumeration of supported AI model providers.
    """

    openai = "openai"
    groq = "groq"
    amazon_bedrock = "amazon_bedrock"
    ollama = "ollama"
    openrouter = "openrouter"
    fireworks_ai = "fireworks_ai"
    kiln_fine_tune = "kiln_fine_tune"
    kiln_custom_registry = "kiln_custom_registry"
    openai_compatible = "openai_compatible"
    anthropic = "anthropic"
    gemini_api = "gemini_api"
    azure_openai = "azure_openai"
    huggingface = "huggingface"
    vertex = "vertex"
    together_ai = "together_ai"
<<<<<<< HEAD
    docker_model_runner = "docker_model_runner"
=======
    siliconflow_cn = "siliconflow_cn"
    cerebras = "cerebras"
>>>>>>> b9983238
<|MERGE_RESOLUTION|>--- conflicted
+++ resolved
@@ -97,9 +97,6 @@
     huggingface = "huggingface"
     vertex = "vertex"
     together_ai = "together_ai"
-<<<<<<< HEAD
-    docker_model_runner = "docker_model_runner"
-=======
     siliconflow_cn = "siliconflow_cn"
     cerebras = "cerebras"
->>>>>>> b9983238
+    docker_model_runner = "docker_model_runner"