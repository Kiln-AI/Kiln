from enum import Enum, IntEnum


class Priority(IntEnum):
    """Defines priority levels for tasks and requirements, where P0 is highest priority."""

    p0 = 0
    p1 = 1
    p2 = 2
    p3 = 3


# Only one rating type for now, but this allows for extensibility if we want to add more in the future
class TaskOutputRatingType(str, Enum):
    """Defines the types of rating systems available for task outputs."""

    five_star = "five_star"
    pass_fail = "pass_fail"
    pass_fail_critical = "pass_fail_critical"
    custom = "custom"


class StructuredOutputMode(str, Enum):
    """
    Enumeration of supported structured output modes.

    - json_schema: request json using API capabilities for json_schema
    - function_calling: request json using API capabilities for function calling
    - json_mode: request json using API's JSON mode, which should return valid JSON, but isn't checking/passing the schema
    - json_instructions: append instructions to the prompt to request json matching the schema. No API capabilities are used. You should have a custom parser on these models as they will be returning strings.
    - json_instruction_and_object: append instructions to the prompt to request json matching the schema. Also request the response as json_mode via API capabilities (returning dictionaries).
    - json_custom_instructions: The model should output JSON, but custom instructions are already included in the system prompt. Don't append additional JSON instructions.
    - default: let the adapter decide (legacy, do not use for new use cases)
    - unknown: used for cases where the structured output mode is not known (on old models where it wasn't saved). Should lookup best option at runtime.
    """

    default = "default"
    json_schema = "json_schema"
    function_calling_weak = "function_calling_weak"
    function_calling = "function_calling"
    json_mode = "json_mode"
    json_instructions = "json_instructions"
    json_instruction_and_object = "json_instruction_and_object"
    json_custom_instructions = "json_custom_instructions"
    unknown = "unknown"


class FineTuneStatusType(str, Enum):
    """
    The status type of a fine-tune (running, completed, failed, etc).
    """

    unknown = "unknown"  # server error
    pending = "pending"
    running = "running"
    completed = "completed"
    failed = "failed"


class ChatStrategy(str, Enum):
    """Strategy for how a chat is structured."""

    # Single turn, immediately return the answer
    single_turn = "final_only"
    # Two turn, first turn is the thinking, second turn is the answer. Legacy format - used for old fine tunes but not new trains.
    two_message_cot_legacy = "final_and_intermediate"
    # Two turn, first turn is the thinking, second turn is the answer. New format - used for new trains.
    two_message_cot = "two_message_cot"
    # Single turn, with both the thinking and the answer in the same message, using R1-style thinking format in <think> tags
    single_turn_r1_thinking = "final_and_intermediate_r1_compatible"


THINKING_DATA_STRATEGIES: list[ChatStrategy] = [
    ChatStrategy.two_message_cot_legacy,
    ChatStrategy.single_turn_r1_thinking,
    ChatStrategy.two_message_cot,
]


class ModelProviderName(str, Enum):
    """
    Enumeration of supported AI model providers.
    """

    openai = "openai"
    groq = "groq"
    amazon_bedrock = "amazon_bedrock"
    ollama = "ollama"
    openrouter = "openrouter"
    fireworks_ai = "fireworks_ai"
    kiln_fine_tune = "kiln_fine_tune"
    kiln_custom_registry = "kiln_custom_registry"
    openai_compatible = "openai_compatible"
    anthropic = "anthropic"
    gemini_api = "gemini_api"
    azure_openai = "azure_openai"
    huggingface = "huggingface"
    vertex = "vertex"
    together_ai = "together_ai"
<<<<<<< HEAD
    siliconflow_cn = "siliconflow_cn"
=======
    cerebras = "cerebras"
>>>>>>> a7467152
<|MERGE_RESOLUTION|>--- conflicted
+++ resolved
@@ -97,8 +97,5 @@
     huggingface = "huggingface"
     vertex = "vertex"
     together_ai = "together_ai"
-<<<<<<< HEAD
     siliconflow_cn = "siliconflow_cn"
-=======
-    cerebras = "cerebras"
->>>>>>> a7467152
+    cerebras = "cerebras"