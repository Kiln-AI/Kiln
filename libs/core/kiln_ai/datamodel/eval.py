import json
from enum import Enum
from typing import TYPE_CHECKING, Any, Dict, List, Union

from pydantic import BaseModel, Field, model_validator
from typing_extensions import Self

from kiln_ai.datamodel.basemodel import (
    ID_TYPE,
    FilenameString,
    KilnParentedModel,
    KilnParentModel,
)
from kiln_ai.datamodel.datamodel_enums import TaskOutputRatingType
from kiln_ai.datamodel.dataset_filters import DatasetFilterId
from kiln_ai.datamodel.json_schema import string_to_json_key
from kiln_ai.datamodel.task_run import Usage
from kiln_ai.utils.exhaustive_error import raise_exhaustive_enum_error

if TYPE_CHECKING:
    from kiln_ai.datamodel.task import Task

EvalScores = Dict[str, float]


class EvalTemplateId(str, Enum):
    """
    An eval template is a pre-defined eval that can be used as a starting point for a new eval.
    """

    kiln_requirements = "kiln_requirements"
    issue = "kiln_issue"
    tool_call = "tool_call"
    toxicity = "toxicity"
    bias = "bias"
    maliciousness = "maliciousness"
    factual_correctness = "factual_correctness"
    jailbreak = "jailbreak"
    rag = "rag"


class EvalConfigType(str, Enum):
    g_eval = "g_eval"
    llm_as_judge = "llm_as_judge"


class EvalOutputScore(BaseModel):
    """
    A definition of a score that an evaluator will produce.

    Very similar to TaskRequirement, but conceptually different keeping in a separate models.
    """

    name: str = Field(
        description="The name of the score. Will be provided to the model so use a descriptive name. Should align to the model's TaskRequirement name if you want to use human evals to evaluate the evaluator's performance."
    )
    instruction: str | None = Field(
        default=None,
        description="A description of the score, used to help the model understand the goal of the score. Will be provided to evaluator models, so should be written for the model, not the team/user.",
    )
    type: TaskOutputRatingType = Field(
        description="The type of rating to use ('five_star', 'pass_fail', 'pass_fail_critical')."
    )

    def json_key(self) -> str:
        """
        The JSON key for the score, used when running the evaluator with a LLM and we need JSON output.

        For example, "Overall Rating" -> "overall_rating"
        """
        return string_to_json_key(self.name)

    @model_validator(mode="after")
    def validate_type(self) -> Self:
        if self.type == TaskOutputRatingType.custom:
            raise ValueError(
                f"Custom scores are not supported in evaluators. Score '{self.name}' was set to a custom score."
            )
        return self


class EvalRun(KilnParentedModel):
    """
    The results of running an eval on a single dataset item.

    This is a child of an EvalConfig, which specifies how the scores were generated.

    Eval runs can be one of 2 types:
    1) eval_config_eval=False: we were evaluating a task run (a method of running the task). We get the task input from the dataset_id.input, run the task with the task_run_config, then ran the evaluator on that output. task_run_config_id must be set. The output saved in this model is the output of the task run.
    2) eval_config_eval=True: we were evaluating an eval config (a method of evaluating the task). We used the existing dataset item input/output, and ran the evaluator on it. task_run_config_id must be None. The input/output saved in this model is the input/output of the dataset item.
    """

    dataset_id: ID_TYPE = Field(
        description="The ID of the dataset item that was used for this run. Must belong to the same Task as the grand-parent eval of this EvalRun."
    )
    task_run_config_id: ID_TYPE | None = Field(
        description="The ID of the TaskRunConfig that was run, if this eval run was based on a task run. Must belong to the same Task as this eval. Can be None if this eval run is based on an eval config."
    )
    eval_config_eval: bool = Field(
        description="Whether this eval run to evaluate the parent eval config (evaluating the config using an existing dataset item). If true, task_run_config_id must be None, as we're not running the task.",
        default=False,
    )
    # These two may duplicate the dataset_id.input/output, but we're denormalizing intentionally.
    input: str = Field(
        description="The input to the task. JSON formatted for structured input, plaintext for unstructured input."
    )
    output: str = Field(
        description="The output of the task. JSON formatted for structured output, plaintext for unstructured output."
    )
    intermediate_outputs: Dict[str, str] | None = Field(
        default=None,
        description="The intermediate outputs of the task (example, eval thinking).",
    )
    task_run_trace: str | None = Field(
        default=None,
        description="The JSON formatted trace of the task run that produced the output.",
    )
    scores: EvalScores = Field(
        description="The output scores of the evaluator (aligning to those required by the grand-parent Eval this object is a child of)."
    )
    task_run_usage: Usage | None = Field(
        default=None,
        description="The usage of the task run that produced this eval run output (not the usage by the evaluation model).",
    )

    def parent_eval_config(self) -> Union["EvalConfig", None]:
        if self.parent is not None and self.parent.__class__.__name__ != "EvalConfig":
            raise ValueError("parent must be an EvalConfig")
        return self.parent  # type: ignore

    @model_validator(mode="after")
    def validate_output_fields(self) -> Self:
        parent_eval_config = self.parent_eval_config()
        parent_eval = parent_eval_config.parent_eval() if parent_eval_config else None
        if not parent_eval:
            return self

        evaluation_data_type = parent_eval.evaluation_data_type
        if (
            evaluation_data_type == EvalDataType.final_answer
            and self.task_run_trace is not None
        ):
            raise ValueError("final_answer runs should not set trace")
        elif (
            not self.eval_config_eval
            and evaluation_data_type == EvalDataType.full_trace
            and self.task_run_trace is None
        ):
            raise ValueError("full_trace task run eval runs should include trace")

        return self

    @model_validator(mode="after")
    def validate_eval_run_types(self) -> Self:
        if self.eval_config_eval and self.task_run_config_id is not None:
            raise ValueError(
                "task_run_config_id must be None if eval_config_eval is true"
            )
        if not self.eval_config_eval and self.task_run_config_id is None:
            raise ValueError(
                "task_run_config_id must be set if eval_config_eval is false"
            )
        return self

    @model_validator(mode="after")
    def validate_scores(self) -> Self:
        # We're checking the scores have the expected keys from the grand-parent eval
        if self.scores is None or len(self.scores) == 0:
            raise ValueError("scores are required, and must have at least one score.")

        parent_eval_config = self.parent_eval_config()
        eval = parent_eval_config.parent_eval() if parent_eval_config else None
        if not eval:
            # Can't validate without the grand-parent eval, allow it to be validated later
            return self

        output_score_keys = [score.json_key() for score in eval.output_scores]
        if set(output_score_keys) != set(self.scores.keys()):
            raise ValueError(
                f"The scores produced by the evaluator must match the scores expected by the eval. Got: [{', '.join(self.scores.keys())}] and expected: [{', '.join(output_score_keys)}]"
            )

        # Check that each score is expected in this eval and the correct type
        for output_score in eval.output_scores:
            match output_score.type:
                case TaskOutputRatingType.five_star:
                    five_star_score = self.scores[output_score.json_key()]
                    if (
                        not isinstance(five_star_score, float)
                        or five_star_score < 1.0
                        or five_star_score > 5.0
                    ):
                        raise ValueError(
                            f"Score {output_score.name} is a five_star rating and must be a float between 1.0 and 5.0 inclusive. Got: {five_star_score}"
                        )
                case TaskOutputRatingType.pass_fail:
                    pass_fail_score = self.scores[output_score.json_key()]
                    if (
                        not isinstance(pass_fail_score, float)
                        or pass_fail_score < 0.0
                        or pass_fail_score > 1.0
                    ):
                        raise ValueError(
                            f"Score {output_score.name} is a pass_fail rating and must be a float between 0.0 and 1.0 inclusive. Got: {pass_fail_score}"
                        )
                case TaskOutputRatingType.pass_fail_critical:
                    pass_fail_critical_score = self.scores[output_score.json_key()]
                    if (
                        not isinstance(pass_fail_critical_score, float)
                        or pass_fail_critical_score < -1.0
                        or pass_fail_critical_score > 1.0
                    ):
                        raise ValueError(
                            f"Score {output_score.name} is a pass_fail_critical rating and must be a float between -1.0 and 1.0 inclusive. Got: {pass_fail_critical_score}"
                        )
                case TaskOutputRatingType.custom:
                    raise ValueError(
                        f"Custom scores are not supported in evaluators. '{output_score.name}' was set to a custom score."
                    )
                case _:
                    # Catch missing cases
                    raise_exhaustive_enum_error(output_score.type)
        return self


class EvalConfig(KilnParentedModel, KilnParentModel, parent_of={"runs": EvalRun}):
    """
    A configuration for running an eval. This includes anything needed to run the eval on a dataset like the prompt, model, thresholds, etc.

    A eval might have many configs, example running the same eval with 2 different models. Comparing eval results is only valid within the scope of the same config.
    """

    name: FilenameString = Field(description="The name of the eval config.")
    model_name: str = Field(
        description="The name of the model to use for this eval config. ",
    )
    model_provider: str = Field(
        description="The provider of the model to use for this eval config.",
    )
    config_type: EvalConfigType = Field(
        default=EvalConfigType.g_eval,
        description="This is used to determine the type of eval to run.",
    )
    properties: dict[str, Any] = Field(
        default={},
        description="Properties to be used to execute the eval config. This is config_type specific and should serialize to a json dict.",
    )

    def parent_eval(self) -> Union["Eval", None]:
        if self.parent is not None and self.parent.__class__.__name__ != "Eval":
            raise ValueError("parent must be an Eval")
        return self.parent  # type: ignore

    def runs(self, readonly: bool = False) -> list[EvalRun]:
        return super().runs(readonly=readonly)  # type: ignore

    @model_validator(mode="after")
    def validate_properties(self) -> Self:
        if (
            self.config_type == EvalConfigType.g_eval
            or self.config_type == EvalConfigType.llm_as_judge
        ):
            if "eval_steps" not in self.properties or not isinstance(
                self.properties["eval_steps"], list
            ):
                raise ValueError("eval_steps is required and must be a list for g_eval")
            if "task_description" in self.properties and not isinstance(
                self.properties["task_description"], str
            ):
                raise ValueError(
                    "task_description is optional, but if provided must be a string"
                )
            return self
        else:
            raise ValueError(f"Invalid eval config type: {self.config_type}")

    @model_validator(mode="after")
    def validate_json_serializable(self) -> "EvalConfig":
        try:
            # This will raise a TypeError if the dict contains non-JSON-serializable objects
            json.dumps(self.properties)
        except TypeError as e:
            raise ValueError(f"Properties must be JSON serializable: {e!s}")
        return self


class EvalDataType(str, Enum):
    final_answer = "final_answer"
    full_trace = "full_trace"
<<<<<<< HEAD
    reference_answer = "reference_answer"
=======
>>>>>>> 95de2115


class Eval(KilnParentedModel, KilnParentModel, parent_of={"configs": EvalConfig}):
    name: FilenameString = Field(description="The name of the eval.")
    description: str | None = Field(
        default=None, description="The description of the eval"
    )
    template: EvalTemplateId | None = Field(
        default=None,
        description="The template selected when creating this eval. Useful for suggesting eval steps and output scores.",
    )
    current_config_id: ID_TYPE = Field(
        default=None,
        description="The id of the current config to use for this eval. This can be changed over time to run the same eval with different configs.",
    )
    eval_set_filter_id: DatasetFilterId = Field(
        description="The id of the dataset filter which defines which dataset items are included when running this eval. Should be mutually exclusive with eval_configs_filter_id."
    )
    eval_configs_filter_id: DatasetFilterId | None = Field(
        description="The id of the dataset filter which defines which dataset items are included when comparing the quality of the eval configs under this eval. Should consist of dataset items with ratings. Should be mutually exclusive with eval_set_filter_id."
    )
    output_scores: List[EvalOutputScore] = Field(
        description="The scores this evaluator should produce."
    )
    favourite: bool = Field(
        default=False,
        description="Whether this eval is a favourite of the user. Rendered as a star icon in the UI.",
    )
    template_properties: dict[str, str | int | bool | float | list[str]] = Field(
        default={},
        description="Properties to be used to execute the eval. This is template_type specific and should serialize to a json dict.",
    )
    evaluation_data_type: EvalDataType = Field(
        default=EvalDataType.final_answer,
<<<<<<< HEAD
        description="The output of the task run to evaluate. Can be final answer, full trace, or tool call list.",
=======
        description="The output of the task run to evaluate. Can be final answer or full trace.",
>>>>>>> 95de2115
    )

    # Workaround to return typed parent without importing Task
    def parent_task(self) -> Union["Task", None]:
        if self.parent is not None and self.parent.__class__.__name__ != "Task":
            raise ValueError("parent must be a Task")
        return self.parent  # type: ignore

    def configs(self, readonly: bool = False) -> list[EvalConfig]:
        return super().configs(readonly=readonly)  # type: ignore

    @model_validator(mode="after")
    def validate_scores(self) -> Self:
        if self.output_scores is None or len(self.output_scores) == 0:
            raise ValueError(
                "output_scores are required, and must have at least one score."
            )

        # check for duplicate names (once transformed to JSON keys)
        output_score_keys = [score.json_key() for score in self.output_scores]
        if len(output_score_keys) != len(set(output_score_keys)):
            raise ValueError(
                f"output_scores must have unique names (once transformed to JSON keys). Got: [{', '.join(output_score_keys)}]"
            )
        return self

    @model_validator(mode="after")
    def validate_template_properties(self) -> Self:
        # Check for properties that are required for the issue template
        if self.template == EvalTemplateId.issue:
            if "issue_prompt" not in self.template_properties or not isinstance(
                self.template_properties["issue_prompt"], str
            ):
                raise ValueError("issue_prompt is required for issue template")
            if "failure_example" in self.template_properties and not isinstance(
                self.template_properties["failure_example"], str
            ):
                raise ValueError(
                    "failure_example is optional for issue template, but if provided must be a string"
                )
            if "pass_example" in self.template_properties and not isinstance(
                self.template_properties["pass_example"], str
            ):
                raise ValueError(
                    "pass_example is optional for issue template, but if provided must be a string"
                )
<<<<<<< HEAD

=======
>>>>>>> 95de2115
        if self.template == EvalTemplateId.tool_call:
            if self.evaluation_data_type != EvalDataType.full_trace:
                raise ValueError(
                    "tool_call template should have evaluation_data_type set to full_trace"
                )
            if (
                "tool" not in self.template_properties
                or not isinstance(self.template_properties["tool"], str)
                or not self.template_properties["tool"].strip()
            ):
                raise ValueError("tool is required for tool call template")
            if "tool_function_name" not in self.template_properties or not isinstance(
                self.template_properties["tool_function_name"], str
            ):
                raise ValueError(
                    "tool_function_name is required for tool call template"
                )
            if (
<<<<<<< HEAD
                "should_call_tool_guidelines" not in self.template_properties
                or not isinstance(
                    self.template_properties["should_call_tool_guidelines"], str
                )
                or not self.template_properties["should_call_tool_guidelines"].strip()
            ):
                raise ValueError(
                    "should_call_tool_guidelines is required for tool call template"
                )
            if (
                "should_not_call_tool_guidelines" in self.template_properties
                and not isinstance(
                    self.template_properties["should_not_call_tool_guidelines"], str
                )
            ):
                raise ValueError(
                    "should_not_call_tool_guidelines is optional for tool call template, but if provided must be a string"
=======
                "appropriate_tool_use_guidelines" not in self.template_properties
                or not isinstance(
                    self.template_properties["appropriate_tool_use_guidelines"], str
                )
                or not self.template_properties[
                    "appropriate_tool_use_guidelines"
                ].strip()
            ):
                raise ValueError(
                    "appropriate_tool_use_guidelines is required for tool call template"
                )
            if (
                "inappropriate_tool_use_guidelines" in self.template_properties
                and not isinstance(
                    self.template_properties["inappropriate_tool_use_guidelines"], str
                )
            ):
                raise ValueError(
                    "inappropriate_tool_use_guidelines is optional for tool call template, but if provided must be a string"
>>>>>>> 95de2115
                )
        return self<|MERGE_RESOLUTION|>--- conflicted
+++ resolved
@@ -287,10 +287,7 @@
 class EvalDataType(str, Enum):
     final_answer = "final_answer"
     full_trace = "full_trace"
-<<<<<<< HEAD
     reference_answer = "reference_answer"
-=======
->>>>>>> 95de2115
 
 
 class Eval(KilnParentedModel, KilnParentModel, parent_of={"configs": EvalConfig}):
@@ -325,11 +322,7 @@
     )
     evaluation_data_type: EvalDataType = Field(
         default=EvalDataType.final_answer,
-<<<<<<< HEAD
-        description="The output of the task run to evaluate. Can be final answer, full trace, or tool call list.",
-=======
         description="The output of the task run to evaluate. Can be final answer or full trace.",
->>>>>>> 95de2115
     )
 
     # Workaround to return typed parent without importing Task
@@ -376,10 +369,7 @@
                 raise ValueError(
                     "pass_example is optional for issue template, but if provided must be a string"
                 )
-<<<<<<< HEAD
-
-=======
->>>>>>> 95de2115
+
         if self.template == EvalTemplateId.tool_call:
             if self.evaluation_data_type != EvalDataType.full_trace:
                 raise ValueError(
@@ -398,25 +388,6 @@
                     "tool_function_name is required for tool call template"
                 )
             if (
-<<<<<<< HEAD
-                "should_call_tool_guidelines" not in self.template_properties
-                or not isinstance(
-                    self.template_properties["should_call_tool_guidelines"], str
-                )
-                or not self.template_properties["should_call_tool_guidelines"].strip()
-            ):
-                raise ValueError(
-                    "should_call_tool_guidelines is required for tool call template"
-                )
-            if (
-                "should_not_call_tool_guidelines" in self.template_properties
-                and not isinstance(
-                    self.template_properties["should_not_call_tool_guidelines"], str
-                )
-            ):
-                raise ValueError(
-                    "should_not_call_tool_guidelines is optional for tool call template, but if provided must be a string"
-=======
                 "appropriate_tool_use_guidelines" not in self.template_properties
                 or not isinstance(
                     self.template_properties["appropriate_tool_use_guidelines"], str
@@ -436,6 +407,5 @@
             ):
                 raise ValueError(
                     "inappropriate_tool_use_guidelines is optional for tool call template, but if provided must be a string"
->>>>>>> 95de2115
                 )
         return self