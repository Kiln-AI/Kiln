--- conflicted
+++ resolved
@@ -6,40 +6,7 @@
 
 from kiln_ai.datamodel.basemodel import ID_TYPE, FilenameString, KilnParentedModel
 from kiln_ai.datamodel.datamodel_enums import Priority
-<<<<<<< HEAD
-
-
-class SpecType(str, Enum):
-    """Defines the type of spec."""
-
-    # Functionality
-    behaviour = "behaviour"
-    tone = "tone"
-    formatting = "formatting"
-    localization = "localization"
-
-    # Task Performance
-    appropriate_tool_use = "appropriate_tool_use"
-    reference_answer_accuracy = "reference_answer_accuracy"
-
-    # Accuracy
-    factual_correctness = "factual_correctness"
-    hallucinations = "hallucinations"
-    completeness = "completeness"
-
-    # Safety
-    toxicity = "toxicity"
-    bias = "bias"
-    maliciousness = "maliciousness"
-    nsfw = "nsfw"
-    taboo = "taboo"
-
-    # System Constraints
-    jailbreak = "jailbreak"
-    prompt_leakage = "prompt_leakage"
-=======
 from kiln_ai.datamodel.spec_properties import SpecProperties
->>>>>>> 37e4fd22
 
 
 class SpecStatus(str, Enum):
