from pydantic import Field

from kiln_ai.datamodel.basemodel import FilenameString, KilnParentModel
<<<<<<< HEAD
from kiln_ai.datamodel.chunk import ChunkerConfig
from kiln_ai.datamodel.embedding import EmbeddingConfig
from kiln_ai.datamodel.extraction import Document, ExtractorConfig
from kiln_ai.datamodel.rag import RagConfig
=======
from kiln_ai.datamodel.external_tool_server import ExternalToolServer
>>>>>>> acbedb4f
from kiln_ai.datamodel.task import Task
from kiln_ai.datamodel.vector_store import VectorStoreConfig


class Project(
    KilnParentModel,
<<<<<<< HEAD
    parent_of={
        "tasks": Task,
        "documents": Document,
        "extractor_configs": ExtractorConfig,
        "chunker_configs": ChunkerConfig,
        "embedding_configs": EmbeddingConfig,
        "rag_configs": RagConfig,
        "vector_store_configs": VectorStoreConfig,
    },
=======
    parent_of={"tasks": Task, "external_tool_servers": ExternalToolServer},
>>>>>>> acbedb4f
):
    """
    A collection of related tasks.

    Projects organize tasks into logical groups and provide high-level descriptions
    of the overall goals.
    """

    name: FilenameString = Field(description="The name of the project.")
    description: str | None = Field(
        default=None,
        description="A description of the project for you and your team. Will not be used in prompts/training/validation.",
    )

    # Needed for typechecking. We should fix this in KilnParentModel
    def tasks(self) -> list[Task]:
        return super().tasks()  # type: ignore

<<<<<<< HEAD
    def documents(self, readonly: bool = False) -> list[Document]:
        return super().documents(readonly=readonly)  # type: ignore

    def extractor_configs(self, readonly: bool = False) -> list[ExtractorConfig]:
        return super().extractor_configs(readonly=readonly)  # type: ignore

    def chunker_configs(self, readonly: bool = False) -> list[ChunkerConfig]:
        return super().chunker_configs(readonly=readonly)  # type: ignore

    def embedding_configs(self, readonly: bool = False) -> list[EmbeddingConfig]:
        return super().embedding_configs(readonly=readonly)  # type: ignore

    def vector_store_configs(self, readonly: bool = False) -> list[VectorStoreConfig]:
        return super().vector_store_configs(readonly=readonly)  # type: ignore

    def rag_configs(self, readonly: bool = False) -> list[RagConfig]:
        return super().rag_configs(readonly=readonly)  # type: ignore
=======
    def external_tool_servers(self, readonly: bool = False) -> list[ExternalToolServer]:
        return super().external_tool_servers(readonly=readonly)  # type: ignore
>>>>>>> acbedb4f
<|MERGE_RESOLUTION|>--- conflicted
+++ resolved
@@ -1,21 +1,17 @@
 from pydantic import Field
 
 from kiln_ai.datamodel.basemodel import FilenameString, KilnParentModel
-<<<<<<< HEAD
 from kiln_ai.datamodel.chunk import ChunkerConfig
 from kiln_ai.datamodel.embedding import EmbeddingConfig
+from kiln_ai.datamodel.external_tool_server import ExternalToolServer
 from kiln_ai.datamodel.extraction import Document, ExtractorConfig
 from kiln_ai.datamodel.rag import RagConfig
-=======
-from kiln_ai.datamodel.external_tool_server import ExternalToolServer
->>>>>>> acbedb4f
 from kiln_ai.datamodel.task import Task
 from kiln_ai.datamodel.vector_store import VectorStoreConfig
 
 
 class Project(
     KilnParentModel,
-<<<<<<< HEAD
     parent_of={
         "tasks": Task,
         "documents": Document,
@@ -24,10 +20,8 @@
         "embedding_configs": EmbeddingConfig,
         "rag_configs": RagConfig,
         "vector_store_configs": VectorStoreConfig,
+        "external_tool_servers": ExternalToolServer,
     },
-=======
-    parent_of={"tasks": Task, "external_tool_servers": ExternalToolServer},
->>>>>>> acbedb4f
 ):
     """
     A collection of related tasks.
@@ -46,7 +40,6 @@
     def tasks(self) -> list[Task]:
         return super().tasks()  # type: ignore
 
-<<<<<<< HEAD
     def documents(self, readonly: bool = False) -> list[Document]:
         return super().documents(readonly=readonly)  # type: ignore
 
@@ -64,7 +57,6 @@
 
     def rag_configs(self, readonly: bool = False) -> list[RagConfig]:
         return super().rag_configs(readonly=readonly)  # type: ignore
-=======
+
     def external_tool_servers(self, readonly: bool = False) -> list[ExternalToolServer]:
-        return super().external_tool_servers(readonly=readonly)  # type: ignore
->>>>>>> acbedb4f
+        return super().external_tool_servers(readonly=readonly)  # type: ignore