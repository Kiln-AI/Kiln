<<<<<<< HEAD
import argparse
from typing import Sequence
=======
import os
from importlib.metadata import version
>>>>>>> 56f03767

import uvicorn
from fastapi import FastAPI
from fastapi.middleware.cors import CORSMiddleware

from .custom_errors import connect_custom_errors
from .document_api import connect_document_api
from .project_api import connect_project_api
from .prompt_api import connect_prompt_api
from .run_api import connect_run_api
from .task_api import connect_task_api


def _get_version() -> str:
    """Get the version of the kiln-server package."""
    try:
        return version("kiln-server")
    except Exception:
        return "unknown"


def make_app(lifespan=None):
    app = FastAPI(
        title="Kiln AI Server",
        summary="A REST API for the Kiln AI datamodel.",
        description="Learn more about Kiln AI at https://github.com/kiln-ai/kiln",
        version=_get_version(),
        lifespan=lifespan,
    )

    @app.get("/ping")
    def ping():
        return "pong"

    connect_project_api(app)
    connect_task_api(app)
    connect_prompt_api(app)
    connect_run_api(app)
    connect_document_api(app)
    connect_custom_errors(app)

    allowed_origins = [
        "http://localhost:5173",
        "http://127.0.0.1:5173",
        "https://localhost:5173",
        "https://127.0.0.1:5173",
    ]

    app.add_middleware(
        CORSMiddleware,
        allow_credentials=True,
        allow_origins=allowed_origins,
        allow_methods=["*"],
        allow_headers=["*"],
    )

    return app


def build_argument_parser() -> argparse.ArgumentParser:
    parser = argparse.ArgumentParser(description="Run the Kiln AI  REST Server.")
    parser.add_argument(
        "--host", default="127.0.0.1", help="Host for network transports."
    )
    parser.add_argument(
        "--port", type=int, default=8757, help="Port for network transports."
    )
    parser.add_argument(
        "--log-level",
        default="info",
        help="Log level for the server when using network transports.",
    )
    parser.add_argument(
        "--auto-reload",
        action="store_true",
        help="Enable auto-reload for the server.",
    )
    return parser


app = make_app()


def main(argv: Sequence[str] | None = None) -> None:
    parser = build_argument_parser()
    args = parser.parse_args(argv)
    uvicorn.run(
        "kiln_server.server:app",
        host=args.host,
        port=args.port,
        reload=args.auto_reload,
        log_level=args.log_level,
    )


if __name__ == "__main__":
    main()<|MERGE_RESOLUTION|>--- conflicted
+++ resolved
@@ -1,10 +1,6 @@
-<<<<<<< HEAD
 import argparse
+from importlib.metadata import version
 from typing import Sequence
-=======
-import os
-from importlib.metadata import version
->>>>>>> 56f03767
 
 import uvicorn
 from fastapi import FastAPI
