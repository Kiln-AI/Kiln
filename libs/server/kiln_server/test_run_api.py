--- conflicted
+++ resolved
@@ -1442,7 +1442,6 @@
     assert exc_info.value.detail == expected_error
 
 
-<<<<<<< HEAD
 @pytest.mark.asyncio
 async def test_get_tags_success(client, task_run_setup):
     project = task_run_setup["project"]
@@ -1484,7 +1483,8 @@
     # Verify tag counts: tag1(1), tag2(2), tag3(2), tag4(1)
     expected_counts = {"tag1": 1, "tag2": 2, "tag3": 2, "tag4": 1}
     assert result == expected_counts
-=======
+
+
 def create_multiple_task_runs(task: Task, count: int) -> list[TaskRun]:
     """Helper function to create multiple TaskRuns for benchmarking."""
     runs = []
@@ -1549,5 +1549,4 @@
     logger.info(f"Tagging {run_count} runs took: {duration:.3f} seconds")
     logger.info(
         f"Performance: {runs_per_second:.1f} runs/second, {avg_time_per_run * 1000:.2f}ms per run"
-    )
->>>>>>> 80366f11
+    )