--- conflicted
+++ resolved
@@ -12,24 +12,17 @@
 from fastapi import FastAPI, File, Form, HTTPException, UploadFile
 from fastapi.responses import FileResponse, StreamingResponse
 from kiln_ai.adapters.extractors.extractor_runner import ExtractorRunner
-<<<<<<< HEAD
 from kiln_ai.adapters.ml_embedding_model_list import EmbeddingModelName
-=======
 from kiln_ai.adapters.ml_model_list import built_in_models_from_provider
->>>>>>> 70e25465
 from kiln_ai.datamodel.basemodel import (
     ID_TYPE,
     NAME_REGEX,
     KilnAttachmentModel,
     string_to_valid_name,
 )
-<<<<<<< HEAD
 from kiln_ai.datamodel.chunk import ChunkerConfig, ChunkerType
 from kiln_ai.datamodel.datamodel_enums import ModelProviderName
 from kiln_ai.datamodel.embedding import EmbeddingConfig
-=======
-from kiln_ai.datamodel.datamodel_enums import ModelProviderName
->>>>>>> 70e25465
 from kiln_ai.datamodel.extraction import (
     Document,
     Extraction,
@@ -1004,9 +997,10 @@
         pipeline = DocumentPipeline(
             project,
             DocumentPipelineConfiguration(
-                extractor=rag_config.extractor_config,
-                chunker=rag_config.chunker_config,
-                embedding_adapter=rag_config.embedding_config,
+                rag_config=rag_config,
+                extractor_config=extractor_config,
+                chunker_config=chunker_config,
+                embedding_config=embedding_config,
             ),
         )
         await pipeline.run()
