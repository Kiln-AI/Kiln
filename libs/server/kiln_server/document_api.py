--- conflicted
+++ resolved
@@ -61,14 +61,11 @@
 )
 from kiln_ai.datamodel.project import Project
 from kiln_ai.datamodel.rag import RagConfig
-<<<<<<< HEAD
 from kiln_ai.datamodel.reranker import (
     CohereCompatibleProperties,
     RerankerConfig,
     RerankerType,
 )
-from kiln_ai.datamodel.vector_store import VectorStoreConfig, VectorStoreType
-=======
 from kiln_ai.datamodel.vector_store import (
     LanceDBConfigFTSProperties,
     LanceDBConfigHybridProperties,
@@ -76,7 +73,6 @@
     VectorStoreConfig,
     VectorStoreType,
 )
->>>>>>> ee6abf53
 from kiln_ai.utils import shared_async_lock_manager
 from kiln_ai.utils.exhaustive_error import raise_exhaustive_enum_error
 from kiln_ai.utils.filesystem import open_folder
