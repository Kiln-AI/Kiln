--- conflicted
+++ resolved
@@ -34,11 +34,7 @@
     CreateExtractorConfigRequest,
     build_rag_workflow_runner,
     connect_document_api,
-<<<<<<< HEAD
-=======
     get_documents_filtered,
-    parse_comma_separated_tags,
->>>>>>> 69bab9b2
     run_rag_workflow_runner_with_status,
 )
 
