--- conflicted
+++ resolved
@@ -35,10 +35,6 @@
     build_rag_workflow_runner,
     connect_document_api,
     get_documents_filtered,
-<<<<<<< HEAD
-=======
-    parse_comma_separated_tags,
->>>>>>> 35bf42b9
     run_rag_workflow_runner_with_status,
 )
 
@@ -264,245 +260,6 @@
 
 
 @pytest.mark.asyncio
-async def test_get_documents_filter_by_tags_match(client, mock_project):
-    project = mock_project
-
-    # create two documents with different tags
-    file_bytes = b"abc"
-    doc1 = Document(
-        parent=project,
-        name="doc1",
-        description="",
-        kind=Kind.DOCUMENT,
-        tags=["news", "finance"],
-        original_file=FileInfo(
-            filename="a.txt",
-            mime_type="text/plain",
-            attachment=KilnAttachmentModel.from_data(file_bytes, "text/plain"),
-            size=len(file_bytes),
-        ),
-    )
-    doc1.save_to_file()
-
-    doc2 = Document(
-        parent=project,
-        name="doc2",
-        description="",
-        kind=Kind.DOCUMENT,
-        tags=["sports"],
-        original_file=FileInfo(
-            filename="b.txt",
-            mime_type="text/plain",
-            attachment=KilnAttachmentModel.from_data(file_bytes, "text/plain"),
-            size=len(file_bytes),
-        ),
-    )
-    doc2.save_to_file()
-
-    doc3 = Document(
-        parent=project,
-        name="doc2",
-        description="",
-        kind=Kind.DOCUMENT,
-        tags=["international"],
-        original_file=FileInfo(
-            filename="b.txt",
-            mime_type="text/plain",
-            attachment=KilnAttachmentModel.from_data(file_bytes, "text/plain"),
-            size=len(file_bytes),
-        ),
-    )
-    doc3.save_to_file()
-
-    with patch("kiln_server.document_api.project_from_id") as mock_project_from_id:
-        mock_project = MagicMock()
-        mock_project.documents.return_value = [doc1, doc2, doc3]
-        mock_project_from_id.return_value = mock_project
-
-        # filter for tags that match doc1 and doc3 (multiple tags)
-        response = client.get(
-            f"/api/projects/{project.id}/documents?tags=news,international"
-        )
-
-    assert response.status_code == 200
-    result = response.json()
-    assert len(result) == 2
-    assert result[0]["id"] == doc1.id
-    assert result[1]["id"] == doc3.id
-
-
-@pytest.mark.asyncio
-async def test_get_documents_filter_by_tags_no_match(client, mock_project):
-    project = mock_project
-
-    # single document without requested tag
-    file_bytes = b"abc"
-    doc = Document(
-        parent=project,
-        name="doc",
-        description="",
-        kind=Kind.DOCUMENT,
-        tags=["alpha"],
-        original_file=FileInfo(
-            filename="a.txt",
-            mime_type="text/plain",
-            attachment=KilnAttachmentModel.from_data(file_bytes, "text/plain"),
-            size=len(file_bytes),
-        ),
-    )
-    doc.save_to_file()
-
-    with patch("kiln_server.document_api.project_from_id") as mock_project_from_id:
-        mock_project = MagicMock()
-        mock_project.documents.return_value = [doc]
-        mock_project_from_id.return_value = mock_project
-
-        response = client.get(f"/api/projects/{project.id}/documents?tags=beta,gamma")
-
-    assert response.status_code == 200
-    result = response.json()
-    assert result == []
-
-
-@pytest.mark.asyncio
-async def test_get_documents_filter_by_tags_with_spaces(client, mock_project):
-    project = mock_project
-
-    file_bytes = b"abc"
-    doc = Document(
-        parent=project,
-        name="doc",
-        description="",
-        kind=Kind.DOCUMENT,
-        tags=["tag_a"],
-        original_file=FileInfo(
-            filename="a.txt",
-            mime_type="text/plain",
-            attachment=KilnAttachmentModel.from_data(file_bytes, "text/plain"),
-            size=len(file_bytes),
-        ),
-    )
-    doc.save_to_file()
-
-    with patch("kiln_server.document_api.project_from_id") as mock_project_from_id:
-        mock_project = MagicMock()
-        mock_project.documents.return_value = [doc]
-        mock_project_from_id.return_value = mock_project
-
-        # spaces around tags should be trimmed by parser
-        response = client.get(
-            f"/api/projects/{project.id}/documents?tags= tag_a , tag_b "
-        )
-
-    assert response.status_code == 200
-    result = response.json()
-    assert len(result) == 1
-    assert result[0]["id"] == doc.id
-
-
-@pytest.mark.asyncio
-async def test_check_library_state_empty(client, mock_project):
-    project = mock_project
-
-    with patch("kiln_server.document_api.project_from_id") as mock_project_from_id:
-        mock_project = MagicMock()
-        mock_project.documents.return_value = []
-        mock_project_from_id.return_value = mock_project
-
-        response = client.get(f"/api/projects/{project.id}/check_library_state")
-
-    assert response.status_code == 200
-    result = response.json()
-    assert result["is_empty"] is True
-
-
-@pytest.mark.asyncio
-async def test_check_library_state_not_empty(client, mock_project):
-    project = mock_project
-
-    # create one document to indicate non-empty
-    file_bytes = b"data"
-    doc = Document(
-        parent=project,
-        name="doc",
-        description="",
-        kind=Kind.DOCUMENT,
-        original_file=FileInfo(
-            filename="a.txt",
-            mime_type="text/plain",
-            attachment=KilnAttachmentModel.from_data(file_bytes, "text/plain"),
-            size=len(file_bytes),
-        ),
-    )
-    doc.save_to_file()
-
-    with patch("kiln_server.document_api.project_from_id") as mock_project_from_id:
-        mock_project = MagicMock()
-        mock_project.documents.return_value = [doc]
-        mock_project_from_id.return_value = mock_project
-
-        response = client.get(f"/api/projects/{project.id}/check_library_state")
-
-    assert response.status_code == 200
-    result = response.json()
-    assert result["is_empty"] is False
-
-
-@pytest.mark.asyncio
-async def test_get_documents_invalid_tags_raises_422(client, mock_project):
-    project = mock_project
-
-    with (
-        patch("kiln_server.document_api.project_from_id") as mock_project_from_id,
-        patch(
-            "kiln_server.document_api.parse_comma_separated_tags",
-            side_effect=HTTPException(status_code=422, detail="Invalid tags: boom"),
-        ),
-    ):
-        mock_project = MagicMock()
-        mock_project.documents.return_value = []
-        mock_project_from_id.return_value = mock_project
-
-        response = client.get(f"/api/projects/{project.id}/documents?tags=bad_input")
-
-    assert response.status_code == 422
-    assert "Invalid tags" in response.json()["message"]
-
-
-def test_parse_comma_separated_tags_basic():
-    assert parse_comma_separated_tags("a,b,c") == ["a", "b", "c"]
-    assert parse_comma_separated_tags(" a , b ,  c ") == ["a", "b", "c"]
-
-
-def test_parse_comma_separated_tags_empty_and_none():
-    assert parse_comma_separated_tags(None) is None
-    assert parse_comma_separated_tags("") is None
-    # Whitespace yields empty list (not None) because the function treats non-empty inputs as parseable
-    assert parse_comma_separated_tags("   ") == []
-
-
-def test_parse_comma_separated_tags_extra_commas():
-    # Multiple commas and blanks are ignored; result can be empty list
-    assert parse_comma_separated_tags(",,,") == []
-    assert parse_comma_separated_tags(", a ,, b ,") == ["a", "b"]
-
-
-def test_parse_comma_separated_tags_exception():
-    """Test parse_comma_separated_tags raises HTTPException on error"""
-
-    class BadString(str):
-        def split(self, *args, **kwargs):
-            raise ValueError("Test error")
-
-    bad_tags = BadString("tag1,tag2")
-
-    with pytest.raises(HTTPException) as exc_info:
-        parse_comma_separated_tags(bad_tags)
-
-    assert exc_info.value.status_code == 422
-    assert "Invalid tags" in exc_info.value.detail
-
-
 async def test_get_document_success(client, mock_document):
     project = mock_document["project"]
     document = mock_document["document"]
@@ -4743,11 +4500,7 @@
             extractor_config_id=mock_extractor_config.id,  # type: ignore[arg-type]
             output=KilnAttachmentModel.from_data(
                 "This is a test extraction output that will be split into chunks. "
-<<<<<<< HEAD
-                * 10,
-=======
                 * 50,
->>>>>>> 35bf42b9
                 "text/plain",
             ),
         )
@@ -4755,14 +4508,10 @@
 
         response = client.post(
             f"/api/projects/{mock_project.id}/extractor_configs/{mock_extractor_config.id}/documents/{document.id}/ephemeral_split",
-<<<<<<< HEAD
-            json={"chunk_size": 20, "chunk_overlap": 5},
-=======
             json={
                 "chunk_size": 20,
                 "chunk_overlap": 5,
             },
->>>>>>> 35bf42b9
         )
 
         assert response.status_code == 200
