--- conflicted
+++ resolved
@@ -1,10 +1,6 @@
 [project]
 name = "kiln-server"
-<<<<<<< HEAD
-version = "0.21.2"
-=======
 version = "0.22.0"
->>>>>>> 56f03767
 requires-python = ">=3.10"
 description = 'Kiln AI Server'
 readme = "README.md"
